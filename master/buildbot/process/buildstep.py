--- conflicted
+++ resolved
@@ -521,38 +521,27 @@
         if self.progress:
             self.progress.setProgress(metric, value)
 
-<<<<<<< HEAD
+
     def setStepLocks(self, initialLocks):
-        lock_list = []
-        for access in initialLocks:
-            if not isinstance(access, locks.LockAccess):
-                # Buildbot 0.7.7 compability: user did not specify access
-                access = access.defaultAccess()
-            lock = self.build.builder.botmaster.getLockByID(access.lockid)
-            lock_list.append((lock, access))
-        initialLocks = lock_list
+        # convert all locks into their real form
+        initialLocks = [(self.build.builder.botmaster.getLockByID(access.lockid), access)
+                        for access in initialLocks]
         # then narrow SlaveLocks down to the slave that this build is being
         # run on
         return [(l.getLock(self.build.slavebuilder.slave), la) for l, la in initialLocks]
 
-    def startStep(self, remote):
-        self.remote = remote
-        self.deferred = defer.Deferred()
-        # convert all locks into their real form
-        self.locks = self.setStepLocks(self.locks)
-=======
+
     def startStep(self, remote):
         self.remote = remote
         self.deferred = defer.Deferred()
         # convert all locks into their real form
         self.locks = [(self.build.builder.botmaster.getLockByID(access.lockid), access) 
-                        for access in self.locks ]
-        # then narrow SlaveLocks down to the slave that this build is being
-        # run on
+                        for access in self.locks ]        
+         # then narrow SlaveLocks down to the slave that this build is being
+         # run on
         self.locks = [(l.getLock(self.build.slavebuilder.slave), la) 
                         for l, la in self.locks ]
 
->>>>>>> 35e6d967
         for l, la in self.locks:
             if l in self.build.locks:
                 log.msg("Hey, lock %s is claimed by both a Step (%s) and the"
