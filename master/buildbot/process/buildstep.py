# This file is part of Buildbot.  Buildbot is free software: you can
# redistribute it and/or modify it under the terms of the GNU General Public
# License as published by the Free Software Foundation, version 2.
#
# This program is distributed in the hope that it will be useful, but WITHOUT
# ANY WARRANTY; without even the implied warranty of MERCHANTABILITY or FITNESS
# FOR A PARTICULAR PURPOSE.  See the GNU General Public License for more
# details.
#
# You should have received a copy of the GNU General Public License along with
# this program; if not, write to the Free Software Foundation, Inc., 51
# Franklin Street, Fifth Floor, Boston, MA 02110-1301 USA.
#
# Copyright Buildbot Team Members

import re

from twisted.internet import defer
from twisted.internet import error
from twisted.python import components
from twisted.python import failure
from twisted.python import log
from twisted.python.failure import Failure
from twisted.python.reflect import accumulateClassList
from twisted.web.util import formatFailure
from zope.interface import implements

from buildbot import config
from buildbot import interfaces
from buildbot import util
from buildbot.process import logobserver
from buildbot.process import properties
from buildbot.process import remotecommand
from buildbot.status import progress
from buildbot.status.results import EXCEPTION
from buildbot.status.results import FAILURE
from buildbot.status.results import RETRY
from buildbot.status.results import SKIPPED
from buildbot.status.results import SUCCESS
from buildbot.status.results import WARNINGS
from buildbot.status.results import worst_status
from buildbot.util import debounce
from buildbot.util import flatten
from buildbot.util.eventual import eventually


class BuildStepFailed(Exception):
    pass

# old import paths for these classes
RemoteCommand = remotecommand.RemoteCommand
LoggedRemoteCommand = remotecommand.LoggedRemoteCommand
RemoteShellCommand = remotecommand.RemoteShellCommand
LogObserver = logobserver.LogObserver
LogLineObserver = logobserver.LogLineObserver
OutputProgressObserver = logobserver.OutputProgressObserver
_hush_pyflakes = [
    RemoteCommand, LoggedRemoteCommand, RemoteShellCommand,
    LogObserver, LogLineObserver, OutputProgressObserver]


class _BuildStepFactory(util.ComparableMixin):

    """
    This is a wrapper to record the arguments passed to as BuildStep subclass.
    We use an instance of this class, rather than a closure mostly to make it
    easier to test that the right factories are getting created.
    """
    compare_attrs = ['factory', 'args', 'kwargs']
    implements(interfaces.IBuildStepFactory)

    def __init__(self, factory, *args, **kwargs):
        self.factory = factory
        self.args = args
        self.kwargs = kwargs

    def buildStep(self):
        try:
            return self.factory(*self.args, **self.kwargs)
        except Exception:
            log.msg("error while creating step, factory=%s, args=%s, kwargs=%s"
                    % (self.factory, self.args, self.kwargs))
            raise


class BuildStep(object, properties.PropertiesMixin):

    haltOnFailure = False
    flunkOnWarnings = False
    flunkOnFailure = False
    warnOnWarnings = False
    warnOnFailure = False
    alwaysRun = False
    doStepIf = True
    hideStepIf = False

    # properties set on a build step are, by nature, always runtime properties
    set_runtime_properties = True

    renderables = [
        'haltOnFailure',
        'flunkOnWarnings',
        'flunkOnFailure',
        'warnOnWarnings',
        'warnOnFailure',
        'alwaysRun',
        'doStepIf',
        'hideStepIf',
    ]

    # 'parms' holds a list of all the parameters we care about, to allow
    # users to instantiate a subclass of BuildStep with a mixture of
    # arguments, some of which are for us, some of which are for the subclass
    # (or a delegate of the subclass, like how ShellCommand delivers many
    # arguments to the RemoteShellCommand that it creates). Such delegating
    # subclasses will use this list to figure out which arguments are meant
    # for us and which should be given to someone else.
    parms = ['name', 'locks',
             'haltOnFailure',
             'flunkOnWarnings',
             'flunkOnFailure',
             'warnOnWarnings',
             'warnOnFailure',
             'alwaysRun',
             'progressMetrics',
             'useProgress',
             'doStepIf',
             'hideStepIf',
             'description',
             'descriptionDone',
             'descriptionSuffix',
             ]

    name = "generic"
    description = None  # set this to a list of short strings to override
    descriptionDone = None  # alternate description when the step is complete
    descriptionSuffix = None  # extra information to append to suffix
    locks = []
<<<<<<< HEAD
    releaseLockInstanse = None
    progressMetrics = () # 'time' is implicit
    useProgress = True # set to False if step is really unpredictable
=======
    progressMetrics = ()  # 'time' is implicit
    useProgress = True  # set to False if step is really unpredictable
>>>>>>> 2d996c5f
    build = None
    buildslave = None
    progress = None
    cmd = None
    _step_status = None

    def __init__(self, **kwargs):
        for p in self.__class__.parms:
            if p in kwargs:
                setattr(self, p, kwargs[p])
                del kwargs[p]
        if kwargs:
            config.error("%s.__init__ got unexpected keyword argument(s) %s"
                         % (self.__class__, kwargs.keys()))
        self._pendingLogObservers = []

        if not isinstance(self.name, str):
            config.error("BuildStep name must be a string: %r" % (self.name,))

        self._acquiringLock = None
        self.stopped = False
        self.master = None

    def __new__(klass, *args, **kwargs):
        self = object.__new__(klass)
        self._factory = _BuildStepFactory(klass, *args, **kwargs)
        return self

    def _describe(self, done=False):
        if self.descriptionDone and done:
            return self.descriptionDone
        elif self.description:
            return self.description
        return [self.name]

    def describe(self, done=False):
        desc = self._describe(done)
        if self.descriptionSuffix:
            desc = desc + self.descriptionSuffix
        return desc

    def setBuild(self, build):
        self.build = build
        self.master = self.build.master

    def setBuildSlave(self, buildslave):
        self.buildslave = buildslave

    def setDefaultWorkdir(self, workdir):
        pass

    def addFactoryArguments(self, **kwargs):
        # this is here for backwards compatibility
        pass

    def _getStepFactory(self):
        return self._factory

    @property
    def step_status(self):
        assert not self.isNewStyle(
        ), "self.step_status is not available in new-style steps"
        return self._step_status

    def setStepStatus(self, step_status):
        self._step_status = step_status

    def setupProgress(self):
        if self.useProgress:
            sp = progress.StepProgress(self.name, self.progressMetrics)
            self.progress = sp
            self._step_status.setProgress(sp)
            return sp
        return None

    def setProgress(self, metric, value):
        if self.progress:
            self.progress.setProgress(metric, value)

<<<<<<< HEAD
    def setStepLocks(self, initialLocks):
        lock_list = []
        for access in initialLocks:
            if not isinstance(access, locks.LockAccess):
                # Buildbot 0.7.7 compability: user did not specify access
                access = access.defaultAccess()
            lock = self.build.builder.botmaster.getLockByID(access.lockid)
            lock_list.append((lock, access))
        initialLocks = lock_list
        # then narrow SlaveLocks down to the slave that this build is being
        # run on
        return [(l.getLock(self.build.slavebuilder.slave), la) for l, la in initialLocks]

    def startStep(self, remote):
        self.remote = remote
        self.deferred = defer.Deferred()
        # convert all locks into their real form
        self.locks = self.setStepLocks(self.locks)
=======
    def getCurrentSummary(self):
        return u'running'

    def getResultSummary(self):
        return {}

    @debounce.method(wait=1)
    @defer.inlineCallbacks
    def updateSummary(self):
        assert self.isNewStyle(), "updateSummary is a new-style step method"
        if self._step_status.isFinished():
            summary = yield self.getResultSummary()
            if not isinstance(summary, dict):
                raise TypeError('getResultSummary must return a dictionary')
        else:
            summary = yield self.getCurrentSummary()
            if not isinstance(summary, dict):
                raise TypeError('getCurrentSummary must return a dictionary')

        stepResult = summary.get('step', u'finished')
        if not isinstance(stepResult, unicode):
            raise TypeError("step summary must be unicode")
        self._step_status.setText([stepResult])

        if self._step_status.isFinished():
            buildResult = summary.get('build', None)
            if buildResult and not isinstance(buildResult, unicode):
                raise TypeError("build result must be unicode")
            self._step_status.setText2([buildResult] if buildResult else [])

    @defer.inlineCallbacks
    def startStep(self, remote):
        self.remote = remote
        isNew = self.isNewStyle()

        old_finished = self.finished
        old_failed = self.failed
        if isNew:
            def nope(*args, **kwargs):
                raise AssertionError("new-style steps must not call "
                                     "this method")
            self.finished = nope
            self.failed = nope

        # convert all locks into their real form
        self.locks = [(self.build.builder.botmaster.getLockFromLockAccess(access), access)
                      for access in self.locks]
        # then narrow SlaveLocks down to the slave that this build is being
        # run on
        self.locks = [(l.getLock(self.build.slavebuilder.slave), la)
                      for l, la in self.locks]

>>>>>>> 2d996c5f
        for l, la in self.locks:
            if l in self.build.locks:
                log.msg("Hey, lock %s is claimed by both a Step (%s) and the"
                        " parent Build (%s)" % (l, self, self.build))
                raise RuntimeError("lock claimed by both Step and Build")

        self.deferred = defer.Deferred()

        # Set the step's text here so that the stepStarted notification sees
        # the correct description
        self._step_status.setText(self.describe(False))
        self._step_status.stepStarted()

        try:
            # set up locks
            yield self.acquireLocks()

            if self.stopped:
                old_finished(EXCEPTION)
                defer.returnValue((yield self.deferred))

            # ste up progress
            if self.progress:
                self.progress.start()

            # check doStepIf
            if isinstance(self.doStepIf, bool):
                doStep = self.doStepIf
            else:
                doStep = yield self.doStepIf(self)

            # render renderables in parallel
            renderables = []
            accumulateClassList(self.__class__, 'renderables', renderables)

            def setRenderable(res, attr):
                setattr(self, attr, res)

            dl = []
            for renderable in renderables:
                d = self.build.render(getattr(self, renderable))
                d.addCallback(setRenderable, renderable)
                dl.append(d)
            yield defer.gatherResults(dl)

            try:
                if doStep:
                    if isNew:
                        result = yield self.run()
                        assert isinstance(result, int), \
                            "run must return an integer (via Deferred)"
                        old_finished(result)
                    else:
                        result = yield self.start()
                    if result == SKIPPED:
                        doStep = False
            except Exception:
                log.msg("BuildStep.startStep exception in .start")
                self.finished = old_finished
                old_failed(Failure())

            if not doStep:
                self._step_status.setText(self.describe(True) + ['skipped'])
                self._step_status.setSkipped(True)
                # this return value from self.start is a shortcut to finishing
                # the step immediately; we skip calling finished() as
                # subclasses may have overridden that an expect it to be called
                # after start() (bug #837)
                eventually(self._finishFinished, SKIPPED)
        except Exception:
            self.finished = old_finished
            old_failed(Failure())

        # and finally, wait for self.deferred to get triggered and return its
        # value
        defer.returnValue((yield self.deferred))

    def acquireLocks(self, res=None):
        self._acquiringLock = None
        if not self.locks:
            return defer.succeed(None)
        if self.stopped:
            return defer.succeed(None)
        log.msg("acquireLocks(step %s, locks %s)" % (self, self.locks))
        for lock, access in self.locks:
            if not lock.isAvailable(self, access):
                self._step_status.setWaitingForLocks(True)
                log.msg("step %s waiting for lock %s" % (self, lock))
                d = lock.waitUntilMaybeAvailable(self, access)
                d.addCallback(self.acquireLocks)
                self._acquiringLock = (lock, access, d)
                return d
        # all locks are available, claim them all
        for lock, access in self.locks:
            lock.claim(self, access)
        self._step_status.setWaitingForLocks(False)
        return defer.succeed(None)

    def isNewStyle(self):
        # **temporary** method until new-style steps are the only supported style
        return self.run.im_func is not BuildStep.run.im_func

    def run(self):
        # new-style steps override this, by definition.
        # old-style steps don't call it.
        raise NotImplementedError

    def start(self):
        raise NotImplementedError("your subclass must implement run()")

    def interrupt(self, reason):
        self.stopped = True
        if self._acquiringLock:
            lock, access, d = self._acquiringLock
            lock.stopWaitingUntilAvailable(self, access, d)
            d.callback(None)

    def releaseLocks(self):
        log.msg("releaseLocks(%s): %s" % (self, self.locks))
        for lock, access in self.locks:
            if lock.isOwner(self, access):
                lock.release(self, access)
            else:
                if self.releaseLockInstanse:
                    lock.release(self.releaseLockInstanse, access)
                else:
                    # This should only happen if we've been interrupted
                    assert self.stopped

    def finished(self, results):
        if self.stopped and results != RETRY:
            # We handle this specially because we don't care about
            # the return code of an interrupted command; we know
            # that this should just be exception due to interrupt
            # At the same time we must respect RETRY status because it's used
            # to retry interrupted build due to some other issues for example
            # due to slave lost
<<<<<<< HEAD
            results = EXCEPTION
            self.step_status.setText(self.describe(True) +
                                 ["(build was interrupted)"])
            self.step_status.setText2(["(build was interrupted)"])
=======
            if results != RETRY:
                results = EXCEPTION
            self._step_status.setText(self.describe(True) +
                                      ["interrupted"])
            self._step_status.setText2(["interrupted"])
>>>>>>> 2d996c5f
        self._finishFinished(results)

    def addErrorResult(self, why):
        self.addHTMLLog("err.html", formatFailure(why))
        self.addCompleteLog("err.text", why.getTraceback())
        results = EXCEPTION
        hidden = False
        return hidden, results

    def _finishFinished(self, results):
        # internal function to indicate that this step is done; this is separated
        # from finished() so that subclasses can override finished()
        if self.progress:
            self.progress.finish()

        try:
            hidden = self._maybeEvaluate(self.hideStepIf, results, self)
        except Exception:
            why = Failure()
            hidden, results = self.addErrorResult(why)

        self._step_status.stepFinished(results)
        self._step_status.setHidden(hidden)

        self.releaseLocks()
        self.deferred.callback(results)

    def failed(self, why):
        # This can either be a BuildStepFailed exception/failure, meaning we
        # should call self.finished, or it can be a real exception, which should
        # be recorded as such.
        if why.check(BuildStepFailed):
            self.finished(FAILURE)
            return
        # However, in the case of losing the connection to a slave, we want to
        # finish with a RETRY.
        if why.check(error.ConnectionLost):
            self._step_status.setText(self.describe(True) +
                                      ["exception", "slave", "lost"])
            self._step_status.setText2(["exception", "slave", "lost"])
            self.finished(RETRY)
            return

        log.err(why, "BuildStep.failed; traceback follows")
        try:
            if self.progress:
                self.progress.finish()
            try:
                self.addCompleteLog("err.text", why.getTraceback())
                self.addHTMLLog("err.html", formatFailure(why))
            except Exception:
                log.err(Failure(), "error while formatting exceptions")

            # could use why.getDetailedTraceback() for more information
<<<<<<< HEAD
            self.step_status.setText(["'%s'" % self.name, "exception"])
            self.step_status.setText2(["'%s'" % self.name])
            self.step_status.stepFinished(EXCEPTION)
=======
            self._step_status.setText([self.name, "exception"])
            self._step_status.setText2([self.name])
            self._step_status.stepFinished(EXCEPTION)
>>>>>>> 2d996c5f

            hidden = self._maybeEvaluate(self.hideStepIf, EXCEPTION, self)
            self._step_status.setHidden(hidden)
        except Exception:
            log.err(Failure(), "exception during failure processing")
            # the progress stuff may still be whacked (the StepStatus may
            # think that it is still running), but the build overall will now
            # finish

        try:
            self.releaseLocks()
        except Exception:
            log.err(Failure(), "exception while releasing locks")

        log.msg("BuildStep.failed now firing callback")
        self.deferred.callback(EXCEPTION)

    # utility methods that BuildSteps may find useful

    def slaveVersion(self, command, oldversion=None):
        return self.build.getSlaveCommandVersion(command, oldversion)

    def slaveVersionIsOlderThan(self, command, minversion):
        sv = self.build.getSlaveCommandVersion(command, None)
        if sv is None:
            return True
        if map(int, sv.split(".")) < map(int, minversion.split(".")):
            return True
        return False

    def getSlaveName(self):
        return self.build.getSlaveName()

    def addLog(self, name):
        loog = self._step_status.addLog(name)
        self._connectPendingLogObservers()
        if self.isNewStyle():
            loog._isNewStyle = True
            return defer.succeed(loog)
        else:
            return loog

    def getLog(self, name):
        for l in self._step_status.getLogs():
            if l.getName() == name:
                return l
        raise KeyError("no log named '%s'" % (name,))

    def addCompleteLog(self, name, text):
        log.msg("addCompleteLog(%s)" % name)
        loog = self._step_status.addLog(name)
        size = loog.chunkSize
        for start in range(0, len(text), size):
            loog.addStdout(text[start:start + size])
        loog.finish()
        self._connectPendingLogObservers()
        return defer.succeed(None)

    def addHTMLLog(self, name, html):
        log.msg("addHTMLLog(%s)" % name)
        self._step_status.addHTMLLog(name, html)
        self._connectPendingLogObservers()
        return defer.succeed(None)

    def addLogObserver(self, logname, observer):
        assert interfaces.ILogObserver.providedBy(observer)
        observer.setStep(self)
        self._pendingLogObservers.append((logname, observer))
        self._connectPendingLogObservers()

    def _connectPendingLogObservers(self):
        if not self._pendingLogObservers:
            return
        if not self._step_status:
            return
        current_logs = {}
        for loog in self._step_status.getLogs():
            current_logs[loog.getName()] = loog
        for logname, observer in self._pendingLogObservers[:]:
            if logname in current_logs:
                observer.setLog(current_logs[logname])
                self._pendingLogObservers.remove((logname, observer))

    def addURL(self, name, url):
        self._step_status.addURL(name, url)
        return defer.succeed(None)

    @defer.inlineCallbacks
    def runCommand(self, command):
        self.cmd = command
        command.buildslave = self.buildslave
        try:
            res = yield command.run(self, self.remote)
        finally:
            self.cmd = None
        defer.returnValue(res)

<<<<<<< HEAD
    def runCommand(self, c):
        self.cmd = c
        c.buildslave = self.buildslave
        d = c.run(self, self.remote)
        return d
    
=======
>>>>>>> 2d996c5f
    @staticmethod
    def _maybeEvaluate(value, *args, **kwargs):
        if callable(value):
            value = value(*args, **kwargs)
        return value

    def hasStatistic(self, name):
        return self._step_status.hasStatistic(name)

    def getStatistic(self, name, default=None):
        return self._step_status.getStatistic(name, default)

    def getStatistics(self):
        return self._step_status.getStatistics()

    def setStatistic(self, name, value):
        return self._step_status.setStatistic(name, value)


components.registerAdapter(
    BuildStep._getStepFactory,
    BuildStep, interfaces.IBuildStepFactory)
components.registerAdapter(
    lambda step: interfaces.IProperties(step.build),
    BuildStep, interfaces.IProperties)


class LoggingBuildStep(BuildStep):

    progressMetrics = ('output',)
    logfiles = {}

    parms = BuildStep.parms + ['logfiles', 'lazylogfiles', 'log_eval_func']
    cmd = None

    renderables = ['logfiles', 'lazylogfiles']

    def __init__(self, logfiles={}, lazylogfiles=False, log_eval_func=None,
                 *args, **kwargs):
        BuildStep.__init__(self, *args, **kwargs)

        if logfiles and not isinstance(logfiles, dict):
            config.error(
                "the ShellCommand 'logfiles' parameter must be a dictionary")

        # merge a class-level 'logfiles' attribute with one passed in as an
        # argument
        self.logfiles = self.logfiles.copy()
        self.logfiles.update(logfiles)
        self.lazylogfiles = lazylogfiles
        if log_eval_func and not callable(log_eval_func):
            config.error(
                "the 'log_eval_func' paramater must be a callable")
        self.log_eval_func = log_eval_func
        self.addLogObserver('stdio', OutputProgressObserver("output"))

    def addLogFile(self, logname, filename):
        self.logfiles[logname] = filename

    def buildCommandKwargs(self):
        kwargs = dict()
        kwargs['logfiles'] = self.logfiles
        return kwargs

    def startCommand(self, cmd, errorMessages=[]):
        """
        @param cmd: a suitable RemoteCommand which will be launched, with
                    all output being put into our self.stdio_log LogFile
        """
        log.msg("ShellCommand.startCommand(cmd=%s)" % (cmd,))
        log.msg("  cmd.args = %r" % (cmd.args))
        self.cmd = cmd  # so we can interrupt it
        self._step_status.setText(self.describe(False))

        # stdio is the first log
        self.stdio_log = stdio_log = self.addLog("stdio")
        cmd.useLog(stdio_log, True)
        for em in errorMessages:
            stdio_log.addHeader(em)
            # TODO: consider setting up self.stdio_log earlier, and have the
            # code that passes in errorMessages instead call
            # self.stdio_log.addHeader() directly.

        # there might be other logs
        self.setupLogfiles(cmd, self.logfiles)

        d = self.runCommand(cmd)  # might raise ConnectionLost
        d.addCallback(lambda res: self.commandComplete(cmd))
        d.addCallback(lambda res: self.createSummary(cmd.logs['stdio']))
        d.addCallback(lambda res: self.evaluateCommand(cmd))  # returns results

        def _gotResults(results):
            self.setStatus(cmd, results)
            return results
        d.addCallback(_gotResults)  # returns results
        d.addCallback(self.finished)
        d.addErrback(self.failed)

    def setupLogfiles(self, cmd, logfiles):
        for logname, remotefilename in logfiles.items():
            if self.lazylogfiles:
                # Ask RemoteCommand to watch a logfile, but only add
                # it when/if we see any data.
                #
                # The dummy default argument local_logname is a work-around for
                # Python name binding; default values are bound by value, but
                # captured variables in the body are bound by name.
                callback = lambda cmd_arg, local_logname=logname: self.addLog(
                    local_logname)
                cmd.useLogDelayed(logname, callback, True)
            else:
                # tell the BuildStepStatus to add a LogFile
                newlog = self.addLog(logname)
                # and tell the RemoteCommand to feed it
                cmd.useLog(newlog, True)

    def interrupt(self, reason):
        # TODO: consider adding an INTERRUPTED or STOPPED status to use
        # instead of FAILURE, might make the text a bit more clear.
        # 'reason' can be a Failure, or text
        BuildStep.interrupt(self, reason)
        if self._step_status.isWaitingForLocks():
            self.addCompleteLog(
                'interrupt while waiting for locks', str(reason))
        else:
            self.addCompleteLog('interrupt', str(reason))

        if self.cmd:
            d = self.cmd.interrupt(reason)
            d.addErrback(log.err, 'while interrupting command')

    def checkDisconnect(self, f):
<<<<<<< HEAD
        f.trap(error.ConnectionLost)
        self.step_status.setText(self.describe(True) +
                                 ["(lost connection with slave)"])
        self.step_status.setText2(["(lost connection with slave)"])
        return self.finished(RETRY)
=======
        # this is now handled by self.failed
        log.msg("WARNING: step %s uses deprecated checkDisconnect method")
        return f
>>>>>>> 2d996c5f

    def commandComplete(self, cmd):
        pass

    def createSummary(self, stdio):
        pass

    def evaluateCommand(self, cmd):
        if self.log_eval_func:
            return self.log_eval_func(cmd, self._step_status)
        return cmd.results()

    def getText(self, cmd, results):
        if results == SUCCESS:
            return self.describe(True)
        elif results == WARNINGS:
            return self.describe(True) + ["warnings"]
        elif results == EXCEPTION:
            return self.describe(True) + ["exception"]
        else:
            return self.describe(True) + ["failed"]

    def getText2(self, cmd, results):
        return ["Step \"%s\"" % self.name]

    def maybeGetText2(self, cmd, results):
        if results == SUCCESS:
            # successful steps do not add anything to the build's text
            pass
        elif results == WARNINGS:
            if (self.flunkOnWarnings or self.warnOnWarnings):
                # we're affecting the overall build, so tell them why
                return self.getText2(cmd, results)
        else:
            if (self.haltOnFailure or self.flunkOnFailure
                    or self.warnOnFailure):
                # we're affecting the overall build, so tell them why
                return self.getText2(cmd, results)
        return []

    def setStatus(self, cmd, results):
        # this is good enough for most steps, but it can be overridden to
        # get more control over the displayed text
        self._step_status.setText(self.getText(cmd, results))
        self._step_status.setText2(self.maybeGetText2(cmd, results))


class CommandMixin(object):

    @defer.inlineCallbacks
    def _runRemoteCommand(self, cmd, abandonOnFailure, args, makeResult=None):
        cmd = remotecommand.RemoteCommand(cmd, args)
        try:
            log = self.getLog('stdio')
        except Exception:
            log = yield self.addLog('stdio')
        cmd.useLog(log, False)
        yield self.runCommand(cmd)
        if abandonOnFailure and cmd.didFail():
            raise BuildStepFailed()
        if makeResult:
            defer.returnValue(makeResult(cmd))
        else:
            defer.returnValue(not cmd.didFail())

    def runRmdir(self, dir, log=None, abandonOnFailure=True):
        return self._runRemoteCommand('rmdir', abandonOnFailure,
                                      {'dir': dir, 'logEnviron': False})

    def pathExists(self, path, log=None):
        return self._runRemoteCommand('stat', False,
                                      {'file': path, 'logEnviron': False})

    def runMkdir(self, dir, log=None, abandonOnFailure=True):
        return self._runRemoteCommand('mkdir', abandonOnFailure,
                                      {'dir': dir, 'logEnviron': False})

    def glob(self, glob):
        return self._runRemoteCommand(
            'glob', True, {'glob': glob, 'logEnviron': False},
            makeResult=lambda cmd: cmd.updates['files'][0])


class ShellMixin(object):

    command = None
    workdir = None
    env = {}
    want_stdout = True
    want_stderr = True
    usePTY = 'slave-config'
    logfiles = {}
    lazylogfiles = {}
    timeout = 1200
    maxTime = None
    logEnviron = True
    interruptSignal = 'KILL'
    sigtermTime = None
    initialStdin = None
    decodeRC = {0: SUCCESS}

    _shellMixinArgs = [
        'command',
        'workdir',
        'env',
        'want_stdout',
        'want_stderr',
        'usePTY',
        'logfiles',
        'lazylogfiles',
        'timeout',
        'maxTime',
        'logEnviron',
        'interruptSignal',
        'sigtermTime',
        'initialStdin',
        'decodeRC',
    ]
    renderables = _shellMixinArgs

    def setupShellMixin(self, constructorArgs, prohibitArgs=[]):
        constructorArgs = constructorArgs.copy()

        def bad(arg):
            config.error("invalid %s argument %s" %
                         (self.__class__.__name__, arg))
        for arg in self._shellMixinArgs:
            if arg not in constructorArgs:
                continue
            if arg in prohibitArgs:
                bad(arg)
            else:
                setattr(self, arg, constructorArgs[arg])
            del constructorArgs[arg]
        for arg in constructorArgs:
            if arg not in BuildStep.parms:
                bad(arg)
                del constructorArgs[arg]
        return constructorArgs

    @defer.inlineCallbacks
    def makeRemoteShellCommand(self, collectStdout=False, collectStderr=False,
                               stdioLogName='stdio',
                               **overrides):
        kwargs = dict([(arg, getattr(self, arg))
                       for arg in self._shellMixinArgs])
        kwargs.update(overrides)
        stdio = None
        if stdioLogName is not None:
            stdio = yield self.addLog(stdioLogName)
        kwargs['command'] = flatten(kwargs['command'], (list, tuple))

        # check for the usePTY flag
        if kwargs['usePTY'] != 'slave-config':
            if self.slaveVersionIsOlderThan("shell", "2.7"):
                if stdio is not None:
                    yield stdio.addHeader(
                        "NOTE: slave does not allow master to override usePTY\n")
                del kwargs['usePTY']

        # check for the interruptSignal flag
        if kwargs["interruptSignal"] and self.slaveVersionIsOlderThan("shell", "2.15"):
            if stdio is not None:
                yield stdio.addHeader(
                    "NOTE: slave does not allow master to specify interruptSignal\n")
            del kwargs['interruptSignal']

        # lazylogfiles are handled below
        del kwargs['lazylogfiles']

        # merge the builder's environment with that supplied here
        builderEnv = self.build.builder.config.env
        kwargs['env'] = yield self.build.render(builderEnv)
        kwargs['env'].update(self.env)
        kwargs['stdioLogName'] = stdioLogName
        # default the workdir appropriately
        if not self.workdir:
            if callable(self.build.workdir):
                kwargs['workdir'] = self.build.workdir(self.build.sources)
            else:
                kwargs['workdir'] = self.build.workdir

        # the rest of the args go to RemoteShellCommand
        cmd = remotecommand.RemoteShellCommand(**kwargs)

        # set up logging
        if stdio is not None:
            cmd.useLog(stdio, False)
        for logname, remotefilename in self.logfiles.items():
            if self.lazylogfiles:
                # it's OK if this does, or does not, return a Deferred
                callback = lambda cmd_arg, logname=logname: self.addLog(
                    logname)
                cmd.useLogDelayed(logname, callback, True)
            else:
                # tell the BuildStepStatus to add a LogFile
                newlog = yield self.addLog(logname)
                # and tell the RemoteCommand to feed it
                cmd.useLog(newlog, False)

        defer.returnValue(cmd)

    def _describe(self, done=False):
        try:
            if done and self.descriptionDone is not None:
                return self.descriptionDone
            if self.description is not None:
                return self.description

            # if self.cmd is set, then use the RemoteCommand's info
            if self.cmd:
                command = self.command.command
            # otherwise, if we were configured with a command, use that
            elif self.command:
                command = self.command
            else:
                return super(ShellMixin, self)._describe(done)

            words = command
            if isinstance(words, (str, unicode)):
                words = words.split()

            try:
                len(words)
            except (AttributeError, TypeError):
                # WithProperties and Property don't have __len__
                # For old-style classes instances AttributeError raised,
                # for new-style classes instances - TypeError.
                return super(ShellMixin, self)._describe(done)

            # flatten any nested lists
            words = flatten(words, (list, tuple))

            # strip instances and other detritus (which can happen if a
            # description is requested before rendering)
            words = [w for w in words if isinstance(w, (str, unicode))]

            if len(words) < 1:
                return super(ShellMixin, self)._describe(done)
            if len(words) == 1:
                return ["'%s'" % words[0]]
            if len(words) == 2:
                return ["'%s" % words[0], "%s'" % words[1]]
            return ["'%s" % words[0], "%s" % words[1], "...'"]

        except Exception:
            log.err(failure.Failure(), "Error describing step")
            return super(ShellMixin, self)._describe(done)

# Parses the logs for a list of regexs. Meant to be invoked like:
# regexes = ((re.compile(...), FAILURE), (re.compile(...), WARNINGS))
# self.addStep(ShellCommand,
#   command=...,
#   ...,
#   log_eval_func=lambda c,s: regex_log_evaluator(c, s, regexs)
# )


def regex_log_evaluator(cmd, step_status, regexes):
    worst = cmd.results()
    for err, possible_status in regexes:
        # worst_status returns the worse of the two status' passed to it.
        # we won't be changing "worst" unless possible_status is worse than it,
        # so we don't even need to check the log if that's the case
        if worst_status(worst, possible_status) == possible_status:
            if isinstance(err, (basestring)):
                err = re.compile(".*%s.*" % err, re.DOTALL)
            for l in cmd.logs.values():
                if err.search(l.getText()):
                    worst = possible_status
    return worst

# (WithProperties used to be available in this module)
from buildbot.process.properties import WithProperties
_hush_pyflakes = [WithProperties]
del _hush_pyflakes<|MERGE_RESOLUTION|>--- conflicted
+++ resolved
@@ -136,14 +136,9 @@
     descriptionDone = None  # alternate description when the step is complete
     descriptionSuffix = None  # extra information to append to suffix
     locks = []
-<<<<<<< HEAD
     releaseLockInstanse = None
     progressMetrics = () # 'time' is implicit
     useProgress = True # set to False if step is really unpredictable
-=======
-    progressMetrics = ()  # 'time' is implicit
-    useProgress = True  # set to False if step is really unpredictable
->>>>>>> 2d996c5f
     build = None
     buildslave = None
     progress = None
@@ -223,7 +218,6 @@
         if self.progress:
             self.progress.setProgress(metric, value)
 
-<<<<<<< HEAD
     def setStepLocks(self, initialLocks):
         lock_list = []
         for access in initialLocks:
@@ -242,7 +236,7 @@
         self.deferred = defer.Deferred()
         # convert all locks into their real form
         self.locks = self.setStepLocks(self.locks)
-=======
+
     def getCurrentSummary(self):
         return u'running'
 
@@ -295,7 +289,6 @@
         self.locks = [(l.getLock(self.build.slavebuilder.slave), la)
                       for l, la in self.locks]
 
->>>>>>> 2d996c5f
         for l, la in self.locks:
             if l in self.build.locks:
                 log.msg("Hey, lock %s is claimed by both a Step (%s) and the"
@@ -433,18 +426,11 @@
             # At the same time we must respect RETRY status because it's used
             # to retry interrupted build due to some other issues for example
             # due to slave lost
-<<<<<<< HEAD
-            results = EXCEPTION
+            if results != RETRY:
+                results = EXCEPTION
             self.step_status.setText(self.describe(True) +
                                  ["(build was interrupted)"])
             self.step_status.setText2(["(build was interrupted)"])
-=======
-            if results != RETRY:
-                results = EXCEPTION
-            self._step_status.setText(self.describe(True) +
-                                      ["interrupted"])
-            self._step_status.setText2(["interrupted"])
->>>>>>> 2d996c5f
         self._finishFinished(results)
 
     def addErrorResult(self, why):
@@ -499,15 +485,9 @@
                 log.err(Failure(), "error while formatting exceptions")
 
             # could use why.getDetailedTraceback() for more information
-<<<<<<< HEAD
             self.step_status.setText(["'%s'" % self.name, "exception"])
             self.step_status.setText2(["'%s'" % self.name])
             self.step_status.stepFinished(EXCEPTION)
-=======
-            self._step_status.setText([self.name, "exception"])
-            self._step_status.setText2([self.name])
-            self._step_status.stepFinished(EXCEPTION)
->>>>>>> 2d996c5f
 
             hidden = self._maybeEvaluate(self.hideStepIf, EXCEPTION, self)
             self._step_status.setHidden(hidden)
@@ -605,15 +585,12 @@
             self.cmd = None
         defer.returnValue(res)
 
-<<<<<<< HEAD
     def runCommand(self, c):
         self.cmd = c
         c.buildslave = self.buildslave
         d = c.run(self, self.remote)
         return d
     
-=======
->>>>>>> 2d996c5f
     @staticmethod
     def _maybeEvaluate(value, *args, **kwargs):
         if callable(value):
@@ -746,17 +723,14 @@
             d.addErrback(log.err, 'while interrupting command')
 
     def checkDisconnect(self, f):
-<<<<<<< HEAD
         f.trap(error.ConnectionLost)
         self.step_status.setText(self.describe(True) +
                                  ["(lost connection with slave)"])
         self.step_status.setText2(["(lost connection with slave)"])
-        return self.finished(RETRY)
-=======
+
         # this is now handled by self.failed
         log.msg("WARNING: step %s uses deprecated checkDisconnect method")
-        return f
->>>>>>> 2d996c5f
+        return self.finished(RETRY)
 
     def commandComplete(self, cmd):
         pass
