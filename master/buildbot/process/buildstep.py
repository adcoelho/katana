--- conflicted
+++ resolved
@@ -395,15 +395,7 @@
             # fixup themselves
             if self.step.slaveVersion("shell", "old") == "old":
                 self.args['dir'] = self.args['workdir']
-<<<<<<< HEAD
-        if ('user' in self.args and
-                self.step.slaveVersionIsOlderThan("shell", "2.16")):
-            m = "slave does not support the 'user' parameter"
-            raise BuildSlaveTooOldError(m)
         what = "command '%s' in dir '%s'" % (self.fake_command,
-=======
-        what = "command '%s' in dir '%s'" % (self.args['command'],
->>>>>>> 755d0cb9
                                              self.args['workdir'])
         log.msg(what)
         return RemoteCommand._start(self)
