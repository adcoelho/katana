# This file is part of Buildbot.  Buildbot is free software: you can
# redistribute it and/or modify it under the terms of the GNU General Public
# License as published by the Free Software Foundation, version 2.
#
# This program is distributed in the hope that it will be useful, but WITHOUT
# ANY WARRANTY; without even the implied warranty of MERCHANTABILITY or FITNESS
# FOR A PARTICULAR PURPOSE.  See the GNU General Public License for more
# details.
#
# You should have received a copy of the GNU General Public License along with
# this program; if not, write to the Free Software Foundation, Inc., 51
# Franklin Street, Fifth Floor, Boston, MA 02110-1301 USA.
#
# Copyright Buildbot Team Members


import random, weakref
from zope.interface import implements
from twisted.python import log, failure
from twisted.spread import pb
from twisted.application import service, internet
from twisted.internet import defer

from buildbot import interfaces, config
from buildbot.status.progress import Expectations
from buildbot.status.builder import RETRY
from buildbot.status.buildrequest import BuildRequestStatus
from buildbot.process.properties import Properties
from buildbot.process import buildrequest, slavebuilder
from buildbot.process.slavebuilder import BUILDING

from buildbot.db import buildrequests
import sys

class Builder(config.ReconfigurableServiceMixin,
              pb.Referenceable,
              service.MultiService):

    # reconfigure builders before slaves
    reconfig_priority = 196

    def __init__(self, name, _addServices=True):
        service.MultiService.__init__(self)
        self.name = name

        # this is created the first time we get a good build
        self.expectations = None

        # build/wannabuild slots: Build objects move along this sequence
        self.building = []
        # old_building holds active builds that were stolen from a predecessor
        self.old_building = weakref.WeakKeyDictionary()

        # buildslaves which have connected but which are not yet available.
        # These are always in the ATTACHING state.
        self.attaching_slaves = []

        # buildslaves at our disposal. Each SlaveBuilder instance has a
        # .state that is IDLE, PINGING, or BUILDING. "PINGING" is used when a
        # Build is about to start, to make sure that they're still alive.
        self.slaves = []

        self.config = None
        self.builder_status = None

        if _addServices:
            self.reclaim_svc = internet.TimerService(10*60,
                                            self.reclaimAllBuilds)
            self.reclaim_svc.setServiceParent(self)

            # update big status every 30 minutes, working around #1980
            self.updateStatusService = internet.TimerService(30*60,
                                            self.updateBigStatus)
            self.updateStatusService.setServiceParent(self)

    def reconfigService(self, new_config):
        # find this builder in the config
        for builder_config in new_config.builders:
            if builder_config.name == self.name:
                break
        else:
            assert 0, "no config found for builder '%s'" % self.name

        # set up a builder status object on the first reconfig
        if not self.builder_status:
            self.builder_status = self.master.status.builderAdded(
                    builder_config.name,
                    builder_config.builddir,
                    builder_config.category)

        self.config = builder_config

        self.builder_status.setCategory(builder_config.category)
        self.builder_status.setSlavenames(self.config.slavenames)
        self.builder_status.setCacheSize(new_config.caches['Builds'])
        self.builder_status.setProject(builder_config.project)

        return defer.succeed(None)

    def stopService(self):
        d = defer.maybeDeferred(lambda :
                service.MultiService.stopService(self))
        def flushMaybeStartBuilds(_):
            # at this point, self.running = False, so another maybeStartBuild
            # invocation won't hurt anything, but it also will not complete
            # until any currently-running invocations are done, so we know that
            # the builder is quiescent at that time.
            return self.maybeStartBuild()
        d.addCallback(flushMaybeStartBuilds)
        return d

    def __repr__(self):
        return "<Builder '%r' at %d>" % (self.name, id(self))

    @defer.inlineCallbacks
    def getOldestRequestTime(self):

        """Returns the submitted_at of the oldest unclaimed build request for
        this builder, or None if there are no build requests.

        @returns: datetime instance or None, via Deferred
        """
        unclaimed = yield self.master.db.buildrequests.getBuildRequests(
                        buildername=self.name, claimed=False)

        if unclaimed:
            unclaimed = [ brd['submitted_at'] for brd in unclaimed ]
            unclaimed.sort()
            defer.returnValue(unclaimed[0])
        else:
            defer.returnValue(None)

    def reclaimAllBuilds(self):
        brids = set()
        for b in self.building:
            brids.update([br.id for br in b.requests])
        for b in self.old_building:
            brids.update([br.id for br in b.requests])

        if not brids:
            return defer.succeed(None)

        d = self.master.db.buildrequests.reclaimBuildRequests(brids)
        d.addErrback(log.err, 'while re-claiming running BuildRequests')
        return d

    def getBuild(self, number):
        for b in self.building:
            if b.build_status and b.build_status.number == number:
                return b
        for b in self.old_building.keys():
            if b.build_status and b.build_status.number == number:
                return b
        return None

    def addLatentSlave(self, slave):
        assert interfaces.ILatentBuildSlave.providedBy(slave)
        for s in self.slaves:
            if s == slave:
                break
        else:
            sb = slavebuilder.LatentSlaveBuilder(slave, self)
            self.builder_status.addPointEvent(
                ['added', 'latent', slave.slavename])
            self.slaves.append(sb)
            self.botmaster.maybeStartBuildsForBuilder(self.name)

    def attached(self, slave, remote, commands):
        """This is invoked by the BuildSlave when the self.slavename bot
        registers their builder.

        @type  slave: L{buildbot.buildslave.BuildSlave}
        @param slave: the BuildSlave that represents the buildslave as a whole
        @type  remote: L{twisted.spread.pb.RemoteReference}
        @param remote: a reference to the L{buildbot.slave.bot.SlaveBuilder}
        @type  commands: dict: string -> string, or None
        @param commands: provides the slave's version of each RemoteCommand

        @rtype:  L{twisted.internet.defer.Deferred}
        @return: a Deferred that fires (with 'self') when the slave-side
                 builder is fully attached and ready to accept commands.
        """
        for s in self.attaching_slaves + self.slaves:
            if s.slave == slave:
                # already attached to them. This is fairly common, since
                # attached() gets called each time we receive the builder
                # list from the slave, and we ask for it each time we add or
                # remove a builder. So if the slave is hosting builders
                # A,B,C, and the config file changes A, we'll remove A and
                # re-add it, triggering two builder-list requests, getting
                # two redundant calls to attached() for B, and another two
                # for C.
                #
                # Therefore, when we see that we're already attached, we can
                # just ignore it.
                return defer.succeed(self)

        sb = slavebuilder.SlaveBuilder()
        sb.setBuilder(self)
        self.attaching_slaves.append(sb)
        d = sb.attached(slave, remote, commands)
        d.addCallback(self._attached)
        d.addErrback(self._not_attached, slave)
        return d

    def _attached(self, sb):
        self.builder_status.addPointEvent(['connect', sb.slave.slavename])
        self.attaching_slaves.remove(sb)
        self.slaves.append(sb)

        self.updateBigStatus()

        return self

    def _not_attached(self, why, slave):
        # already log.err'ed by SlaveBuilder._attachFailure
        # TODO: remove from self.slaves (except that detached() should get
        #       run first, right?)
        log.err(why, 'slave failed to attach')
        self.builder_status.addPointEvent(['failed', 'connect',
                                           slave.slavename])
        # TODO: add an HTMLLogFile of the exception

    def detached(self, slave):
        """This is called when the connection to the bot is lost."""
        for sb in self.attaching_slaves + self.slaves:
            if sb.slave == slave:
                break
        else:
            log.msg("WEIRD: Builder.detached(%s) (%s)"
                    " not in attaching_slaves(%s)"
                    " or slaves(%s)" % (slave, slave.slavename,
                                        self.attaching_slaves,
                                        self.slaves))
            return
        if sb.state == BUILDING:
            # the Build's .lostRemote method (invoked by a notifyOnDisconnect
            # handler) will cause the Build to be stopped, probably right
            # after the notifyOnDisconnect that invoked us finishes running.
            pass

        if sb in self.attaching_slaves:
            self.attaching_slaves.remove(sb)
        if sb in self.slaves:
            self.slaves.remove(sb)

        self.builder_status.addPointEvent(['disconnect', slave.slavename])
        sb.detached() # inform the SlaveBuilder that their slave went away
        self.updateBigStatus()

    def updateBigStatus(self):
        if not self.builder_status:
            return
        if not self.slaves:
            self.builder_status.setBigState("offline")
        elif self.building or self.old_building:
            self.builder_status.setBigState("building")
        else:
            self.builder_status.setBigState("idle")

    @defer.inlineCallbacks
    def _startBuildFor(self, slavebuilder, buildrequests):
        """Start a build on the given slave.
        @param build: the L{base.Build} to start
        @param sb: the L{SlaveBuilder} which will host this build

        @return: (via Deferred) boolean indicating that the build was
        succesfully started.
        """

        # as of the Python versions supported now, try/finally can't be used
        # with a generator expression.  So instead, we push cleanup functions
        # into a list so that, at any point, we can abort this operation.
        cleanups = []
        def run_cleanups():
            try:
                while cleanups:
                    fn = cleanups.pop()
                    fn()
            except:
                log.err(failure.Failure(), "while running %r" % (run_cleanups,))

        # the last cleanup we want to perform is to update the big
        # status based on any other cleanup
        cleanups.append(lambda : self.updateBigStatus())

        build = self.config.factory.newBuild(buildrequests)
        build.setBuilder(self)
        log.msg("starting build %s using slave %s" % (build, slavebuilder))

        # set up locks
        build.setLocks(self.config.locks)
        cleanups.append(lambda : slavebuilder.slave.releaseLocks())

        if len(self.config.env) > 0:
            build.setSlaveEnvironment(self.config.env)

        # append the build to self.building
        self.building.append(build)
        cleanups.append(lambda : self.building.remove(build))

        # update the big status accordingly
        self.updateBigStatus()

        #check slave is still available
        ready = slavebuilder in self.getAvailableSlaveBuilders()
        if ready:
            try:
                ready = yield slavebuilder.prepare(self.builder_status, build)
            except:
                log.err(failure.Failure(), 'while preparing slavebuilder:')
                ready = False

        # If prepare returns True then it is ready and we start a build
        # If it returns false then we don't start a new build.
        if not ready:
            log.msg("slave %s can't build %s after all; re-queueing the "
                    "request" % (build, slavebuilder))
            run_cleanups()
            defer.returnValue(False)
            return

        # ping the slave to make sure they're still there. If they've
        # fallen off the map (due to a NAT timeout or something), this
        # will fail in a couple of minutes, depending upon the TCP
        # timeout.
        #
        # TODO: This can unnecessarily suspend the starting of a build, in
        # situations where the slave is live but is pushing lots of data to
        # us in a build.
        log.msg("starting build %s.. pinging the slave %s"
                % (build, slavebuilder))
        try:
            ping_success = yield slavebuilder.ping()
        except:
            log.err(failure.Failure(), 'while pinging slave before build:')
            ping_success = False

        if not ping_success:
            log.msg("slave ping failed; re-queueing the request")
            run_cleanups()
            defer.returnValue(False)
            return

        # The buildslave is ready to go. slavebuilder.buildStarted() sets its
        # state to BUILDING (so we won't try to use it for any other builds).
        # This gets set back to IDLE by the Build itself when it finishes.
        slavebuilder.buildStarted()
        cleanups.append(lambda : slavebuilder.buildFinished())

        # tell the remote that it's starting a build, too
        try:
            yield slavebuilder.remote.callRemote("startBuild")
        except:
            log.err(failure.Failure(), 'while calling remote startBuild:')
            run_cleanups()
            defer.returnValue(False)
            return

        # create the BuildStatus object that goes with the Build
        bs = self.builder_status.newBuild()

        # record the build in the db - one row per buildrequest
        try:
            bids = []
            for req in build.requests:
                bid = yield self.master.db.builds.addBuild(req.id, bs.number)
                bids.append(bid)
        except:
            log.err(failure.Failure(), 'while adding rows to build table:')
            run_cleanups()
            defer.returnValue(False)
            return

        # let status know
        self.master.status.build_started(req.id, self.name, bs)

        # start the build. This will first set up the steps, then tell the
        # BuildStatus that it has started, which will announce it to the world
        # (through our BuilderStatus object, which is its parent).  Finally it
        # will start the actual build process.  This is done with a fresh
        # Deferred since _startBuildFor should not wait until the build is
        # finished.
        d = build.startBuild(bs, self.expectations, slavebuilder)
        d.addCallback(self.buildFinished, slavebuilder, bids)
        # this shouldn't happen. if it does, the slave will be wedged
        d.addErrback(log.err)

        # make sure the builder's status is represented correctly
        self.updateBigStatus()

        defer.returnValue(True)

    def setupProperties(self, props):
        props.setProperty("buildername", self.name, "Builder")
        if len(self.config.properties) > 0:
            for propertyname in self.config.properties:
                props.setProperty(propertyname,
                        self.config.properties[propertyname],
                        "Builder")

    def buildFinished(self, build, sb, bids):
        """This is called when the Build has finished (either success or
        failure). Any exceptions during the build are reported with
        results=FAILURE, not with an errback."""

        # by the time we get here, the Build has already released the slave,
        # which will trigger a check for any now-possible build requests
        # (maybeStartBuilds)

        # mark the builds as finished, although since nothing ever reads this
        # table, it's not too important that it complete successfully
        brids = [br.id for br in build.requests]
        d = self.master.db.builds.finishBuilds(bids)
        # todo: get build number
        d.addCallback(lambda _ : self.master.db.builds.finishedMergedBuilds(brids, build.build_status.number))
        d.addErrback(log.err, 'while marking builds as finished (ignored)')

        results = build.build_status.getResults()
        self.building.remove(build)
        if results == RETRY:
            self._resubmit_buildreqs(build).addErrback(log.err)
        else:
            db = self.master.db
            d = db.buildrequests.completeBuildRequests(brids, results)
            d.addCallback(
                lambda _ : self._maybeBuildsetsComplete(build.requests))
            # nothing in particular to do with this deferred, so just log it if
            # it fails..
            d.addErrback(log.err, 'while marking build requests as completed')

        if sb.slave:
            sb.slave.releaseLocks()

        self.updateBigStatus()

    @defer.inlineCallbacks
    def _maybeBuildsetsComplete(self, requests):
        # inform the master that we may have completed a number of buildsets
        for br in requests:
            yield self.master.maybeBuildsetComplete(br.bsid)

    def _resubmit_buildreqs(self, build):
        brids = [br.id for br in build.requests]
        return self.master.db.buildrequests.unclaimBuildRequests(brids)

    def setExpectations(self, progress):
        """Mark the build as successful and update expectations for the next
        build. Only call this when the build did not fail in any way that
        would invalidate the time expectations generated by it. (if the
        compile failed and thus terminated early, we can't use the last
        build to predict how long the next one will take).
        """
        if self.expectations:
            self.expectations.update(progress)
        else:
            # the first time we get a good build, create our Expectations
            # based upon its results
            self.expectations = Expectations(progress)
        log.msg("new expectations: %s seconds" % \
                self.expectations.expectedBuildTime())

    @defer.inlineCallbacks
    def getUnclaimedBuildRequests(self):
        unclaimed_requests = yield self.master.db.buildrequests.getBuildRequests(
            buildername=self.name, claimed=False)

        # sort by submitted_at, so the first is the oldest
        unclaimed_requests.sort(key=lambda brd : brd['submitted_at'])
        defer.returnValue(unclaimed_requests)

    @defer.inlineCallbacks
    def mergeBuildingRequests(self, brdicts, brids, breqs):
        # check only the first br others will be compatible to merge
        brobj = yield self._brdictToBuildRequest(brdicts[0])
        for b in self.building:
            if self._defaultMergeRequestFn(b.requests[0], brobj):
                building = b.requests
                b.requests = b.requests + breqs
                try:
                    yield self.master.db.buildrequests.mergeBuildingRequest([b.requests[0]] + breqs, brids, b.build_status.number)
                except:
                    b.requests = building
                    raise

                log.msg("merge brids %s with building request %s " % (brids, b.requests[0].id))
                defer.returnValue(True)
                return
        defer.returnValue(False)


    def removeFromUnclaimRequestsList(self, brdicts, unclaimed_requests):
        brs = [ br for br in brdicts ]
        self._breakBrdictRefloops(brdicts)
        for br in brdicts:
            unclaimed_requests.remove(br)

    @defer.inlineCallbacks
    def updateUnclaimedRequest(self, unclaimed_requests):
        self._breakBrdictRefloops(unclaimed_requests)
        unclaimed_requests = \
            yield self.master.db.buildrequests.getBuildRequests(
                buildername=self.name, claimed=False)
        defer.returnValue(unclaimed_requests)
        return

    # Build Creation
    def getAvailableSlaveBuilders(self, checkCanStartBuild=True):
        return [sb for sb in self.slaves
                if sb.isAvailable(checkCanStartBuild)]

    def getSelectedSlaveFromBuildRequest(self, brdict):
        """
        Grab the selected slave and return the slave object
        if selected_slave property is not found then returns
        None
        """
        if self.buildRequestHasSelectedSlave(brdict):
            for sb in self.slaves:
                if sb.slave.slave_status.getName() == brdict['brobj'].properties.getProperty("selected_slave"):
                    return sb
        return None

    def buildRequestHasSelectedSlave(self, brdict):
        """
        Does the build request have a specified slave?
        """
        return brdict['brobj'].properties.hasProperty("selected_slave")

    @defer.inlineCallbacks
    def maybeStartBuild(self):
        # This method is called by the botmaster whenever this builder should
        # check for and potentially start new builds.  Do not call this method
        # directly - use master.botmaster.maybeStartBuildsForBuilder, or one
        # of the other similar methods if more appropriate

        # first, if we're not running, then don't start builds; stopService
        # uses this to ensure that any ongoing maybeStartBuild invocations
        # are complete before it stops.
        if not self.running:
            return

        # Check for available slaves.  If there are no available slaves, then
        # there is no sense continuing
        available_slavebuilders = self.getAvailableSlaveBuilders()

        # now, get the available build requests
        unclaimed_requests = \
            yield self.master.db.buildrequests.getBuildRequests(
                    buildername=self.name, claimed=False)

        if not unclaimed_requests:
            self.updateBigStatus()
            return

        # sort by submitted_at, so the first is the oldest
        unclaimed_requests.sort(key=lambda brd : brd['submitted_at'])

        # get the mergeRequests function for later
        mergeRequests_fn = self._getMergeRequestsFn()

        # match them up until we're out of options
        while (available_slavebuilders or self.building) and unclaimed_requests:
            # then choose a request (using nextBuild)
            if self.config.nextBuild:
                brdict =  yield self._chooseNextBuild(unclaimed_requests)
            else:
                brdict = yield self._chooseBuild(unclaimed_requests)

            if not brdict:
                break

            if brdict not in unclaimed_requests:
                log.msg(("nextBuild chose a nonexistent request for builder "
                         "'%s'; cannot start build") % self.name)
                break

            # merge the chosen request with any compatible requests in the
            # queue
            # todo: check it has compatible properties (force_build)
            brdicts = yield self._mergeRequests(brdict, unclaimed_requests,
                                                Builder._defaultMergeRequestFn)
            #mergeRequests_fn)

            # try to claim the build requests
            brids = [ brdict['brid'] for brdict in brdicts ]
            breqs = yield defer.gatherResults(
                [ self._brdictToBuildRequest(brdict)
                  for brdict in brdicts ])

            # merge current brdicts with currently running builds
            try:
                if (yield self.mergeBuildingRequests(brdicts, brids, breqs)):
                    self.removeFromUnclaimRequestsList(brdicts, unclaimed_requests)
                    continue
            except:
                unclaimed_requests = yield self.updateUnclaimedRequest(unclaimed_requests)
                continue

            # merge with compatible finished build in the same chain
            if 'startbrid' in brdict.keys() and brdict['startbrid'] is not None:
                # check if can be merged with finished build
                finished_br = yield self.master.db.buildrequests.findCompatibleFinishedBuildRequest(self.name, brdict['startbrid'])
                if finished_br:
                    merged_brids = yield self.master.db.buildrequests.getRequestsCompatibleToMerge(self.name, brdict['startbrid'], brids)
                    merged_brdicts = []
                    merged_breqs = []
                    for br in brdicts:
                        if br['brid'] in merged_brids:
                            merged_brdicts.append(br)

                    for brobj in breqs:
                        if brobj.id in merged_brids:
                            merged_breqs.append(brobj)

                    try:
                        log.msg("merge finished buildresquest %s with %s" % (finished_br, merged_brids))
                        yield self.master.db.buildrequests.mergeFinishedBuildRequest(finished_br, merged_brids)
                        yield self._maybeBuildsetsComplete(merged_breqs)
                        self.removeFromUnclaimRequestsList(merged_brdicts, unclaimed_requests)
                    except:
                        unclaimed_requests = yield self.updateUnclaimedRequest(unclaimed_requests)
                    continue

            # if couldn't been merge try starting a new build, choose a slave (using nextSlave)
            if not available_slavebuilders:
                self.updateBigStatus()
                break

<<<<<<< HEAD
            slavebuilder = None
            if brdict['brobj'].properties.hasProperty("selected_slave"):
                for sb in self.slaves:
                    if sb.slave.slave_status.getName() == brdict['brobj'].properties.getProperty("selected_slave"):
                        if sb.isAvailable() is True:
                            slavebuilder = sb
                        else:
                            continue
=======
            #If we selected a specific slave check for availability
            if self.buildRequestHasSelectedSlave(brdict):
                slavebuilder = self.getSelectedSlaveFromBuildRequest(brdict)
                if slavebuilder.isAvailable() is False:
                    slavebuilder = None
>>>>>>> f4f9f9b8
            else:
                slavebuilder = yield self._chooseSlave(available_slavebuilders)

            if not slavebuilder:
                break

            if slavebuilder not in self.getAvailableSlaveBuilders():
                log.msg(("nextSlave chose a nonexistent or unavailable slave for builder "
                         "'%s'; cannot start build") % self.name)
                break

            try:
                yield self.master.db.buildrequests.mergePendingBuildRequests(brids)
                if len (brids) > 1:
                    log.msg("merge pending buildrequest %s with %s " % (brids[0], brids[1:]))

            except:
                # one or more of the build requests was already claimed;
                # re-fetch the now-partially-claimed build requests and keep
                # trying to match them
                unclaimed_requests = yield self.updateUnclaimedRequest(unclaimed_requests)
                # go around the loop again
                continue

            # claim was successful, so initiate a build for this set of
            # requests.  Note that if the build fails from here on out (e.g.,
            # because a slave has failed), it will be handled outside of this
            # loop. TODO: test that!

            # _startBuildFor expects BuildRequest objects, so cook some up
            build_started = yield self._startBuildFor(slavebuilder, breqs)

            if not build_started:
                # build was not started, so unclaim the build requests
                yield self.master.db.buildrequests.unclaimBuildRequests(brids)

                # and try starting builds again.  If we still have a working slave,
                # then this may re-claim the same buildrequests
                self.botmaster.maybeStartBuildsForBuilder(self.name)

            # finally, remove the buildrequests and slavebuilder from the
            # respective queues
            self.removeFromUnclaimRequestsList(brdicts, unclaimed_requests)
            available_slavebuilders.remove(slavebuilder)

        self._breakBrdictRefloops(unclaimed_requests)
        self.updateBigStatus()
        return

    # a few utility functions to make the maybeStartBuild a bit shorter and
    # easier to read

    def _chooseSlave(self, available_slavebuilders):
        """
        Choose the next slave, using the C{nextSlave} configuration if
        available, and falling back to C{random.choice} otherwise.

        @param available_slavebuilders: list of slavebuilders to choose from
        @returns: SlaveBuilder or None via Deferred
        """
        if self.config.nextSlave:
            return defer.maybeDeferred(lambda :
                    self.config.nextSlave(self, available_slavebuilders))
        else:
            return defer.succeed(random.choice(available_slavebuilders))

    @defer.inlineCallbacks
    def _chooseBuild(self, buildrequests):
        """
        Choose the next build from the given set of build requests (represented
        as dictionaries).  Defaults to returning the first request (earliest
        submitted).

        @param buildrequests: sorted list of build request dictionaries
        @returns: a build request dictionary or None via Deferred
        """
        for b in buildrequests:
            d = yield defer.gatherResults([self._brdictToBuildRequest(b)])
            brdict = d[0].brdict
            if self.buildRequestHasSelectedSlave(brdict):
                selected_slave = self.getSelectedSlaveFromBuildRequest(brdict)
                if selected_slave is not None and selected_slave.isAvailable():
                    defer.returnValue(brdict)
            else:
                defer.returnValue(brdict)

        defer.returnValue(None)

    def _chooseNextBuild(self, buildrequests):
        # nextBuild expects BuildRequest objects, so instantiate them here
        # and cache them in the dictionaries
        d = defer.gatherResults([ self._brdictToBuildRequest(brdict)
                                  for brdict in buildrequests ])
        d.addCallback(lambda requestobjects :
        self.config.nextBuild(self, requestobjects))
        def to_brdict(brobj):
            # get the brdict for this object back
            return brobj.brdict
        d.addCallback(to_brdict)
        return d

    def _getMergeRequestsFn(self):
        """Helper function to determine which mergeRequests function to use
        from L{_mergeRequests}, or None for no merging"""
        # first, seek through builder, global, and the default
        mergeRequests_fn = self.config.mergeRequests
        if mergeRequests_fn is None:
            mergeRequests_fn = self.master.config.mergeRequests
        if mergeRequests_fn is None:
            mergeRequests_fn = True

        # then translate False and True properly
        if mergeRequests_fn is False:
            mergeRequests_fn = None
        elif mergeRequests_fn is True:
            mergeRequests_fn = Builder._defaultMergeRequestFn

        return mergeRequests_fn

    def getBoolProperty(self, req1, name):
        property = req1.properties.getProperty(name, False)
        if type(property) != bool:
            property = (property.lower() == "true")
        return property

    def propertiesMatch(self, req1, req2):
        #If the instances are the same then they match!
<<<<<<< HEAD
        if req1 == req2:
=======
        if req1.bsid == req2.bsid:
>>>>>>> f4f9f9b8
            return True
        if req1.properties.has_key('selected_slave') or req2.properties.has_key('selected_slave'):
            return False
        if self.getBoolProperty(req1, "force_rebuild") != self.getBoolProperty(req2, "force_rebuild"):
            return False
        return self.getBoolProperty(req1, "buildLatestRev") == self.getBoolProperty(req2, "buildLatestRev")

    def _defaultMergeRequestFn(self, req1, req2):
        if self.propertiesMatch(req1,req2):
            return req1.canBeMergedWith(req2)
        return False

    @defer.inlineCallbacks
    def _mergeRequests(self, breq, unclaimed_requests, mergeRequests_fn):
        """Use C{mergeRequests_fn} to merge C{breq} against
        C{unclaimed_requests}, where both are build request dictionaries"""
        # short circuit if there is no merging to do
        if not mergeRequests_fn or len(unclaimed_requests) == 1:
            defer.returnValue([ breq ])
            return

        # we'll need BuildRequest objects, so get those first
        unclaimed_request_objects = yield defer.gatherResults(
                [ self._brdictToBuildRequest(brdict)
                  for brdict in unclaimed_requests ])

        breq_object = unclaimed_request_objects[unclaimed_requests.index(breq)]

        # gather the mergeable requests
        # NOTE: This is assuming that it checks against itself
        # otherwise we get a return of an empty array
        merged_request_objects = []
        for other_breq_object in unclaimed_request_objects:
            if (yield defer.maybeDeferred(
                        lambda : mergeRequests_fn(self, breq_object,
                                                  other_breq_object))):
                merged_request_objects.append(other_breq_object)

        # convert them back to brdicts and return
        merged_requests = [ br.brdict for br in merged_request_objects ]
        defer.returnValue(merged_requests)

    def _brdictToBuildRequest(self, brdict):
        """
        Convert a build request dictionary to a L{buildrequest.BuildRequest}
        object, caching the result in the dictionary itself.  The resulting
        buildrequest will have a C{brdict} attribute pointing back to this
        dictionary.

        Note that this does not perform any locking - be careful that it is
        only called once at a time for each build request dictionary.

        @param brdict: dictionary to convert

        @returns: L{buildrequest.BuildRequest} via Deferred
        """
        if 'brobj' in brdict:
            return defer.succeed(brdict['brobj'])
        d = buildrequest.BuildRequest.fromBrdict(self.master, brdict)
        def keep(buildrequest):
            brdict['brobj'] = buildrequest
            buildrequest.brdict = brdict
            return buildrequest
        d.addCallback(keep)
        return d

    def _breakBrdictRefloops(self, requests):
        """Break the reference loops created by L{_brdictToBuildRequest}"""
        for brdict in requests:
            try:
                if hasattr(brdict['brobj'], 'brdict'):
                    del brdict['brobj'].brdict
            except KeyError:
                pass


class BuilderControl:
    implements(interfaces.IBuilderControl)

    def __init__(self, builder, control):
        self.original = builder
        self.control = control

    def submitBuildRequest(self, ss, reason, props=None):
        d = ss.getSourceStampSetId(self.control.master)
        def add_buildset(sourcestampsetid):
            return self.control.master.addBuildset(
                    builderNames=[self.original.name],
                    sourcestampsetid=sourcestampsetid, reason=reason, properties=props)
        d.addCallback(add_buildset)
        def get_brs((bsid,brids)):
            brs = BuildRequestStatus(self.original.name,
                                     brids[self.original.name],
                                     self.control.master.status)
            return brs
        d.addCallback(get_brs)
        return d

    @defer.inlineCallbacks
    def rebuildBuild(self, bs, reason="<rebuild, no reason given>", extraProperties=None):
        if not bs.isFinished():
            return

        # Make a copy of the properties so as not to modify the original build.
        properties = Properties()
        # Don't include runtime-set properties in a rebuild request
        properties.updateFromPropertiesNoRuntime(bs.getProperties())
        if extraProperties is None:
            properties.updateFromProperties(extraProperties)

        properties_dict = dict((k,(v,s)) for (k,v,s) in properties.asList())
        # set buildLatestRev to False when rebuilding
        if 'buildLatestRev' in properties_dict.keys():
            (v,s) = properties_dict['buildLatestRev']
            properties_dict['buildLatestRev'] = (False, s)

        ssList = bs.getSourceStamps(absolute=True)
        
        if ssList:
            sourcestampsetid = yield  ssList[0].getSourceStampSetId(self.control.master)
            dl = []
            for ss in ssList[1:]:
                # add defered to the list
                dl.append(ss.addSourceStampToDatabase(self.control.master, sourcestampsetid))
            yield defer.gatherResults(dl)

            bsid, brids = yield self.control.master.addBuildset(
                    builderNames=[self.original.name],
                    sourcestampsetid=sourcestampsetid, 
                    reason=reason, 
                    properties=properties_dict)
            defer.returnValue((bsid, brids))
        else:
            log.msg('Cannot start rebuild, rebuild has no sourcestamps for a new build')
            defer.returnValue(None)

    @defer.inlineCallbacks
    def getPendingBuildRequestControls(self):
        master = self.original.master
        brdicts = yield master.db.buildrequests.getBuildRequests(
                buildername=self.original.name,
                claimed=False)

        # convert those into BuildRequest objects
        buildrequests = [ ]
        for brdict in brdicts:
            br = yield buildrequest.BuildRequest.fromBrdict(
                    self.control.master, brdict)
            buildrequests.append(br)

        # and return the corresponding control objects
        defer.returnValue([ buildrequest.BuildRequestControl(self.original, r)
                            for r in buildrequests ])

    def getBuild(self, number):
        return self.original.getBuild(number)

    def ping(self):
        if not self.original.slaves:
            self.original.builder_status.addPointEvent(["ping", "no slave"])
            return defer.succeed(False) # interfaces.NoSlaveError
        dl = []
        for s in self.original.slaves:
            dl.append(s.ping(self.original.builder_status))
        d = defer.DeferredList(dl)
        d.addCallback(self._gatherPingResults)
        return d

    def _gatherPingResults(self, res):
        for ignored,success in res:
            if not success:
                return False
        return True<|MERGE_RESOLUTION|>--- conflicted
+++ resolved
@@ -505,9 +505,9 @@
         return
 
     # Build Creation
-    def getAvailableSlaveBuilders(self, checkCanStartBuild=True):
+    def getAvailableSlaveBuilders(self):
         return [sb for sb in self.slaves
-                if sb.isAvailable(checkCanStartBuild)]
+                if sb.isAvailable()]
 
     def getSelectedSlaveFromBuildRequest(self, brdict):
         """
@@ -627,22 +627,11 @@
                 self.updateBigStatus()
                 break
 
-<<<<<<< HEAD
-            slavebuilder = None
-            if brdict['brobj'].properties.hasProperty("selected_slave"):
-                for sb in self.slaves:
-                    if sb.slave.slave_status.getName() == brdict['brobj'].properties.getProperty("selected_slave"):
-                        if sb.isAvailable() is True:
-                            slavebuilder = sb
-                        else:
-                            continue
-=======
             #If we selected a specific slave check for availability
             if self.buildRequestHasSelectedSlave(brdict):
                 slavebuilder = self.getSelectedSlaveFromBuildRequest(brdict)
                 if slavebuilder.isAvailable() is False:
                     slavebuilder = None
->>>>>>> f4f9f9b8
             else:
                 slavebuilder = yield self._chooseSlave(available_slavebuilders)
 
@@ -770,11 +759,7 @@
 
     def propertiesMatch(self, req1, req2):
         #If the instances are the same then they match!
-<<<<<<< HEAD
-        if req1 == req2:
-=======
         if req1.bsid == req2.bsid:
->>>>>>> f4f9f9b8
             return True
         if req1.properties.has_key('selected_slave') or req2.properties.has_key('selected_slave'):
             return False
