# This file is part of Buildbot.  Buildbot is free software: you can
# redistribute it and/or modify it under the terms of the GNU General Public
# License as published by the Free Software Foundation, version 2.
#
# This program is distributed in the hope that it will be useful, but WITHOUT
# ANY WARRANTY; without even the implied warranty of MERCHANTABILITY or FITNESS
# FOR A PARTICULAR PURPOSE.  See the GNU General Public License for more
# details.
#
# You should have received a copy of the GNU General Public License along with
# this program; if not, write to the Free Software Foundation, Inc., 51
# Franklin Street, Fifth Floor, Boston, MA 02110-1301 USA.
#
# Copyright Buildbot Team Members


import weakref

from twisted.application import internet
from twisted.application import service
from twisted.internet import defer
from twisted.python import failure
from twisted.python import log
from twisted.spread import pb
from zope.interface import implements

from buildbot import config
from buildbot import interfaces
from buildbot.process import buildrequest
from buildbot.process import slavebuilder
from buildbot.process.build import Build
from buildbot.process.properties import Properties
from buildbot.process.slavebuilder import BUILDING
<<<<<<< HEAD

from buildbot.db import buildrequests
import sys
=======
from buildbot.status.builder import RETRY
from buildbot.status.buildrequest import BuildRequestStatus
from buildbot.status.progress import Expectations


def enforceChosenSlave(bldr, slavebuilder, breq):
    if 'slavename' in breq.properties:
        slavename = breq.properties['slavename']
        if isinstance(slavename, basestring):
            return slavename == slavebuilder.slave.slavename

    return True

>>>>>>> 2d996c5f

class Builder(config.ReconfigurableServiceMixin,
              pb.Referenceable,
              service.MultiService):

    # reconfigure builders before slaves
    reconfig_priority = 196

    def __init__(self, name, _addServices=True):
        service.MultiService.__init__(self)
        self.name = name

        # this is created the first time we get a good build
        self.expectations = None

        # build/wannabuild slots: Build objects move along this sequence
        self.building = []
        # old_building holds active builds that were stolen from a predecessor
        self.old_building = weakref.WeakKeyDictionary()

        # buildslaves which have connected but which are not yet available.
        # These are always in the ATTACHING state.
        self.attaching_slaves = []

        # buildslaves at our disposal. Each SlaveBuilder instance has a
        # .state that is IDLE, PINGING, or BUILDING. "PINGING" is used when a
        # Build is about to start, to make sure that they're still alive.
        self.slaves = []

        self.config = None
        self.builder_status = None

        if _addServices:
            self.reclaim_svc = internet.TimerService(10 * 60,
                                                     self.reclaimAllBuilds)
            self.reclaim_svc.setServiceParent(self)

            # update big status every 30 minutes, working around #1980
            self.updateStatusService = internet.TimerService(30 * 60,
                                                             self.updateBigStatus)
            self.updateStatusService.setServiceParent(self)

    def reconfigService(self, new_config):
        # find this builder in the config
        for builder_config in new_config.builders:
            if builder_config.name == self.name:
                break
        else:
            assert 0, "no config found for builder '%s'" % self.name

        # set up a builder status object on the first reconfig
        if not self.builder_status:
            self.builder_status = self.master.status.builderAdded(
<<<<<<< HEAD
                    builder_config.name,
                    builder_config.builddir,
                    builder_config.category, builder_config.friendly_name)
=======
                builder_config.name,
                builder_config.builddir,
                builder_config.category,
                builder_config.description)
>>>>>>> 2d996c5f

        self.config = builder_config

        self.builder_status.setDescription(builder_config.description)
        self.builder_status.setCategory(builder_config.category)
        self.builder_status.setSlavenames(self.config.slavenames)
        self.builder_status.setCacheSize(new_config.caches['Builds'])
        self.builder_status.setProject(builder_config.project)
        self.builder_status.setFriendlyName(builder_config.friendly_name)

        # if we have any slavebuilders attached which are no longer configured,
        # drop them.
        new_slavenames = set(builder_config.slavenames)
        self.slaves = [s for s in self.slaves
                       if s.slave.slavename in new_slavenames]

        return defer.succeed(None)

    def stopService(self):
        d = defer.maybeDeferred(lambda:
                                service.MultiService.stopService(self))
        return d

    def __repr__(self):
        return "<Builder '%r' at %d>" % (self.name, id(self))

    @defer.inlineCallbacks
    def getOldestRequestTime(self):
        """Returns the submitted_at of the oldest unclaimed build request for
        this builder, or None if there are no build requests.

        @returns: datetime instance or None, via Deferred
        """
        unclaimed = yield self.master.db.buildrequests.getBuildRequests(
            buildername=self.name, claimed=False)

        if unclaimed:
            unclaimed = sorted([brd['submitted_at'] for brd in unclaimed])
            defer.returnValue(unclaimed[0])
        else:
            defer.returnValue(None)

    def reclaimAllBuilds(self):
        brids = set()
        for b in self.building:
            brids.update([br.id for br in b.requests])
        for b in self.old_building:
            brids.update([br.id for br in b.requests])

        if not brids:
            return defer.succeed(None)

        d = self.master.db.buildrequests.reclaimBuildRequests(brids)
        d.addErrback(log.err, 'while re-claiming running BuildRequests')
        return d

    def getBuild(self, number):
        for b in self.building:
            if b.build_status and b.build_status.number == number:
                return b
        for b in self.old_building.keys():
            if b.build_status and b.build_status.number == number:
                return b
        return None

    def addLatentSlave(self, slave):
        assert interfaces.ILatentBuildSlave.providedBy(slave)
        for s in self.slaves:
            if s == slave:
                break
        else:
            sb = slavebuilder.LatentSlaveBuilder(slave, self)
            self.builder_status.addPointEvent(
                ['added', 'latent', slave.slavename])
            self.slaves.append(sb)
            self.botmaster.maybeStartBuildsForBuilder(self.name)

    def attached(self, slave, remote, commands):
        """This is invoked by the BuildSlave when the self.slavename bot
        registers their builder.

        @type  slave: L{buildbot.buildslave.BuildSlave}
        @param slave: the BuildSlave that represents the buildslave as a whole
        @type  remote: L{twisted.spread.pb.RemoteReference}
        @param remote: a reference to the L{buildbot.slave.bot.SlaveBuilder}
        @type  commands: dict: string -> string, or None
        @param commands: provides the slave's version of each RemoteCommand

        @rtype:  L{twisted.internet.defer.Deferred}
        @return: a Deferred that fires (with 'self') when the slave-side
                 builder is fully attached and ready to accept commands.
        """
        for s in self.attaching_slaves + self.slaves:
            if s.slave == slave:
                # already attached to them. This is fairly common, since
                # attached() gets called each time we receive the builder
                # list from the slave, and we ask for it each time we add or
                # remove a builder. So if the slave is hosting builders
                # A,B,C, and the config file changes A, we'll remove A and
                # re-add it, triggering two builder-list requests, getting
                # two redundant calls to attached() for B, and another two
                # for C.
                #
                # Therefore, when we see that we're already attached, we can
                # just ignore it.
                return defer.succeed(self)

        sb = slavebuilder.SlaveBuilder()
        sb.setBuilder(self)
        self.attaching_slaves.append(sb)
        d = sb.attached(slave, remote, commands)
        d.addCallback(self._attached)
        d.addErrback(self._not_attached, slave)
        return d

    def _attached(self, sb):
        self.builder_status.addPointEvent(['connect', sb.slave.slavename])
        self.attaching_slaves.remove(sb)
        self.slaves.append(sb)

        self.updateBigStatus()

        return self

    def _not_attached(self, why, slave):
        # already log.err'ed by SlaveBuilder._attachFailure
        # TODO: remove from self.slaves (except that detached() should get
        #       run first, right?)
        log.err(why, 'slave failed to attach')
        self.builder_status.addPointEvent(['failed', 'connect',
                                           slave.slavename])
        # TODO: add an HTMLLogFile of the exception

    def detached(self, slave):
        """This is called when the connection to the bot is lost."""
        for sb in self.attaching_slaves + self.slaves:
            if sb.slave == slave:
                break
        else:
            log.msg("WEIRD: Builder.detached(%s) (%s)"
                    " not in attaching_slaves(%s)"
                    " or slaves(%s)" % (slave, slave.slavename,
                                        self.attaching_slaves,
                                        self.slaves))
            return
        if sb.state == BUILDING:
            # the Build's .lostRemote method (invoked by a notifyOnDisconnect
            # handler) will cause the Build to be stopped, probably right
            # after the notifyOnDisconnect that invoked us finishes running.
            pass

        if sb in self.attaching_slaves:
            self.attaching_slaves.remove(sb)
        if sb in self.slaves:
            self.slaves.remove(sb)

        self.builder_status.addPointEvent(['disconnect', slave.slavename])
        sb.detached()  # inform the SlaveBuilder that their slave went away
        self.updateBigStatus()

    def updateBigStatus(self):
        try:
            # Catch exceptions here, since this is called in a LoopingCall.
            if not self.builder_status:
                return
            if not self.slaves:
                self.builder_status.setBigState("offline")
            elif self.building or self.old_building:
                self.builder_status.setBigState("building")
            else:
                self.builder_status.setBigState("idle")
        except Exception:
            log.err(None, "while trying to update status of builder '%s'" % (self.name,))

    def getAvailableSlaves(self):
        return [sb for sb in self.slaves if sb.isAvailable()]

    def canStartWithSlavebuilder(self, slavebuilder):
        locks = [(self.botmaster.getLockFromLockAccess(access), access)
                 for access in self.config.locks]
        return Build.canStartWithSlavebuilder(locks, slavebuilder)

    def canStartBuild(self, slavebuilder, breq):
        if callable(self.config.canStartBuild):
            return defer.maybeDeferred(self.config.canStartBuild, self, slavebuilder, breq)
        return defer.succeed(True)

    @defer.inlineCallbacks
    def _startBuildFor(self, slavebuilder, buildrequests):
        """Start a build on the given slave.
        @param build: the L{base.Build} to start
        @param sb: the L{SlaveBuilder} which will host this build

        @return: (via Deferred) boolean indicating that the build was
        succesfully started.
        """

        # as of the Python versions supported now, try/finally can't be used
        # with a generator expression.  So instead, we push cleanup functions
        # into a list so that, at any point, we can abort this operation.
        cleanups = []

        def run_cleanups():
            try:
                while cleanups:
                    fn = cleanups.pop()
                    fn()
            except:
                log.err(failure.Failure(), "while running %r" % (run_cleanups,))

        # the last cleanup we want to perform is to update the big
        # status based on any other cleanup
        cleanups.append(lambda: self.updateBigStatus())

        build = self.config.factory.newBuild(buildrequests)
        build.setBuilder(self)
        log.msg("starting build %s using slave %s" % (build, slavebuilder))

        # set up locks
        build.setLocks(self.config.locks)
        cleanups.append(lambda: slavebuilder.slave.releaseLocks())

        if len(self.config.env) > 0:
            build.setSlaveEnvironment(self.config.env)

        # append the build to self.building
        self.building.append(build)
        cleanups.append(lambda: self.building.remove(build))

        # update the big status accordingly
        self.updateBigStatus()

        #check slave is still available
        ready = slavebuilder in self.getAvailableSlaveBuilders()
        if ready:
            try:
                ready = yield slavebuilder.prepare(self.builder_status, build)
            except:
                log.err(failure.Failure(), 'while preparing slavebuilder:')
                ready = False

        # If prepare returns True then it is ready and we start a build
        # If it returns false then we don't start a new build.
        if not ready:
            log.msg("slave %s can't build %s after all; re-queueing the "
                    "request" % (build, slavebuilder))
            run_cleanups()
            defer.returnValue(False)
            return

        # ping the slave to make sure they're still there. If they've
        # fallen off the map (due to a NAT timeout or something), this
        # will fail in a couple of minutes, depending upon the TCP
        # timeout.
        #
        # TODO: This can unnecessarily suspend the starting of a build, in
        # situations where the slave is live but is pushing lots of data to
        # us in a build.
        log.msg("starting build %s.. pinging the slave %s"
                % (build, slavebuilder))
        try:
            ping_success = yield slavebuilder.ping()
        except:
            log.err(failure.Failure(), 'while pinging slave before build:')
            ping_success = False

        if not ping_success:
            log.msg("slave ping failed; re-queueing the request")
            run_cleanups()
            defer.returnValue(False)
            return

        # The buildslave is ready to go. slavebuilder.buildStarted() sets its
        # state to BUILDING (so we won't try to use it for any other builds).
        # This gets set back to IDLE by the Build itself when it finishes.
        slavebuilder.buildStarted()
        cleanups.append(lambda: slavebuilder.buildFinished())

        # tell the remote that it's starting a build, too
        try:
            yield slavebuilder.remote.callRemote("startBuild")
        except:
            log.err(failure.Failure(), 'while calling remote startBuild:')
            run_cleanups()
            defer.returnValue(False)
            return

        # create the BuildStatus object that goes with the Build
        bs = self.builder_status.newBuild()

        # record the build in the db - one row per buildrequest
        try:
            bids = []
            for req in build.requests:
                bid = yield self.master.db.builds.addBuild(req.id, bs.number)
                bids.append(bid)
        except:
            log.err(failure.Failure(), 'while adding rows to build table:')
            run_cleanups()
            defer.returnValue(False)
            return

        # IMPORTANT: no yielding is allowed from here to the startBuild call!

        # it's possible that we lost the slave remote between the ping above
        # and now.  If so, bail out.  The build.startBuild call below transfers
        # responsibility for monitoring this connection to the Build instance,
        # so this check ensures we hand off a working connection.
        if not slavebuilder.remote:
            log.msg("slave disappeared before build could start")
            run_cleanups()
            defer.returnValue(False)
            return

        # let status know
        self.master.status.build_started(req.id, self.name, bs)

        # start the build. This will first set up the steps, then tell the
        # BuildStatus that it has started, which will announce it to the world
        # (through our BuilderStatus object, which is its parent).  Finally it
        # will start the actual build process.  This is done with a fresh
        # Deferred since _startBuildFor should not wait until the build is
        # finished.  This uses `maybeDeferred` to ensure that any exceptions
        # raised by startBuild are treated as deferred errbacks (see
        # http://trac.buildbot.net/ticket/2428).
        d = defer.maybeDeferred(build.startBuild,
                                bs, self.expectations, slavebuilder)
        d.addCallback(self.buildFinished, slavebuilder, bids)
        # this shouldn't happen. if it does, the slave will be wedged
        d.addErrback(log.err, 'from a running build; this is a '
                     'serious error - please file a bug at http://buildbot.net')

        # make sure the builder's status is represented correctly
        self.updateBigStatus()

        defer.returnValue(True)

    def setupProperties(self, props):
        props.setProperty("buildername", self.name, "Builder")
        if len(self.config.properties) > 0:
            for propertyname in self.config.properties:
                props.setProperty(propertyname,
                                  self.config.properties[propertyname],
                                  "Builder")

    def buildFinished(self, build, sb, bids):
        """This is called when the Build has finished (either success or
        failure). Any exceptions during the build are reported with
        results=FAILURE, not with an errback."""

        # by the time we get here, the Build has already released the slave,
        # which will trigger a check for any now-possible build requests
        # (maybeStartBuilds)

        # mark the builds as finished, although since nothing ever reads this
        # table, it's not too important that it complete successfully
        brids = [br.id for br in build.requests]
        d = self.master.db.builds.finishBuilds(bids)
        # todo: get build number
        d.addCallback(lambda _ : self.master.db.builds.finishedMergedBuilds(brids, build.build_status.number))
        d.addErrback(log.err, 'while marking builds as finished (ignored)')

        results = build.build_status.getResults()
        self.building.remove(build)
        if results == RETRY:
            self._resubmit_buildreqs(build).addErrback(log.err)
        else:
            db = self.master.db
            d = db.buildrequests.completeBuildRequests(brids, results)
            d.addCallback(
                lambda _: self._maybeBuildsetsComplete(build.requests))
            # nothing in particular to do with this deferred, so just log it if
            # it fails..
            d.addErrback(log.err, 'while marking build requests as completed')

        if sb.slave:
            sb.slave.releaseLocks()

        self.updateBigStatus()

    @defer.inlineCallbacks
    def _maybeBuildsetsComplete(self, requests):
        # inform the master that we may have completed a number of buildsets
        for br in requests:
            yield self.master.maybeBuildsetComplete(br.bsid)

    def _resubmit_buildreqs(self, build):
        brids = [br.id for br in build.requests]
        return self.master.db.buildrequests.unclaimBuildRequests(brids)

    def setExpectations(self, progress):
        """Mark the build as successful and update expectations for the next
        build. Only call this when the build did not fail in any way that
        would invalidate the time expectations generated by it. (if the
        compile failed and thus terminated early, we can't use the last
        build to predict how long the next one will take).
        """
        if self.expectations:
            self.expectations.update(progress)
        else:
            # the first time we get a good build, create our Expectations
            # based upon its results
            self.expectations = Expectations(progress)
        log.msg("new expectations: %s seconds" %
                self.expectations.expectedBuildTime())

    @defer.inlineCallbacks
    def getUnclaimedBuildRequests(self):
        unclaimed_requests = yield self.master.db.buildrequests.getBuildRequests(
            buildername=self.name, claimed=False)

        # sort by submitted_at, so the first is the oldest
        unclaimed_requests.sort(key=lambda brd : brd['submitted_at'])
        defer.returnValue(unclaimed_requests)

    @defer.inlineCallbacks
    def mergeBuildingRequests(self, brdicts, brids, breqs):
        # check only the first br others will be compatible to merge
        brobj = yield self._brdictToBuildRequest(brdicts[0])
        for b in self.building:
            if self._defaultMergeRequestFn(b.requests[0], brobj):
                building = b.requests
                b.requests = b.requests + breqs
                try:
                    yield self.master.db.buildrequests.mergeBuildingRequest([b.requests[0]] + breqs, brids, b.build_status.number)
                except:
                    b.requests = building
                    raise

                log.msg("merge brids %s with building request %s " % (brids, b.requests[0].id))
                defer.returnValue(True)
                return
        defer.returnValue(False)


    def removeFromUnclaimRequestsList(self, brdicts, unclaimed_requests):
        brs = [ br for br in brdicts ]
        self._breakBrdictRefloops(brdicts)
        for br in brdicts:
            unclaimed_requests.remove(br)

    @defer.inlineCallbacks
    def updateUnclaimedRequest(self, unclaimed_requests):
        self._breakBrdictRefloops(unclaimed_requests)
        unclaimed_requests = \
            yield self.master.db.buildrequests.getBuildRequests(
                buildername=self.name, claimed=False)
        defer.returnValue(unclaimed_requests)
        return

    # Build Creation
    def getAvailableSlaveBuilders(self):
        return [sb for sb in self.slaves
                if sb.isAvailable()]

    def getSelectedSlaveFromBuildRequest(self, brdict):
        """
        Grab the selected slave and return the slave object
        if selected_slave property is not found then returns
        None
        """
        if self.buildRequestHasSelectedSlave(brdict):
            for sb in self.slaves:
                if sb.slave.slave_status.getName() == brdict['brobj'].properties.getProperty("selected_slave"):
                    return sb
        return None

    def buildRequestHasSelectedSlave(self, brdict):
        """
        Does the build request have a specified slave?
        """
        return brdict['brobj'].properties.hasProperty("selected_slave")

    @defer.inlineCallbacks
    def maybeStartBuild(self, slavebuilder, breqs):
        # This method is called by the botmaster whenever this builder should
        # start a set of buildrequests on a slave. Do not call this method
        # directly - use master.botmaster.maybeStartBuildsForBuilder, or one of
        # the other similar methods if more appropriate

        # first, if we're not running, then don't start builds; stopService
        # uses this to ensure that any ongoing maybeStartBuild invocations
        # are complete before it stops.
        if not self.running:
            defer.returnValue(False)
            return

<<<<<<< HEAD
        # Check for available slaves.  If there are no available slaves, then
        # there is no sense continuing
        available_slavebuilders = self.getAvailableSlaveBuilders()

        # now, get the available build requests
        unclaimed_requests = \
            yield self.master.db.buildrequests.getBuildRequests(
                    buildername=self.name, claimed=False)

        if not unclaimed_requests:
            self.updateBigStatus()
            return

        # sort by submitted_at, so the first is the oldest
        unclaimed_requests.sort(key=lambda brd : brd['submitted_at'])

        # get the mergeRequests function for later
        mergeRequests_fn = self._getMergeRequestsFn()

        # match them up until we're out of options
        while (available_slavebuilders or self.building) and unclaimed_requests:
            # then choose a request (using nextBuild)
            if self.config.nextBuild:
                brdict =  yield self._chooseNextBuild(unclaimed_requests)
            else:
                brdict = yield self._chooseBuild(unclaimed_requests)

            if not brdict:
                break

            if brdict not in unclaimed_requests:
                log.msg(("nextBuild chose a nonexistent request for builder "
                         "'%s'; cannot start build") % self.name)
                break

            # merge the chosen request with any compatible requests in the
            # queue
            # todo: check it has compatible properties (force_build)
            brdicts = yield self._mergeRequests(brdict, unclaimed_requests,
                                                Builder._defaultMergeRequestFn)
            #mergeRequests_fn)

            # try to claim the build requests
            brids = [ brdict['brid'] for brdict in brdicts ]
            breqs = yield defer.gatherResults(
                [ self._brdictToBuildRequest(brdict)
                  for brdict in brdicts ])

            # merge current brdicts with currently running builds
            try:
                if (yield self.mergeBuildingRequests(brdicts, brids, breqs)):
                    self.removeFromUnclaimRequestsList(brdicts, unclaimed_requests)
                    continue
            except:
                unclaimed_requests = yield self.updateUnclaimedRequest(unclaimed_requests)
                continue

            # merge with compatible finished build in the same chain
            if 'startbrid' in brdict.keys() and brdict['startbrid'] is not None:
                # check if can be merged with finished build
                finished_br = yield self.master.db.buildrequests.findCompatibleFinishedBuildRequest(self.name, brdict['startbrid'])
                if finished_br:
                    merged_brids = yield self.master.db.buildrequests.getRequestsCompatibleToMerge(self.name, brdict['startbrid'], brids)
                    merged_brdicts = []
                    merged_breqs = []
                    for br in brdicts:
                        if br['brid'] in merged_brids:
                            merged_brdicts.append(br)

                    for brobj in breqs:
                        if brobj.id in merged_brids:
                            merged_breqs.append(brobj)

                    try:
                        log.msg("merge finished buildresquest %s with %s" % (finished_br, merged_brids))
                        yield self.master.db.buildrequests.mergeFinishedBuildRequest(finished_br, merged_brids)
                        yield self._maybeBuildsetsComplete(merged_breqs)
                        self.removeFromUnclaimRequestsList(merged_brdicts, unclaimed_requests)
                    except:
                        unclaimed_requests = yield self.updateUnclaimedRequest(unclaimed_requests)
                    continue

            # if couldn't been merge try starting a new build, choose a slave (using nextSlave)
            if not available_slavebuilders:
                self.updateBigStatus()
                break

            #If we selected a specific slave check for availability
            if self.buildRequestHasSelectedSlave(brdict):
                slavebuilder = self.getSelectedSlaveFromBuildRequest(brdict)
                if slavebuilder.isAvailable() is False:
                    slavebuilder = None
            else:
                slavebuilder = yield self._chooseSlave(available_slavebuilders)

            if not slavebuilder:
                break

            if slavebuilder not in self.getAvailableSlaveBuilders():
                log.msg(("nextSlave chose a nonexistent or unavailable slave for builder "
                         "'%s'; cannot start build") % self.name)
                break

            try:
                yield self.master.db.buildrequests.mergePendingBuildRequests(brids)
                if len (brids) > 1:
                    log.msg("merge pending buildrequest %s with %s " % (brids[0], brids[1:]))

            except:
                # one or more of the build requests was already claimed;
                # re-fetch the now-partially-claimed build requests and keep
                # trying to match them
                unclaimed_requests = yield self.updateUnclaimedRequest(unclaimed_requests)
                # go around the loop again
                continue

            # claim was successful, so initiate a build for this set of
            # requests.  Note that if the build fails from here on out (e.g.,
            # because a slave has failed), it will be handled outside of this
            # loop. TODO: test that!

            # _startBuildFor expects BuildRequest objects, so cook some up
            build_started = yield self._startBuildFor(slavebuilder, breqs)

            if not build_started:
                # build was not started, so unclaim the build requests
                yield self.master.db.buildrequests.unclaimBuildRequests(brids)

                # and try starting builds again.  If we still have a working slave,
                # then this may re-claim the same buildrequests
                self.botmaster.maybeStartBuildsForBuilder(self.name)

            # finally, remove the buildrequests and slavebuilder from the
            # respective queues
            self.removeFromUnclaimRequestsList(brdicts, unclaimed_requests)
            available_slavebuilders.remove(slavebuilder)

        self._breakBrdictRefloops(unclaimed_requests)
        self.updateBigStatus()
        return
=======
        # If the build fails from here on out (e.g., because a slave has failed),
        # it will be handled outside of this function. TODO: test that!

        build_started = yield self._startBuildFor(slavebuilder, breqs)
        defer.returnValue(build_started)
>>>>>>> 2d996c5f

    # a few utility functions to make the maybeStartBuild a bit shorter and
    # easier to read

<<<<<<< HEAD
    def _chooseSlave(self, available_slavebuilders):
        """
        Choose the next slave, using the C{nextSlave} configuration if
        available, and falling back to C{random.choice} otherwise.

        @param available_slavebuilders: list of slavebuilders to choose from
        @returns: SlaveBuilder or None via Deferred
        """
        if self.config.nextSlave:
            return defer.maybeDeferred(lambda :
                    self.config.nextSlave(self, available_slavebuilders))
        else:
            return defer.succeed(random.choice(available_slavebuilders))

    @defer.inlineCallbacks
    def _chooseBuild(self, buildrequests):
        """
        Choose the next build from the given set of build requests (represented
        as dictionaries).  Defaults to returning the first request (earliest
        submitted).

        @param buildrequests: sorted list of build request dictionaries
        @returns: a build request dictionary or None via Deferred
        """
        for b in buildrequests:
            d = yield defer.gatherResults([self._brdictToBuildRequest(b)])
            brdict = d[0].brdict
            if self.buildRequestHasSelectedSlave(brdict):
                selected_slave = self.getSelectedSlaveFromBuildRequest(brdict)
                if selected_slave is not None and selected_slave.isAvailable():
                    defer.returnValue(brdict)
            else:
                defer.returnValue(brdict)

        defer.returnValue(None)

    def _chooseNextBuild(self, buildrequests):
        # nextBuild expects BuildRequest objects, so instantiate them here
        # and cache them in the dictionaries
        d = defer.gatherResults([ self._brdictToBuildRequest(brdict)
                                  for brdict in buildrequests ])
        d.addCallback(lambda requestobjects :
        self.config.nextBuild(self, requestobjects))
        def to_brdict(brobj):
            # get the brdict for this object back
            return brobj.brdict
        d.addCallback(to_brdict)
        return d

    def _getMergeRequestsFn(self):
=======
    def getMergeRequestsFn(self):
>>>>>>> 2d996c5f
        """Helper function to determine which mergeRequests function to use
        from L{_mergeRequests}, or None for no merging"""
        # first, seek through builder, global, and the default
        mergeRequests_fn = self.config.mergeRequests
        if mergeRequests_fn is None:
            mergeRequests_fn = self.master.config.mergeRequests
        if mergeRequests_fn is None:
            mergeRequests_fn = True

        # then translate False and True properly
        if mergeRequests_fn is False:
            mergeRequests_fn = None
        elif mergeRequests_fn is True:
            mergeRequests_fn = Builder._defaultMergeRequestFn

        return mergeRequests_fn

    def getBoolProperty(self, req1, name):
        property = req1.properties.getProperty(name, False)
        if type(property) != bool:
            property = (property.lower() == "true")
        return property

    def propertiesMatch(self, req1, req2):
        #If the instances are the same then they match!
        if req1.bsid == req2.bsid:
            return True
        if req1.properties.has_key('selected_slave') or req2.properties.has_key('selected_slave'):
            return False
        if self.getBoolProperty(req1, "force_rebuild") != self.getBoolProperty(req2, "force_rebuild"):
            return False
        if self.getBoolProperty(req1, "force_chain_rebuild") != self.getBoolProperty(req2, "force_chain_rebuild"):
            return False
        return self.getBoolProperty(req1, "buildLatestRev") == self.getBoolProperty(req2, "buildLatestRev")

    def _defaultMergeRequestFn(self, req1, req2):
        if self.propertiesMatch(req1,req2):
            return req1.canBeMergedWith(req2)
        return False

<<<<<<< HEAD
    @defer.inlineCallbacks
    def _mergeRequests(self, breq, unclaimed_requests, mergeRequests_fn):
        """Use C{mergeRequests_fn} to merge C{breq} against
        C{unclaimed_requests}, where both are build request dictionaries"""
        # short circuit if there is no merging to do
        if not mergeRequests_fn or len(unclaimed_requests) == 1:
            defer.returnValue([ breq ])
            return

        # we'll need BuildRequest objects, so get those first
        unclaimed_request_objects = yield defer.gatherResults(
                [ self._brdictToBuildRequest(brdict)
                  for brdict in unclaimed_requests ])

        breq_object = unclaimed_request_objects[unclaimed_requests.index(breq)]

        # gather the mergeable requests
        # NOTE: This is assuming that it checks against itself
        # otherwise we get a return of an empty array
        merged_request_objects = []
        for other_breq_object in unclaimed_request_objects:
            if (yield defer.maybeDeferred(
                        lambda : mergeRequests_fn(self, breq_object,
                                                  other_breq_object))):
                merged_request_objects.append(other_breq_object)

        # convert them back to brdicts and return
        merged_requests = [ br.brdict for br in merged_request_objects ]
        defer.returnValue(merged_requests)

    def _brdictToBuildRequest(self, brdict):
        """
        Convert a build request dictionary to a L{buildrequest.BuildRequest}
        object, caching the result in the dictionary itself.  The resulting
        buildrequest will have a C{brdict} attribute pointing back to this
        dictionary.

        Note that this does not perform any locking - be careful that it is
        only called once at a time for each build request dictionary.

        @param brdict: dictionary to convert

        @returns: L{buildrequest.BuildRequest} via Deferred
        """
        if 'brobj' in brdict:
            return defer.succeed(brdict['brobj'])
        d = buildrequest.BuildRequest.fromBrdict(self.master, brdict)
        def keep(buildrequest):
            brdict['brobj'] = buildrequest
            buildrequest.brdict = brdict
            return buildrequest
        d.addCallback(keep)
        return d

    def _breakBrdictRefloops(self, requests):
        """Break the reference loops created by L{_brdictToBuildRequest}"""
        for brdict in requests:
            try:
                if hasattr(brdict['brobj'], 'brdict'):
                    del brdict['brobj'].brdict
            except KeyError:
                pass

=======
>>>>>>> 2d996c5f

class BuilderControl:
    implements(interfaces.IBuilderControl)

    def __init__(self, builder, control):
        self.original = builder
        self.control = control

    def submitBuildRequest(self, ss, reason, props=None):
        d = ss.getSourceStampSetId(self.control.master)

        def add_buildset(sourcestampsetid):
            return self.control.master.addBuildset(
                builderNames=[self.original.name],
                sourcestampsetid=sourcestampsetid, reason=reason, properties=props)
        d.addCallback(add_buildset)

        def get_brs(xxx_todo_changeme):
            (bsid, brids) = xxx_todo_changeme
            brs = BuildRequestStatus(self.original.name,
                                     brids[self.original.name],
                                     self.control.master.status)
            return brs
        d.addCallback(get_brs)
        return d

    @defer.inlineCallbacks
    def rebuildBuild(self, bs, reason="<rebuild, no reason given>", extraProperties=None, absolute=True):
        if not bs.isFinished():
            return

        # Make a copy of the properties so as not to modify the original build.
        properties = Properties()
        # Don't include runtime-set properties in a rebuild request
        properties.updateFromPropertiesNoRuntime(bs.getProperties())
        if extraProperties is None:
            properties.updateFromProperties(extraProperties)

<<<<<<< HEAD
        properties_dict = dict((k,(v,s)) for (k,v,s) in properties.asList())
        # set buildLatestRev to False when rebuilding
        if 'buildLatestRev' in properties_dict.keys():
            (v,s) = properties_dict['buildLatestRev']
            properties_dict['buildLatestRev'] = (False, s)

        ssList = bs.getSourceStamps(absolute=True)
        
=======
        properties_dict = dict((k, (v, s)) for (k, v, s) in properties.asList())
        ssList = bs.getSourceStamps(absolute=absolute)

>>>>>>> 2d996c5f
        if ssList:
            sourcestampsetid = yield ssList[0].getSourceStampSetId(self.control.master)
            dl = []
            for ss in ssList[1:]:
                # add deferred to the list
                dl.append(ss.addSourceStampToDatabase(self.control.master, sourcestampsetid))
            yield defer.gatherResults(dl)

            bsid, brids = yield self.control.master.addBuildset(
                builderNames=[self.original.name],
                sourcestampsetid=sourcestampsetid,
                reason=reason,
                properties=properties_dict)
            defer.returnValue((bsid, brids))
        else:
            log.msg('Cannot start rebuild, rebuild has no sourcestamps for a new build')
            defer.returnValue(None)

    @defer.inlineCallbacks
    def getPendingBuildRequestControls(self):
        master = self.original.master
        brdicts = yield master.db.buildrequests.getBuildRequests(
            buildername=self.original.name,
            claimed=False)

        # convert those into BuildRequest objects
        buildrequests = []
        for brdict in brdicts:
            br = yield buildrequest.BuildRequest.fromBrdict(
                self.control.master, brdict)
            buildrequests.append(br)

        # and return the corresponding control objects
        defer.returnValue([buildrequest.BuildRequestControl(self.original, r)
                           for r in buildrequests])

    def getBuild(self, number):
        return self.original.getBuild(number)

    def ping(self):
        if not self.original.slaves:
            self.original.builder_status.addPointEvent(["ping", "no slave"])
            return defer.succeed(False)  # interfaces.NoSlaveError
        dl = []
        for s in self.original.slaves:
            dl.append(s.ping(self.original.builder_status))
        d = defer.DeferredList(dl)
        d.addCallback(self._gatherPingResults)
        return d

    def _gatherPingResults(self, res):
        for ignored, success in res:
            if not success:
                return False
        return True<|MERGE_RESOLUTION|>--- conflicted
+++ resolved
@@ -31,11 +31,9 @@
 from buildbot.process.build import Build
 from buildbot.process.properties import Properties
 from buildbot.process.slavebuilder import BUILDING
-<<<<<<< HEAD
 
 from buildbot.db import buildrequests
 import sys
-=======
 from buildbot.status.builder import RETRY
 from buildbot.status.buildrequest import BuildRequestStatus
 from buildbot.status.progress import Expectations
@@ -49,7 +47,6 @@
 
     return True
 
->>>>>>> 2d996c5f
 
 class Builder(config.ReconfigurableServiceMixin,
               pb.Referenceable,
@@ -103,16 +100,11 @@
         # set up a builder status object on the first reconfig
         if not self.builder_status:
             self.builder_status = self.master.status.builderAdded(
-<<<<<<< HEAD
-                    builder_config.name,
-                    builder_config.builddir,
-                    builder_config.category, builder_config.friendly_name)
-=======
                 builder_config.name,
                 builder_config.builddir,
                 builder_config.category,
+                builder_config.friendly_name,
                 builder_config.description)
->>>>>>> 2d996c5f
 
         self.config = builder_config
 
@@ -600,7 +592,6 @@
             defer.returnValue(False)
             return
 
-<<<<<<< HEAD
         # Check for available slaves.  If there are no available slaves, then
         # there is no sense continuing
         available_slavebuilders = self.getAvailableSlaveBuilders()
@@ -741,18 +732,10 @@
         self._breakBrdictRefloops(unclaimed_requests)
         self.updateBigStatus()
         return
-=======
-        # If the build fails from here on out (e.g., because a slave has failed),
-        # it will be handled outside of this function. TODO: test that!
-
-        build_started = yield self._startBuildFor(slavebuilder, breqs)
-        defer.returnValue(build_started)
->>>>>>> 2d996c5f
 
     # a few utility functions to make the maybeStartBuild a bit shorter and
     # easier to read
 
-<<<<<<< HEAD
     def _chooseSlave(self, available_slavebuilders):
         """
         Choose the next slave, using the C{nextSlave} configuration if
@@ -802,10 +785,7 @@
         d.addCallback(to_brdict)
         return d
 
-    def _getMergeRequestsFn(self):
-=======
     def getMergeRequestsFn(self):
->>>>>>> 2d996c5f
         """Helper function to determine which mergeRequests function to use
         from L{_mergeRequests}, or None for no merging"""
         # first, seek through builder, global, and the default
@@ -846,7 +826,6 @@
             return req1.canBeMergedWith(req2)
         return False
 
-<<<<<<< HEAD
     @defer.inlineCallbacks
     def _mergeRequests(self, breq, unclaimed_requests, mergeRequests_fn):
         """Use C{mergeRequests_fn} to merge C{breq} against
@@ -910,8 +889,6 @@
             except KeyError:
                 pass
 
-=======
->>>>>>> 2d996c5f
 
 class BuilderControl:
     implements(interfaces.IBuilderControl)
@@ -950,7 +927,6 @@
         if extraProperties is None:
             properties.updateFromProperties(extraProperties)
 
-<<<<<<< HEAD
         properties_dict = dict((k,(v,s)) for (k,v,s) in properties.asList())
         # set buildLatestRev to False when rebuilding
         if 'buildLatestRev' in properties_dict.keys():
@@ -959,11 +935,6 @@
 
         ssList = bs.getSourceStamps(absolute=True)
         
-=======
-        properties_dict = dict((k, (v, s)) for (k, v, s) in properties.asList())
-        ssList = bs.getSourceStamps(absolute=absolute)
-
->>>>>>> 2d996c5f
         if ssList:
             sourcestampsetid = yield ssList[0].getSourceStampSetId(self.control.master)
             dl = []
