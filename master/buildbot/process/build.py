# This file is part of Buildbot.  Buildbot is free software: you can
# redistribute it and/or modify it under the terms of the GNU General Public
# License as published by the Free Software Foundation, version 2.
#
# This program is distributed in the hope that it will be useful, but WITHOUT
# ANY WARRANTY; without even the implied warranty of MERCHANTABILITY or FITNESS
# FOR A PARTICULAR PURPOSE.  See the GNU General Public License for more
# details.
#
# You should have received a copy of the GNU General Public License along with
# this program; if not, write to the Free Software Foundation, Inc., 51
# Franklin Street, Fifth Floor, Boston, MA 02110-1301 USA.
#
# Copyright Buildbot Team Members


import types

from twisted.internet import defer
from twisted.internet import error
from twisted.python import components
from twisted.python import log
from twisted.python.failure import Failure
from zope.interface import implements

<<<<<<< HEAD
from buildbot import interfaces, locks
from buildbot.status.results import SUCCESS, WARNINGS, FAILURE, EXCEPTION, \
  RETRY, SKIPPED, worst_status, NOT_REBUILT, DEPENDENCY_FAILURE
=======
from buildbot import interfaces
from buildbot.process import metrics
from buildbot.process import properties
>>>>>>> 2d996c5f
from buildbot.status.builder import Results
from buildbot.status.progress import BuildProgress
from buildbot.status.results import EXCEPTION
from buildbot.status.results import FAILURE
from buildbot.status.results import RETRY
from buildbot.status.results import SKIPPED
from buildbot.status.results import SUCCESS
from buildbot.status.results import WARNINGS
from buildbot.status.results import worst_status
from buildbot.util.eventual import eventually


class Build(properties.PropertiesMixin):

    """I represent a single build by a single slave. Specialized Builders can
    use subclasses of Build to hold status information unique to those build
    processes.

    I control B{how} the build proceeds. The actual build is broken up into a
    series of steps, saved in the .buildSteps[] array as a list of
    L{buildbot.process.step.BuildStep} objects. Each step is a single remote
    command, possibly a shell command.

    During the build, I put status information into my C{BuildStatus}
    gatherer.

    After the build, I go away.

    I can be used by a factory by setting buildClass on
    L{buildbot.process.factory.BuildFactory}

    @ivar requests: the list of L{BuildRequest}s that triggered me
    @ivar build_status: the L{buildbot.status.build.BuildStatus} that
                        collects our status
    """

    implements(interfaces.IBuildControl)

    workdir = "build"
    build_status = None
    reason = "changes"
    finished = False
    results = None
    stopped = False
    set_runtime_properties = True

    def __init__(self, requests):
        self.requests = requests
        self.locks = []
        self.releaseLockInstanse = None
        # build a source stamp
        self.sources = requests[0].mergeSourceStampsWith(requests[1:])
        self.reason = requests[0].reason

        self.progress = None
        self.currentStep = None
        self.slaveEnvironment = {}

        self.terminate = False

        self._acquiringLock = None

    def setBuilder(self, builder):
        """
        Set the given builder as our builder.

        @type  builder: L{buildbot.process.builder.Builder}
        """
        self.builder = builder
        self.master = builder.master

    def setLocks(self, lockList):
        # convert all locks into their real forms
        self.locks = [(self.builder.botmaster.getLockFromLockAccess(access), access)
                      for access in lockList]

    def setSlaveEnvironment(self, env):
        # TODO: remove once we don't have anything depending on this method or attribute
        self.slaveEnvironment = env

    def getSourceStamp(self, codebase=''):
        for source in self.sources:
            if source.codebase == codebase:
                return source
        return None

    def getAllSourceStamps(self):
        return list(self.sources)

    def allChanges(self):
        for s in self.sources:
            for c in s.changes:
                yield c

    def allFiles(self):
        # return a list of all source files that were changed
        files = []
        for c in self.allChanges():
            for f in c.files:
                files.append(f)
        return files

    def __repr__(self):
        return "<Build %s>" % (self.builder.name,)

    def blamelist(self):
        blamelist = []
        for c in self.allChanges():
            if c.who not in blamelist:
                blamelist.append(c.who)
        for source in self.sources:
            if source.patch_info:  # Add patch author to blamelist
                blamelist.append(source.patch_info[0])
        blamelist.sort()
        return blamelist

    def changesText(self):
        changetext = ""
        for c in self.allChanges():
            changetext += "-" * 60 + "\n\n" + c.asText() + "\n"
        # consider sorting these by number
        return changetext

    def setStepFactories(self, step_factories):
        """Set a list of 'step factories', which are tuples of (class,
        kwargs), where 'class' is generally a subclass of step.BuildStep .
        These are used to create the Steps themselves when the Build starts
        (as opposed to when it is first created). By creating the steps
        later, their __init__ method will have access to things like
        build.allFiles() ."""
        self.stepFactories = list(step_factories)

    useProgress = True

    def getSlaveCommandVersion(self, command, oldversion=None):
        return self.slavebuilder.getSlaveCommandVersion(command, oldversion)

    def getSlaveName(self):
        return self.slavebuilder.slave.slavename

    def setupProperties(self):
        props = interfaces.IProperties(self)

        # give the properties a reference back to this build
        props.build = self

        # start with global properties from the configuration
        master = self.builder.master
        props.updateFromProperties(master.config.properties)

        # from the SourceStamps, which have properties via Change
        for change in self.allChanges():
            props.updateFromProperties(change.properties)

        # and finally, get any properties from requests (this is the path
        # through which schedulers will send us properties)
        for rq in self.requests:
            props.updateFromProperties(rq.properties)

        # now set some properties of our own, corresponding to the
        # build itself
        props.setProperty("buildnumber", self.build_status.number, "Build")

        if self.sources and len(self.sources) == 1:
            # old interface for backwards compatibility
            source = self.sources[0]
            props.setProperty("branch", source.branch, "Build")
            props.setProperty("revision", source.revision, "Build")
            props.setProperty("repository", source.repository, "Build")
            props.setProperty("codebase", source.codebase, "Build")
            props.setProperty("project", source.project, "Build")

        self.builder.setupProperties(props)

    def setupSlaveBuilder(self, slavebuilder):
        self.slavebuilder = slavebuilder

        self.path_module = slavebuilder.slave.path_module

        # navigate our way back to the L{buildbot.buildslave.BuildSlave}
        # object that came from the config, and get its properties
        buildslave_properties = slavebuilder.slave.properties
        self.getProperties().updateFromProperties(buildslave_properties)
        if slavebuilder.slave.slave_basedir:
            builddir = self.path_module.join(
                slavebuilder.slave.slave_basedir,
                self.builder.config.slavebuilddir)
            self.setProperty("builddir", builddir, "slave")
            self.setProperty("workdir", builddir, "slave (deprecated)")

        self.slavename = slavebuilder.slave.slavename
        self.build_status.setSlavename(self.slavename)

    def startBuild(self, build_status, expectations, slavebuilder):
        """This method sets up the build, then starts it by invoking the
        first Step. It returns a Deferred which will fire when the build
        finishes. This Deferred is guaranteed to never errback."""

        # we are taking responsibility for watching the connection to the
        # remote. This responsibility was held by the Builder until our
        # startBuild was called, and will not return to them until we fire
        # the Deferred returned by this method.

        log.msg("%s.startBuild" % self)
        self.build_status = build_status
        # now that we have a build_status, we can set properties
        self.setupProperties()
        self.setupSlaveBuilder(slavebuilder)
        slavebuilder.slave.updateSlaveStatus(buildStarted=build_status)

        # then narrow SlaveLocks down to the right slave
        self.locks = [(l.getLock(self.slavebuilder.slave), a)
                      for l, a in self.locks]
        self.remote = slavebuilder.remote
        self.remote.notifyOnDisconnect(self.lostRemote)

        metrics.MetricCountEvent.log('active_builds', 1)

        d = self.deferred = defer.Deferred()

        def _uncount_build(res):
            metrics.MetricCountEvent.log('active_builds', -1)
            return res
        d.addBoth(_uncount_build)

        def _release_slave(res, slave, bs):
            self.slavebuilder.buildFinished()
            slave.updateSlaveStatus(buildFinished=bs)
            return res
        d.addCallback(_release_slave, self.slavebuilder.slave, build_status)

        try:
            self.setupBuild(expectations)  # create .steps
        except:
            # the build hasn't started yet, so log the exception as a point
            # event instead of flunking the build.
            # TODO: associate this failure with the build instead.
            # this involves doing
            # self.build_status.buildStarted() from within the exception
            # handler
            log.msg("Build.setupBuild failed")
            log.err(Failure())
            self.builder.builder_status.addPointEvent(["setupBuild",
                                                       "exception"])
            self.finished = True
            self.results = EXCEPTION
            self.deferred = None
            d.callback(self)
            return d

        self.build_status.buildStarted(self)
        self.acquireLocks().addCallback(self._startBuild_2)
        return d

    @staticmethod
    def canStartWithSlavebuilder(lockList, slavebuilder):
        for lock, access in lockList:
            slave_lock = lock.getLock(slavebuilder.slave)
            if not slave_lock.isAvailable(None, access):
                return False
        return True

    def acquireLocks(self, res=None):
        self._acquiringLock = None
        if not self.locks:
            return defer.succeed(None)
        if self.stopped:
            return defer.succeed(None)
        log.msg("acquireLocks(build %s, locks %s)" % (self, self.locks))
        for lock, access in self.locks:
            if not lock.isAvailable(self, access):
                log.msg("Build %s waiting for lock %s" % (self, lock))
                d = lock.waitUntilMaybeAvailable(self, access)
                d.addCallback(self.acquireLocks)
                self._acquiringLock = (lock, access, d)
                return d
        # all locks are available, claim them all
        for lock, access in self.locks:
            lock.claim(self, access)
        return defer.succeed(None)

    def _startBuild_2(self, res):
        self.startNextStep()

    def setupBuild(self, expectations):
        # create the actual BuildSteps. If there are any name collisions, we
        # add a count to the loser until it is unique.
        self.steps = []
        self.stepStatuses = {}
        stepnames = {}
        sps = []

        for factory in self.stepFactories:
            step = factory.buildStep()
            step.setBuild(self)
            step.setBuildSlave(self.slavebuilder.slave)
            # TODO: remove once we don't have anything depending on setDefaultWorkdir
            if callable(self.workdir):
                step.setDefaultWorkdir(self.workdir(self.sources))
            else:
                step.setDefaultWorkdir(self.workdir)
            name = step.name
            if name in stepnames:
                count = stepnames[name]
                count += 1
                stepnames[name] = count
                name = step.name + "_%d" % count
            else:
                stepnames[name] = 0
            step.name = name
            self.steps.append(step)

            # tell the BuildStatus about the step. This will create a
            # BuildStepStatus and bind it to the Step.
            step_status = self.build_status.addStepWithName(name, type(step))
            step.setStepStatus(step_status)

            sp = None
            if self.useProgress:
                # XXX: maybe bail if step.progressMetrics is empty? or skip
                # progress for that one step (i.e. "it is fast"), or have a
                # separate "variable" flag that makes us bail on progress
                # tracking
                sp = step.setupProgress()
            if sp:
                sps.append(sp)

        # Create a buildbot.status.progress.BuildProgress object. This is
        # called once at startup to figure out how to build the long-term
        # Expectations object, and again at the start of each build to get a
        # fresh BuildProgress object to track progress for that individual
        # build. TODO: revisit at-startup call

        if self.useProgress:
            self.progress = BuildProgress(sps)
            if self.progress and expectations:
                self.progress.setExpectationsFrom(expectations)

        # we are now ready to set up our BuildStatus.
        # pass all sourcestamps to the buildstatus
        self.build_status.setSourceStamps(self.sources)
        self.build_status.setReason(self.reason)
        self.builder.builder_status.reason = self.reason
        self.build_status.setBlamelist(self.blamelist())
        self.build_status.setProgress(self.progress)

        # gather owners from build requests
        owners = [r.properties['owner'] for r in self.requests
                  if "owner" in r.properties]
        if owners:
            self.setProperty('owners', owners, self.reason)

        self.results = []  # list of FAILURE, SUCCESS, WARNINGS, SKIPPED
        self.result = SUCCESS  # overall result, may downgrade after each step
        self.text = []  # list of text string lists (text2)

    def getNextStep(self):
        """This method is called to obtain the next BuildStep for this build.
        When it returns None (or raises a StopIteration exception), the build
        is complete."""
        if not self.steps:
            return None
        if not self.remote:
            return None
        if self.terminate or self.stopped:
            # Run any remaining alwaysRun steps, and skip over the others
            while True:
                s = self.steps.pop(0)
                if s.alwaysRun:
                    return s
                if not self.steps:
                    return None
        else:
            return self.steps.pop(0)

    def startNextStep(self):
        try:
            s = self.getNextStep()
        except StopIteration:
            s = None
        if not s:
            return self.allStepsDone()
        self.currentStep = s
        d = defer.maybeDeferred(s.startStep, self.remote)
        d.addCallback(self._stepDone, s)
        d.addErrback(self.buildException)

    def _stepDone(self, results, step):
        self.currentStep = None
        if self.finished:
            return  # build was interrupted, don't keep building
        terminate = self.stepDone(results, step)  # interpret/merge results
        if terminate:
            self.terminate = True
        return self.startNextStep()

    def stepDone(self, result, step):
        """This method is called when the BuildStep completes. It is passed a
        status object from the BuildStep and is responsible for merging the
        Step's results into those of the overall Build."""

        terminate = False
        text = None
        if isinstance(result, types.TupleType):
            result, text = result
        assert isinstance(result, type(SUCCESS)), "got %r" % (result,)
        log.msg(" step '%s' complete: %s" % (step.name, Results[result]))
        self.results.append(result)
        if text:
            self.text.extend(text)
        if not self.remote:
            terminate = True

        possible_overall_result = result
        if result == FAILURE:
            if not step.flunkOnFailure:
                possible_overall_result = SUCCESS
            if step.warnOnFailure:
                possible_overall_result = WARNINGS
            if step.flunkOnFailure:
                possible_overall_result = FAILURE
            if step.haltOnFailure:
                terminate = True
        elif result == WARNINGS:
            if not step.warnOnWarnings:
                possible_overall_result = SUCCESS
            else:
                possible_overall_result = WARNINGS
            if step.flunkOnWarnings:
                possible_overall_result = FAILURE
        elif result in (EXCEPTION, RETRY, DEPENDENCY_FAILURE):
            terminate = True

        # if we skipped this step, then don't adjust the build status
        if result != SKIPPED:
            self.result = worst_status(self.result, possible_overall_result)

        return terminate

    def lostRemote(self, remote=None):
        # the slave went away. There are several possible reasons for this,
        # and they aren't necessarily fatal. For now, kill the build, but
        # TODO: see if we can resume the build when it reconnects.
        log.msg("%s.lostRemote" % self)
        self.remote = None
        self.result = RETRY
        self.text = ["lost", "remote"]
        if self.currentStep:
            # this should cause the step to finish.
            log.msg(" stopping currentStep", self.currentStep)
            self.text += ["slave"]
            self.currentStep.addErrorResult(Failure(error.ConnectionLost()))
            self.currentStep.interrupt(Failure(error.ConnectionLost()))
        else:
            self.stopped = True
            if self._acquiringLock:
                lock, access, d = self._acquiringLock
                lock.stopWaitingUntilAvailable(self, access, d)
                d.callback(None)

    def stopBuild(self, reason="<no reason given>"):
        # the idea here is to let the user cancel a build because, e.g.,
        # they realized they committed a bug and they don't want to waste
        # the time building something that they know will fail. Another
        # reason might be to abandon a stuck build. We want to mark the
        # build as failed quickly rather than waiting for the slave's
        # timeout to kill it on its own.

        log.msg(" %s: stopping build: %s" % (self, reason))
        if self.finished:
            return
        # TODO: include 'reason' in this point event
        self.builder.builder_status.addPointEvent(['interrupt'])
        self.stopped = True
        if self.currentStep:
            self.currentStep.interrupt(reason)

        self.result = EXCEPTION

        if self._acquiringLock:
            lock, access, d = self._acquiringLock
            lock.stopWaitingUntilAvailable(self, access, d)
            d.callback(None)

    def allStepsDone(self):
        if self.result == FAILURE or self.result == DEPENDENCY_FAILURE:
            text = ["Build Failed"]
        elif self.result == WARNINGS:
            text = ["Build Finished with Warnings"]
        elif self.result == EXCEPTION:
            text = ["Build Caught Exception"]
        elif self.result == RETRY:
            text = ["Build Caught Exception, Will Retry"]
        else:
            reusedOldBuild = self.getProperty("reusedOldBuild", False)
            if reusedOldBuild:
                text = ["Successful Build Found (did not rebuild)"]
                self.result = NOT_REBUILT
            else:
                text = ["Build Finished Successfully"]
        return self.buildFinished(text, self.result)

    def buildException(self, why):
        log.msg("%s.buildException" % self)
        log.err(why)
        # try to finish the build, but since we've already faced an exception,
        # this may not work well.
        try:
            self.buildFinished(["Build Caught Exception"], DEPENDENCY_FAILURE)
        except:
            log.err(Failure(), 'while finishing a build with an exception')

    def buildFinished(self, text, results):
        """This method must be called when the last Step has completed. It
        marks the Build as complete and returns the Builder to the 'idle'
        state.

        It takes two arguments which describe the overall build status:
        text, results. 'results' is one of SUCCESS, WARNINGS, or FAILURE.

        If 'results' is SUCCESS or WARNINGS, we will permit any dependant
        builds to start. If it is 'FAILURE', those builds will be
        abandoned."""

        self.finished = True
        if self.remote:
            self.remote.dontNotifyOnDisconnect(self.lostRemote)
            self.remote = None
        self.results = results

        log.msg(" %s: build finished" % self)
        self.build_status.setText(text)
        self.build_status.setResults(results)
        self.build_status.buildFinished()
        if self.progress and results == SUCCESS:
            # XXX: also test a 'timing consistent' flag?
            log.msg(" setting expectations for next time")
            self.builder.setExpectations(self.progress)
        eventually(self.releaseLocks)
        self.deferred.callback(self)
        self.deferred = None

    def releaseLocks(self):
        if self.locks:
            log.msg("releaseLocks(%s): %s" % (self, self.locks))
        for lock, access in self.locks:
            if lock.isOwner(self, access):
                lock.release(self, access)
            else:
                if self.releaseLockInstanse:
                    lock.release(self.releaseLockInstanse, access)
                else:
                    # This should only happen if we've been interrupted
                    assert self.stopped

    # IBuildControl

    def getStatus(self):
        return self.build_status

    # stopBuild is defined earlier

components.registerAdapter(
    lambda build: interfaces.IProperties(build.build_status),
    Build, interfaces.IProperties)<|MERGE_RESOLUTION|>--- conflicted
+++ resolved
@@ -23,24 +23,13 @@
 from twisted.python.failure import Failure
 from zope.interface import implements
 
-<<<<<<< HEAD
 from buildbot import interfaces, locks
 from buildbot.status.results import SUCCESS, WARNINGS, FAILURE, EXCEPTION, \
   RETRY, SKIPPED, worst_status, NOT_REBUILT, DEPENDENCY_FAILURE
-=======
-from buildbot import interfaces
 from buildbot.process import metrics
 from buildbot.process import properties
->>>>>>> 2d996c5f
 from buildbot.status.builder import Results
 from buildbot.status.progress import BuildProgress
-from buildbot.status.results import EXCEPTION
-from buildbot.status.results import FAILURE
-from buildbot.status.results import RETRY
-from buildbot.status.results import SKIPPED
-from buildbot.status.results import SUCCESS
-from buildbot.status.results import WARNINGS
-from buildbot.status.results import worst_status
 from buildbot.util.eventual import eventually
 
 
