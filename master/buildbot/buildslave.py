# This file is part of Buildbot.  Buildbot is free software: you can
# redistribute it and/or modify it under the terms of the GNU General Public
# License as published by the Free Software Foundation, version 2.
#
# This program is distributed in the hope that it will be useful, but WITHOUT
# ANY WARRANTY; without even the implied warranty of MERCHANTABILITY or FITNESS
# FOR A PARTICULAR PURPOSE.  See the GNU General Public License for more
# details.
#
# You should have received a copy of the GNU General Public License along with
# this program; if not, write to the Free Software Foundation, Inc., 51
# Franklin Street, Fifth Floor, Boston, MA 02110-1301 USA.
#
# Portions Copyright Buildbot Team Members
# Portions Copyright Canonical Ltd. 2009

import time
from email.Message import Message
from email.Utils import formatdate
from zope.interface import implements
from twisted.python import log, failure
from twisted.internet import defer, reactor
from twisted.application import service
from twisted.spread import pb
from twisted.python.reflect import namedModule

from buildbot.status.slave import SlaveStatus
from buildbot.status.mail import MailNotifier
from buildbot.process import metrics, botmaster
from buildbot.interfaces import IBuildSlave, ILatentBuildSlave
from buildbot.process.properties import Properties
from buildbot.locks import LockAccess
from buildbot.util import subscription
from buildbot import config

class AbstractBuildSlave(config.ReconfigurableServiceMixin, pb.Avatar,
                        service.MultiService):
    """This is the master-side representative for a remote buildbot slave.
    There is exactly one for each slave described in the config file (the
    c['slaves'] list). When buildbots connect in (.attach), they get a
    reference to this instance. The BotMaster object is stashed as the
    .botmaster attribute. The BotMaster is also our '.parent' Service.

    I represent a build slave -- a remote machine capable of
    running builds.  I am instantiated by the configuration file, and can be
    subclassed to add extra functionality."""

    implements(IBuildSlave)
    keepalive_timer = None
    keepalive_interval = None

    # reconfig slaves after builders
    reconfig_priority = 64

    def __init__(self, name, password, max_builds=None,
                 notify_on_missing=[], missing_timeout=3600,
                 properties={}, locks=None, keepalive_interval=3600,
                 friendlyName=None, os=None, eid=-1):
        """
        @param name: botname this machine will supply when it connects
        @param password: password this machine will supply when
                         it connects
        @param max_builds: maximum number of simultaneous builds that will
                           be run concurrently on this buildslave (the
                           default is None for no limit)
        @param properties: properties that will be applied to builds run on
                           this slave
        @type properties: dictionary
        @param locks: A list of locks that must be acquired before this slave
                      can be used
        @type locks: dictionary
        """
        service.MultiService.__init__(self)
        self.slavename = name
        self.password = password
        self.friendly_name = friendlyName
        self.eid = eid  # External ID

        if self.friendly_name is None:
            self.friendly_name = name

        # PB registration
        self.registration = None
        self.registered_port = None

        # these are set when the service is started, and unset when it is
        # stopped
        self.botmaster = None
        self.master = None

        self.slave_status = SlaveStatus(name)
        self.slave_status.setFriendlyName(self.friendly_name)
        self.slave_status.eid = eid
        self.slave = None # a RemoteReference to the Bot, when connected
        self.slave_commands = None
        self.slavebuilders = {}
        self.max_builds = max_builds
        self.access = []
        if locks:
            self.access = locks
        self.lock_subscriptions = []

        self.properties = Properties()
        self.properties.update(properties, "BuildSlave")
        self.properties.setProperty("slavename", name, "BuildSlave")

        self.lastMessageReceived = 0
        if isinstance(notify_on_missing, str):
            notify_on_missing = [notify_on_missing]
        self.notify_on_missing = notify_on_missing
        for i in notify_on_missing:
            if not isinstance(i, str):
                config.error(
                    'notify_on_missing arg %r is not a string' % (i,))
        self.missing_timeout = missing_timeout
        self.missing_timer = None
        self.keepalive_interval = keepalive_interval

        self.detached_subs = None

        self._old_builder_list = None
        self.os = os

    def __repr__(self):
        return "<%s %r>" % (self.__class__.__name__, self.slavename)

    def updateLocks(self):
        """Convert the L{LockAccess} objects in C{self.locks} into real lock
        objects, while also maintaining the subscriptions to lock releases."""
        # unsubscribe from any old locks
        for s in self.lock_subscriptions:
            s.unsubscribe()

        # convert locks into their real form
        locks = []
        for access in self.access:
            if not isinstance(access, LockAccess):
                access = access.defaultAccess()
            lock = self.botmaster.getLockByID(access.lockid)
            locks.append((lock, access))
        self.locks = [(l.getLock(self), la) for l, la in locks]
        self.lock_subscriptions = [ l.subscribeToReleases(self._lockReleased)
                                    for l, la in self.locks ]

    def locksAvailable(self):
        """
        I am called to see if all the locks I depend on are available,
        in which I return True, otherwise I return False
        """
        if not self.locks:
            return True
        for lock, access in self.locks:
            if not lock.isAvailable(self, access):
                return False
        return True

    def acquireLocks(self):
        """
        I am called when a build is preparing to run. I try to claim all
        the locks that are needed for a build to happen. If I can't, then
        my caller should give up the build and try to get another slave
        to look at it.
        """
        log.msg("acquireLocks(slave %s, locks %s)" % (self, self.locks))
        if not self.locksAvailable():
            log.msg("slave %s can't lock, giving up" % (self, ))
            return False
        # all locks are available, claim them all
        for lock, access in self.locks:
            lock.claim(self, access)
        return True

    def releaseLocks(self):
        """
        I am called to release any locks after a build has finished
        """
        log.msg("releaseLocks(%s): %s" % (self, self.locks))
        for lock, access in self.locks:
            lock.release(self, access)

    def _lockReleased(self):
        """One of the locks for this slave was released; try scheduling
        builds."""
        if not self.botmaster:
            return # oh well..
        self.botmaster.maybeStartBuildsForSlave(self.slavename)

    def setServiceParent(self, parent):
        # botmaster needs to set before setServiceParent which calls startService
        self.botmaster = parent
        self.master = parent.master
        self.slave_status.setMaster(parent.master)
        service.MultiService.setServiceParent(self, parent)

    def startService(self):
        self.updateLocks()
        self.startMissingTimer()
        return service.MultiService.startService(self)

    def reconfigService(self, new_config):
        # Given a new BuildSlave, configure this one identically.  Because
        # BuildSlave objects are remotely referenced, we can't replace them
        # without disconnecting the slave, yet there's no reason to do that.
        new = self.findNewSlaveInstance(new_config)

        assert self.slavename == new.slavename

        # do we need to re-register?
        if (not self.registration or
            self.password != new.password or
            new_config.slavePortnum != self.registered_port):
            if self.registration:
                self.registration.unregister()
            self.password = new.password
            self.registered_port = new_config.slavePortnum
            self.registration = self.master.pbmanager.register(
                    self.registered_port, self.slavename,
                    self.password, self.getPerspective)

        # adopt new instance's configuration parameters
        self.max_builds = new.max_builds
        self.access = new.access
        self.notify_on_missing = new.notify_on_missing
        self.keepalive_interval = new.keepalive_interval

        if self.missing_timeout != new.missing_timeout:
            running_missing_timer = self.missing_timer
            self.stopMissingTimer()
            self.missing_timeout = new.missing_timeout
            if running_missing_timer:
                self.startMissingTimer()

        properties = Properties()
        properties.updateFromProperties(new.properties)
        self.properties = properties

        self.updateLocks()

        # update the attached slave's notion of which builders are attached.
        # This assumes that the relevant builders have already been configured,
        # which is why the reconfig_priority is set low in this class.
        d = self.updateSlave()

        # and chain up
        d.addCallback(lambda _ :
            config.ReconfigurableServiceMixin.reconfigService(self,
                                                            new_config))

        return d

    def stopService(self):
        if self.registration:
            self.registration.unregister()
        self.stopMissingTimer()
        return service.MultiService.stopService(self)

    def findNewSlaveInstance(self, new_config):
        # TODO: called multiple times per reconfig; use 1-element cache?
        for sl in new_config.slaves:
            if sl.slavename == self.slavename:
                return sl
        assert 0, "no new slave named '%s'" % self.slavename

    def startMissingTimer(self):
        if self.notify_on_missing and self.missing_timeout and self.parent:
            self.stopMissingTimer() # in case it's already running
            self.missing_timer = reactor.callLater(self.missing_timeout,
                                                self._missing_timer_fired)

    def stopMissingTimer(self):
        if self.missing_timer:
            self.missing_timer.cancel()
            self.missing_timer = None

    def getPerspective(self, mind, slavename):
        assert slavename == self.slavename
        metrics.MetricCountEvent.log("attached_slaves", 1)

        # record when this connection attempt occurred
        if self.slave_status:
            self.slave_status.recordConnectTime()

        # try to use TCP keepalives
        try:
            mind.broker.transport.setTcpKeepAlive(1)
        except:
            pass

        if self.isConnected():
            # duplicate slave - send it to arbitration
            arb = botmaster.DuplicateSlaveArbitrator(self)
            return arb.getPerspective(mind, slavename)
        else:
            log.msg("slave '%s' attaching from %s" % (slavename, mind.broker.transport.getPeer()))
            return self

    def doKeepalive(self):
        self.keepalive_timer = reactor.callLater(self.keepalive_interval,
                                                self.doKeepalive)
        if not self.slave:
            return
        d = self.slave.callRemote("print", "Received keepalive from master")
        d.addErrback(log.msg, "Keepalive failed for '%s'" % (self.slavename, ))

    def stopKeepaliveTimer(self):
        if self.keepalive_timer:
            self.keepalive_timer.cancel()

    def startKeepaliveTimer(self):
        assert self.keepalive_interval
        log.msg("Starting buildslave keepalive timer for '%s'" % \
                                        (self.slavename, ))
        self.doKeepalive()

    def isConnected(self):
        return self.slave

    def _missing_timer_fired(self):
        self.missing_timer = None
        # notify people, but only if we're still in the config
        if not self.parent:
            return

        buildmaster = self.botmaster.master
        status = buildmaster.getStatus()
        text = "Katana working for '%s'\n" % status.getTitle()
        text += ("has noticed that the buildslave named %s went away\n" %
                 self.slavename)
        text += "\n"
        text += ("It last disconnected at %s (buildmaster-local time)\n" %
                 time.ctime(time.time() - self.missing_timeout)) # approx
        text += "\n"
        text += "The admin on record (as reported by BUILDSLAVE:info/admin)\n"
        text += "was '%s'.\n" % self.slave_status.getAdmin()
        text += "\n"
        text += "Sincerely,\n"
        text += " Katana\n"
        text += " %s\n" % status.getTitleURL()
<<<<<<< HEAD
        subject = "Katana: buildslave %s was lost" % self.slavename
=======
        text += "\n"
        text += "%s\n" % status.getURLForThing(self.slave_status)
        subject = "Buildbot: buildslave %s was lost" % self.slavename
>>>>>>> 8a6ecb94
        return self._mail_missing_message(subject, text)


    def updateSlave(self):
        """Called to add or remove builders after the slave has connected.

        @return: a Deferred that indicates when an attached slave has
        accepted the new builders and/or released the old ones."""
        if self.slave:
            return self.sendBuilderList()
        else:
            return defer.succeed(None)

    def updateSlaveStatus(self, buildStarted=None, buildFinished=None):
        if buildStarted:
            self.slave_status.buildStarted(buildStarted)
        if buildFinished:
            self.slave_status.buildFinished(buildFinished)

    @metrics.countMethod('AbstractBuildSlave.attached()')
    def attached(self, bot):
        """This is called when the slave connects.

        @return: a Deferred that fires when the attachment is complete
        """

        # the botmaster should ensure this.
        assert not self.isConnected()

        metrics.MetricCountEvent.log("AbstractBuildSlave.attached_slaves", 1)

        # set up the subscription point for eventual detachment
        self.detached_subs = subscription.SubscriptionPoint("detached")

        # now we go through a sequence of calls, gathering information, then
        # tell the Botmaster that it can finally give this slave to all the
        # Builders that care about it.

        # we accumulate slave information in this 'state' dictionary, then
        # set it atomically if we make it far enough through the process
        state = {}

        # Reset graceful shutdown status
        self.slave_status.setGraceful(False)
        # We want to know when the graceful shutdown flag changes
        self.slave_status.addGracefulWatcher(self._gracefulChanged)

        d = defer.succeed(None)
        def _log_attachment_on_slave(res):
            d1 = bot.callRemote("print", "attached")
            d1.addErrback(lambda why: None)
            return d1
        d.addCallback(_log_attachment_on_slave)

        def _get_info(res):
            d1 = bot.callRemote("getSlaveInfo")
            def _got_info(info):
                log.msg("Got slaveinfo from '%s'" % self.slavename)
                # TODO: info{} might have other keys
                state["admin"] = info.get("admin")
                state["host"] = info.get("host")
                state["access_uri"] = info.get("access_uri", None)
                state["slave_environ"] = info.get("environ", {})
                state["slave_basedir"] = info.get("basedir", None)
                state["slave_system"] = info.get("system", None)
            def _info_unavailable(why):
                why.trap(pb.NoSuchMethod)
                # maybe an old slave, doesn't implement remote_getSlaveInfo
                log.msg("BuildSlave.info_unavailable")
                log.err(why)
            d1.addCallbacks(_got_info, _info_unavailable)
            return d1
        d.addCallback(_get_info)
        self.startKeepaliveTimer()

        def _get_version(res):
            d = bot.callRemote("getVersion")
            def _got_version(version):
                state["version"] = version
            def _version_unavailable(why):
                why.trap(pb.NoSuchMethod)
                # probably an old slave
                state["version"] = '(unknown)'
            d.addCallbacks(_got_version, _version_unavailable)
            return d
        d.addCallback(_get_version)

        def _get_commands(res):
            d1 = bot.callRemote("getCommands")
            def _got_commands(commands):
                state["slave_commands"] = commands
            def _commands_unavailable(why):
                # probably an old slave
                log.msg("BuildSlave._commands_unavailable")
                if why.check(AttributeError):
                    return
                log.err(why)
            d1.addCallbacks(_got_commands, _commands_unavailable)
            return d1
        d.addCallback(_get_commands)

        def _accept_slave(res):
            self.slave_status.setAdmin(state.get("admin"))
            self.slave_status.setHost(state.get("host"))
            self.slave_status.setAccessURI(state.get("access_uri"))
            self.slave_status.setVersion(state.get("version"))
            self.slave_status.setConnected(True)
            self.slave_commands = state.get("slave_commands")
            self.slave_environ = state.get("slave_environ")
            self.slave_basedir = state.get("slave_basedir")
            self.slave_system = state.get("slave_system")
            self.slave = bot
            if self.slave_system == "win32":
                self.path_module = namedModule("win32path")
            else:
                # most eveything accepts / as separator, so posix should be a
                # reasonable fallback
                self.path_module = namedModule("posixpath")
            log.msg("bot attached")
            self.messageReceivedFromSlave()
            self.stopMissingTimer()
            self.botmaster.master.status.slaveConnected(self.slavename)

            return self.updateSlave()
        d.addCallback(_accept_slave)
        d.addCallback(lambda _:
                self.botmaster.maybeStartBuildsForSlave(self.slavename))

        # Finally, the slave gets a reference to this BuildSlave. They
        # receive this later, after we've started using them.
        d.addCallback(lambda _: self)
        return d

    def messageReceivedFromSlave(self):
        now = time.time()
        self.lastMessageReceived = now
        self.slave_status.setLastMessageReceived(now)

    def detached(self, mind):
        metrics.MetricCountEvent.log("AbstractBuildSlave.attached_slaves", -1)
        self.slave = None
        self._old_builder_list = []
        self.slave_status.removeGracefulWatcher(self._gracefulChanged)
        self.slave_status.setConnected(False)
        log.msg("BuildSlave.detached(%s)" % self.slavename)
        self.botmaster.master.status.slaveDisconnected(self.slavename)
        self.stopKeepaliveTimer()
        self.releaseLocks()

        # notify watchers, but do so in the next reactor iteration so that
        # any further detached() action by subclasses happens first
        def notif():
            subs = self.detached_subs
            self.detached_subs = None
            subs.deliver()
        reactor.callLater(0, notif)

    def subscribeToDetach(self, callback):
        """
        Request that C{callable} be invoked with no arguments when the
        L{detached} method is invoked.

        @returns: L{Subscription}
        """
        assert self.detached_subs, "detached_subs is only set if attached"
        return self.detached_subs.subscribe(callback)

    def disconnect(self):
        """Forcibly disconnect the slave.

        This severs the TCP connection and returns a Deferred that will fire
        (with None) when the connection is probably gone.

        If the slave is still alive, they will probably try to reconnect
        again in a moment.

        This is called in two circumstances. The first is when a slave is
        removed from the config file. In this case, when they try to
        reconnect, they will be rejected as an unknown slave. The second is
        when we wind up with two connections for the same slave, in which
        case we disconnect the older connection.
        """

        if not self.slave:
            return defer.succeed(None)
        log.msg("disconnecting old slave %s now" % self.slavename)
        # When this Deferred fires, we'll be ready to accept the new slave
        return self._disconnect(self.slave)

    def _disconnect(self, slave):
        # all kinds of teardown will happen as a result of
        # loseConnection(), but it happens after a reactor iteration or
        # two. Hook the actual disconnect so we can know when it is safe
        # to connect the new slave. We have to wait one additional
        # iteration (with callLater(0)) to make sure the *other*
        # notifyOnDisconnect handlers have had a chance to run.
        d = defer.Deferred()

        # notifyOnDisconnect runs the callback with one argument, the
        # RemoteReference being disconnected.
        def _disconnected(rref):
            reactor.callLater(0, d.callback, None)
        slave.notifyOnDisconnect(_disconnected)
        tport = slave.broker.transport
        # this is the polite way to request that a socket be closed
        tport.loseConnection()
        try:
            # but really we don't want to wait for the transmit queue to
            # drain. The remote end is unlikely to ACK the data, so we'd
            # probably have to wait for a (20-minute) TCP timeout.
            #tport._closeSocket()
            # however, doing _closeSocket (whether before or after
            # loseConnection) somehow prevents the notifyOnDisconnect
            # handlers from being run. Bummer.
            tport.offset = 0
            tport.dataBuffer = ""
        except:
            # however, these hacks are pretty internal, so don't blow up if
            # they fail or are unavailable
            log.msg("failed to accelerate the shutdown process")
        log.msg("waiting for slave to finish disconnecting")

        return d

    def sendBuilderList(self):
        our_builders = self.botmaster.getBuildersForSlave(self.slavename)
        blist = [(b.name, b.config.slavebuilddir) for b in our_builders]
        if blist == self._old_builder_list:
            return defer.succeed(None)

        d = self.slave.callRemote("setBuilderList", blist)
        def sentBuilderList(ign):
            self._old_builder_list = blist
            return ign
        d.addCallback(sentBuilderList)
        return d

    def perspective_keepalive(self):
        self.messageReceivedFromSlave()

    def perspective_shutdown(self):
        log.msg("slave %s wants to shut down" % self.slavename)
        self.slave_status.setGraceful(True)

    def addSlaveBuilder(self, sb):
        self.slavebuilders[sb.builder_name] = sb

    def removeSlaveBuilder(self, sb):
        try:
            del self.slavebuilders[sb.builder_name]
        except KeyError:
            pass

    def buildFinished(self, sb):
        """This is called when a build on this slave is finished."""
        self.botmaster.maybeStartBuildsForSlave(self.slavename)

    def canStartBuild(self):
        """
        I am called when a build is requested to see if this buildslave
        can start a build.  This function can be used to limit overall
        concurrency on the buildslave.

        Note for subclassers: if a slave can become willing to start a build
        without any action on that slave (for example, by a resource in use on
        another slave becoming available), then you must arrange for
        L{maybeStartBuildsForSlave} to be called at that time, or builds on
        this slave will not start.
        """
        # If we're waiting to shutdown gracefully, then we shouldn't
        # accept any new jobs.
        if self.slave_status.getGraceful():
            return False

        if self.max_builds:
            active_builders = [sb for sb in self.slavebuilders.values()
                               if sb.isBusy()]
            if len(active_builders) >= self.max_builds:
                return False

        if not self.locksAvailable():
            return False

        return True

    def _mail_missing_message(self, subject, text):
        # first, see if we have a MailNotifier we can use. This gives us a
        # fromaddr and a relayhost.
        buildmaster = self.botmaster.master
        for st in buildmaster.status:
            if isinstance(st, MailNotifier):
                break
        else:
            # if not, they get a default MailNotifier, which always uses SMTP
            # to localhost and uses a dummy fromaddr of "buildbot".
            log.msg("buildslave-missing msg using default MailNotifier")
            st = MailNotifier("buildbot")
        # now construct the mail

        m = Message()
        m.set_payload(text)
        m['Date'] = formatdate(localtime=True)
        m['Subject'] = subject
        m['From'] = st.fromaddr
        recipients = self.notify_on_missing
        m['To'] = ", ".join(recipients)
        d = st.sendMessage(m, recipients)
        # return the Deferred for testing purposes
        return d

    def _gracefulChanged(self, graceful):
        """This is called when our graceful shutdown setting changes"""
        self.maybeShutdown()

    @defer.inlineCallbacks
    def shutdown(self):
        """Shutdown the slave"""
        if not self.slave:
            log.msg("no remote; slave is already shut down")
            return

        # First, try the "new" way - calling our own remote's shutdown
        # method.  The method was only added in 0.8.3, so ignore NoSuchMethod
        # failures.
        def new_way():
            d = self.slave.callRemote('shutdown')
            d.addCallback(lambda _ : True) # successful shutdown request
            def check_nsm(f):
                f.trap(pb.NoSuchMethod)
                return False # fall through to the old way
            d.addErrback(check_nsm)
            def check_connlost(f):
                f.trap(pb.PBConnectionLost)
                return True # the slave is gone, so call it finished
            d.addErrback(check_connlost)
            return d

        if (yield new_way()):
            return # done!

        # Now, the old way.  Look for a builder with a remote reference to the
        # client side slave.  If we can find one, then call "shutdown" on the
        # remote builder, which will cause the slave buildbot process to exit.
        def old_way():
            d = None
            for b in self.slavebuilders.values():
                if b.remote:
                    d = b.remote.callRemote("shutdown")
                    break

            if d:
                log.msg("Shutting down (old) slave: %s" % self.slavename)
                # The remote shutdown call will not complete successfully since the
                # buildbot process exits almost immediately after getting the
                # shutdown request.
                # Here we look at the reason why the remote call failed, and if
                # it's because the connection was lost, that means the slave
                # shutdown as expected.
                def _errback(why):
                    if why.check(pb.PBConnectionLost):
                        log.msg("Lost connection to %s" % self.slavename)
                    else:
                        log.err("Unexpected error when trying to shutdown %s" % self.slavename)
                d.addErrback(_errback)
                return d
            log.err("Couldn't find remote builder to shut down slave")
            return defer.succeed(None)
        yield old_way()

    def maybeShutdown(self):
        """Shut down this slave if it has been asked to shut down gracefully,
        and has no active builders."""
        if not self.slave_status.getGraceful():
            return
        active_builders = [sb for sb in self.slavebuilders.values()
                           if sb.isBusy()]
        if active_builders:
            return
        d = self.shutdown()
        d.addErrback(log.err, 'error while shutting down slave')

class BuildSlave(AbstractBuildSlave):

    def sendBuilderList(self):
        d = AbstractBuildSlave.sendBuilderList(self)
        def _sent(slist):
            # Nothing has changed, so don't need to re-attach to everything
            if not slist:
                return
            dl = []
            for name, remote in slist.items():
                # use get() since we might have changed our mind since then
                b = self.botmaster.builders.get(name)
                if b:
                    d1 = b.attached(self, remote, self.slave_commands)
                    dl.append(d1)
            return defer.DeferredList(dl)
        def _set_failed(why):
            log.msg("BuildSlave.sendBuilderList (%s) failed" % self)
            log.err(why)
            # TODO: hang up on them?, without setBuilderList we can't use
            # them
        d.addCallbacks(_sent, _set_failed)
        return d

    def detached(self, mind):
        AbstractBuildSlave.detached(self, mind)
        self.botmaster.slaveLost(self)
        self.startMissingTimer()

    def buildFinished(self, sb):
        """This is called when a build on this slave is finished."""
        AbstractBuildSlave.buildFinished(self, sb)

        # If we're gracefully shutting down, and we have no more active
        # builders, then it's safe to disconnect
        self.maybeShutdown()

class AbstractLatentBuildSlave(AbstractBuildSlave):
    """A build slave that will start up a slave instance when needed.

    To use, subclass and implement start_instance and stop_instance.

    See ec2buildslave.py for a concrete example.  Also see the stub example in
    test/test_slaves.py.
    """

    implements(ILatentBuildSlave)

    substantiated = False
    substantiation_deferred = None
    substantiation_build = None
    insubstantiating = False
    build_wait_timer = None
    _shutdown_callback_handle = None

    def __init__(self, name, password, max_builds=None,
                 notify_on_missing=[], missing_timeout=60*20,
                 build_wait_timeout=60*10,
                 properties={}, locks=None):
        AbstractBuildSlave.__init__(
            self, name, password, max_builds, notify_on_missing,
            missing_timeout, properties, locks)
        self.building = set()
        self.build_wait_timeout = build_wait_timeout

    def start_instance(self, build):
        # responsible for starting instance that will try to connect with this
        # master.  Should return deferred with either True (instance started)
        # or False (instance not started, so don't run a build here).  Problems
        # should use an errback.
        raise NotImplementedError

    def stop_instance(self, fast=False):
        # responsible for shutting down instance.
        raise NotImplementedError

    def substantiate(self, sb, build):
        if self.substantiated:
            self._clearBuildWaitTimer()
            self._setBuildWaitTimer()
            return defer.succeed(True)
        if self.substantiation_deferred is None:
            if self.parent and not self.missing_timer:
                # start timer.  if timer times out, fail deferred
                self.missing_timer = reactor.callLater(
                    self.missing_timeout,
                    self._substantiation_failed, defer.TimeoutError())
            self.substantiation_deferred = defer.Deferred()
            self.substantiation_build = build
            if self.slave is None:
                d = self._substantiate(build) # start up instance
                d.addErrback(log.err, "while substantiating")
            # else: we're waiting for an old one to detach.  the _substantiate
            # will be done in ``detached`` below.
        return self.substantiation_deferred

    def _substantiate(self, build):
        # register event trigger
        d = self.start_instance(build)
        self._shutdown_callback_handle = reactor.addSystemEventTrigger(
            'before', 'shutdown', self._soft_disconnect, fast=True)
        def start_instance_result(result):
            # If we don't report success, then preparation failed.
            if not result:
                log.msg("Slave '%s' doesn not want to substantiate at this time" % (self.slavename,))
                d = self.substantiation_deferred
                self.substantiation_deferred = None
                d.callback(False)
            return result
        def clean_up(failure):
            if self.missing_timer is not None:
                self.missing_timer.cancel()
                self._substantiation_failed(failure)
            if self._shutdown_callback_handle is not None:
                handle = self._shutdown_callback_handle
                del self._shutdown_callback_handle
                reactor.removeSystemEventTrigger(handle)
            return failure
        d.addCallbacks(start_instance_result, clean_up)
        return d

    def attached(self, bot):
        if self.substantiation_deferred is None and self.build_wait_timeout >= 0:
            msg = 'Slave %s received connection while not trying to ' \
                    'substantiate.  Disconnecting.' % (self.slavename,)
            log.msg(msg)
            self._disconnect(bot)
            return defer.fail(RuntimeError(msg))
        return AbstractBuildSlave.attached(self, bot)

    def detached(self, mind):
        AbstractBuildSlave.detached(self, mind)
        if self.substantiation_deferred is not None:
            d = self._substantiate(self.substantiation_build)
            d.addErrback(log.err, 'while re-substantiating')

    def _substantiation_failed(self, failure):
        self.missing_timer = None
        if self.substantiation_deferred:
            d = self.substantiation_deferred
            self.substantiation_deferred = None
            self.substantiation_build = None
            d.errback(failure)
        self.insubstantiate()
        # notify people, but only if we're still in the config
        if not self.parent or not self.notify_on_missing:
            return

        buildmaster = self.botmaster.master
        status = buildmaster.getStatus()
        text = "Katana working for '%s'\n" % status.getTitle()
        text += ("has noticed that the latent buildslave named %s \n" %
                 self.slavename)
        text += "never substantiated after a request\n"
        text += "\n"
        text += ("The request was made at %s (buildmaster-local time)\n" %
                 time.ctime(time.time() - self.missing_timeout)) # approx
        text += "\n"
        text += "Sincerely,\n"
        text += " The Buildbot\n"
        text += " %s\n" % status.getTitleURL()
        subject = "Katana: buildslave %s never substantiated" % self.slavename
        return self._mail_missing_message(subject, text)

    def canStartBuild(self):
        if self.insubstantiating:
            return False
        return AbstractBuildSlave.canStartBuild(self)

    def buildStarted(self, sb):
        assert self.substantiated
        self._clearBuildWaitTimer()
        self.building.add(sb.builder_name)

    def buildFinished(self, sb):
        AbstractBuildSlave.buildFinished(self, sb)

        self.building.remove(sb.builder_name)
        if not self.building:
            if self.build_wait_timeout == 0:
                self.insubstantiate()
            else:
                self._setBuildWaitTimer()

    def _clearBuildWaitTimer(self):
        if self.build_wait_timer is not None:
            if self.build_wait_timer.active():
                self.build_wait_timer.cancel()
            self.build_wait_timer = None

    def _setBuildWaitTimer(self):
        self._clearBuildWaitTimer()
        if self.build_wait_timeout < 0:
            return
        self.build_wait_timer = reactor.callLater(
            self.build_wait_timeout, self._soft_disconnect)

    @defer.inlineCallbacks
    def insubstantiate(self, fast=False):
        self.insubstantiating = True
        self._clearBuildWaitTimer()
        d = self.stop_instance(fast)
        if self._shutdown_callback_handle is not None:
            handle = self._shutdown_callback_handle
            del self._shutdown_callback_handle
            reactor.removeSystemEventTrigger(handle)
        self.substantiated = False
        self.building.clear() # just to be sure
        yield d
        self.insubstantiating = False

    def _soft_disconnect(self, fast=False):
        if not self.build_wait_timeout < 0:
            return AbstractBuildSlave.disconnect(self)

        d = AbstractBuildSlave.disconnect(self)
        if self.slave is not None:
            # this could be called when the slave needs to shut down, such as
            # in BotMaster.removeSlave, *or* when a new slave requests a
            # connection when we already have a slave. It's not clear what to
            # do in the second case: this shouldn't happen, and if it
            # does...if it's a latent slave, shutting down will probably kill
            # something we want...but we can't know what the status is. So,
            # here, we just do what should be appropriate for the first case,
            # and put our heads in the sand for the second, at least for now.
            # The best solution to the odd situation is removing it as a
            # possibilty: make the master in charge of connecting to the
            # slave, rather than vice versa. TODO.
            d = defer.DeferredList([d, self.insubstantiate(fast)])
        else:
            if self.substantiation_deferred is not None:
                # unlike the previous block, we don't expect this situation when
                # ``attached`` calls ``disconnect``, only when we get a simple
                # request to "go away".
                d = self.substantiation_deferred
                self.substantiation_deferred = None
                self.substantiation_build = None
                d.errback(failure.Failure(
                    RuntimeError("soft disconnect aborted substantiation")))
                if self.missing_timer:
                    self.missing_timer.cancel()
                    self.missing_timer = None
                self.stop_instance()
        return d

    def disconnect(self):
        # This returns a Deferred but we don't use it
        self._soft_disconnect() 
        # this removes the slave from all builders.  It won't come back
        # without a restart (or maybe a sighup)
        self.botmaster.slaveLost(self)

    def stopService(self):
        res = defer.maybeDeferred(AbstractBuildSlave.stopService, self)
        if self.slave is not None:
            d = self._soft_disconnect()
            res = defer.DeferredList([res, d])
        return res

    def updateSlave(self):
        """Called to add or remove builders after the slave has connected.

        Also called after botmaster's builders are initially set.

        @return: a Deferred that indicates when an attached slave has
        accepted the new builders and/or released the old ones."""
        for b in self.botmaster.getBuildersForSlave(self.slavename):
            if b.name not in self.slavebuilders:
                b.addLatentSlave(self)
        return AbstractBuildSlave.updateSlave(self)

    def sendBuilderList(self):
        d = AbstractBuildSlave.sendBuilderList(self)
        def _sent(slist):
            if not slist:
                return
            dl = []
            for name, remote in slist.items():
                # use get() since we might have changed our mind since then.
                # we're checking on the builder in addition to the
                # slavebuilders out of a bit of paranoia.
                b = self.botmaster.builders.get(name)
                sb = self.slavebuilders.get(name)
                if b and sb:
                    d1 = sb.attached(self, remote, self.slave_commands)
                    dl.append(d1)
            return defer.DeferredList(dl)
        def _set_failed(why):
            log.msg("BuildSlave.sendBuilderList (%s) failed" % self)
            log.err(why)
            # TODO: hang up on them?, without setBuilderList we can't use
            # them
            if self.substantiation_deferred:
                d = self.substantiation_deferred
                self.substantiation_deferred = None
                self.substantiation_build = None
                d.errback(why)
            if self.missing_timer:
                self.missing_timer.cancel()
                self.missing_timer = None
            # TODO: maybe log?  send an email?
            return why
        d.addCallbacks(_sent, _set_failed)
        def _substantiated(res):
            log.msg("Slave %s substantiated \o/" % self.slavename)
            self.substantiated = True
            if not self.substantiation_deferred:
                log.msg("No substantiation deferred for %s" % self.slavename)
            if self.substantiation_deferred:
                log.msg("Firing %s substantiation deferred with success" % self.slavename)
                d = self.substantiation_deferred
                self.substantiation_deferred = None
                self.substantiation_build = None
                d.callback(True)
            # note that the missing_timer is already handled within
            # ``attached``
            if not self.building:
                self._setBuildWaitTimer()
        d.addCallback(_substantiated)
        return d<|MERGE_RESOLUTION|>--- conflicted
+++ resolved
@@ -336,13 +336,9 @@
         text += "Sincerely,\n"
         text += " Katana\n"
         text += " %s\n" % status.getTitleURL()
-<<<<<<< HEAD
-        subject = "Katana: buildslave %s was lost" % self.slavename
-=======
         text += "\n"
         text += "%s\n" % status.getURLForThing(self.slave_status)
-        subject = "Buildbot: buildslave %s was lost" % self.slavename
->>>>>>> 8a6ecb94
+        subject = "Katana: buildslave %s was lost" % self.slavename
         return self._mail_missing_message(subject, text)
 
 
