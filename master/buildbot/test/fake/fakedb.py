# This file is part of Buildbot.  Buildbot is free software: you can
# redistribute it and/or modify it under the terms of the GNU General Public
# License as published by the Free Software Foundation, version 2.
#
# This program is distributed in the hope that it will be useful, but WITHOUT
# ANY WARRANTY; without even the implied warranty of MERCHANTABILITY or FITNESS
# FOR A PARTICULAR PURPOSE.  See the GNU General Public License for more
# details.
#
# You should have received a copy of the GNU General Public License along with
# this program; if not, write to the Free Software Foundation, Inc., 51
# Franklin Street, Fifth Floor, Boston, MA 02110-1301 USA.
#
# Copyright Buildbot Team Members

"""
A complete re-implementation of the database connector components, but without
using a database.  These classes should pass the same tests as are applied to
the real connector components.
"""

import base64
from buildbot.util import json, epoch2datetime, datetime2epoch
from twisted.python import failure
from twisted.internet import defer, reactor
from buildbot.db import buildrequests
from buildbot.db.buildrequests import Queue

# Fake DB Rows

class Row(object):
    """
    Parent class for row classes, which are used to specify test data for
    database-related tests.

    @cvar defaults: default values for columns
    @type defaults: dictionary

    @cvar table: the table name

    @cvar id_column: specify a column that should be assigned an
    auto-incremented id.  Auto-assigned id's begin at 1000, so any explicitly
    specified ID's should be less than 1000.

    @cvar required_columns: a tuple of columns that must be given in the
    constructor

    @ivar values: the values to be inserted into this row
    """

    id_column = ()
    required_columns = ()
    lists = ()
    dicts = ()

    def __init__(self, **kwargs):
        self.values = self.defaults.copy()
        self.values.update(kwargs)
        if self.id_column:
            if self.values[self.id_column] is None:
                self.values[self.id_column] = self.nextId()
        for col in self.required_columns:
            assert col in kwargs, "%s not specified" % col
        for col in self.lists:
            setattr(self, col, [])
        for col in self.dicts:
            setattr(self, col, {})
        for col in kwargs.keys():
            assert col in self.defaults, "%s is not a valid column" % col
        # make the values appear as attributes
        self.__dict__.update(self.values)

    def nextId(self):
        if not hasattr(self.__class__, '_next_id'):
            self.__class__._next_id = 1000
        else:
            self.__class__._next_id += 1
        return self.__class__._next_id


class BuildRequest(Row):
    table = "buildrequests"

    defaults = dict(
        id = None,
        buildsetid = None,
        buildername = "bldr",
        priority = 0,
        complete = 0,
        results = -1,
        submitted_at = 0,
        complete_at = 0,
        artifactbrid = None,
        triggeredbybrid = None,
        mergebrid = None,
        startbrid = None,
        slavepool = None

    )

    id_column = 'id'
    required_columns = ('buildsetid',)


class BuildRequestClaim(Row):
    table = "buildrequest_claims"

    defaults = dict(
        brid = None,
        objectid = None,
        claimed_at = None
    )

    required_columns = ('brid', 'objectid', 'claimed_at')


class Change(Row):
    table = "changes"

    defaults = dict(
        changeid = None,
        author = 'frank',
        comments = 'test change',
        is_dir = 0,
        branch = 'master',
        revision = 'abcd',
        revlink = 'http://vc/abcd',
        when_timestamp = 1200000,
        category = 'cat',
        repository = 'repo',
        codebase =  '',
        project = 'proj',
    )

    lists = ('files',)
    dicts = ('properties',)
    id_column = 'changeid'


class ChangeFile(Row):
    table = "change_files"

    defaults = dict(
        changeid = None,
        filename = None,
    )

    required_columns = ('changeid',)


class ChangeProperty(Row):
    table = "change_properties"

    defaults = dict(
        changeid = None,
        property_name = None,
        property_value = None,
    )

    required_columns = ('changeid',)

class ChangeUser(Row):
    table = "change_users"

    defaults = dict(
        changeid = None,
        uid = None,
    )

    required_columns = ('changeid',)

class Patch(Row):
    table = "patches"

    defaults = dict(
        id = None,
        patchlevel = 0,
        patch_base64 = 'aGVsbG8sIHdvcmxk', # 'hello, world',
        patch_author = None,
        patch_comment = None,
        subdir = None,
    )

    id_column = 'id'


class SourceStampChange(Row):
    table = "sourcestamp_changes"

    defaults = dict(
        sourcestampid = None,
        changeid = None,
    )

    required_columns = ('sourcestampid', 'changeid')

class SourceStampSet(Row):
    table = "sourcestampsets"
    defaults = dict(
        id = None,
    )
    id_column = 'id'

class SourceStamp(Row):
    table = "sourcestamps"

    defaults = dict(
        id = None,
        branch = 'master',
        revision = 'abcd',
        patchid = None,
        repository = 'repo',
        codebase = '',
        project = 'proj',
        sourcestampsetid = None,
    )

    id_column = 'id'


class SchedulerChange(Row):
    table = "scheduler_changes"

    defaults = dict(
        objectid = None,
        changeid = None,
        important = 1,
    )

    required_columns = ( 'objectid', 'changeid' )


class Buildset(Row):
    table = "buildsets"

    defaults = dict(
        id = None,
        external_idstring = 'extid',
        reason = 'because',
        sourcestampsetid = None,
        submitted_at = 12345678,
        complete = 0,
        complete_at = None,
        results = -1,
    )

    id_column = 'id'
    required_columns = ( 'sourcestampsetid', )


class BuildsetProperty(Row):
    table = "buildset_properties"

    defaults = dict(
        buildsetid = None,
        property_name = 'prop',
        property_value = '[22, "fakedb"]',
    )

    required_columns = ( 'buildsetid', )


class Object(Row):
    table = "objects"

    defaults = dict(
        id = None,
        name = 'nam',
        class_name = 'cls',
    )

    id_column = 'id'


class ObjectState(Row):
    table = "object_state"

    defaults = dict(
        objectid = None,
        name = 'nam',
        value_json = '{}',
    )

    required_columns = ( 'objectid', )

class MasterConfig(Row):
    table = "mastersconfig"

    defaults = dict(
        id = None,
        buildbotURL = 'url',
        objectid = None,
    )

    required_columns = ( 'objectid', )

    id_column = 'id'


class User(Row):
    table = "users"

    defaults = dict(
        uid = None,
        identifier = 'soap',
        bb_username = None,
        bb_password = None,
    )

    id_column = 'uid'

class UserInfo(Row):
    table = "users_info"

    defaults = dict(
        uid = None,
        attr_type = 'git',
        attr_data = 'Tyler Durden <tyler@mayhem.net>',
    )

    required_columns = ( 'uid', )

class Build(Row):
    table = "builds"

    defaults = dict(
        id = None,
        number = 29,
        slavename = None,
        brid = 39,
        start_time = 1304262222,
        finish_time = None)

    id_column = 'id'

# Fake DB Components

# TODO: test these using the same test methods as are used against the real
# database

class FakeDBComponent(object):

    def __init__(self, db, testcase):
        self.db = db
        self.t = testcase
        self.setUp()


class FakeChangesComponent(FakeDBComponent):

    def setUp(self):
        self.changes = {}

    def insertTestData(self, rows):
        for row in rows:
            if isinstance(row, Change):
                self.changes[row.changeid] = row

            elif isinstance(row, ChangeFile):
                ch = self.changes[row.changeid]
                ch.files.append(row.filename)

            elif isinstance(row, ChangeProperty):
                ch = self.changes[row.changeid]
                n, vs = row.property_name, row.property_value
                v, s = json.loads(vs)
                ch.properties.setProperty(n, v, s)

            elif isinstance(row, ChangeUser):
                ch = self.changes[row.changeid]
                ch.uid = row.uid

    # component methods

    def addChange(self, author=None, files=None, comments=None, is_dir=0,
            revision=None, when_timestamp=None, branch=None,
            category=None, revlink='', properties={}, repository='',
            project='', codebase='', uid=None):
        if self.changes:
            changeid = max(self.changes.iterkeys()) + 1
        else:
            changeid = 500

        self.changes[changeid] = ch = Change(
            changeid=changeid,
            author=author,
            comments=comments,
            is_dir=is_dir,
            revision=revision,
            when_timestamp=datetime2epoch(when_timestamp),
            branch=branch,
            category=category,
            revlink=revlink,
            repository=repository,
            project=project,
            codebase=codebase)
        ch.files = files
        ch.properties = properties

        return defer.succeed(changeid)

    def getLatestChangeid(self):
        if self.changes:
            return defer.succeed(max(self.changes.iterkeys()))
        return defer.succeed(None)

    def getChange(self, changeid):
        try:
            row = self.changes[changeid]
        except KeyError:
            return defer.succeed(None)

        chdict = dict(
                changeid=row.changeid,
                author=row.author,
                files=row.files,
                comments=row.comments,
                is_dir=row.is_dir,
                revision=row.revision,
                when_timestamp=epoch2datetime(row.when_timestamp),
                branch=row.branch,
                category=row.category,
                revlink=row.revlink,
                properties=row.properties,
                repository=row.repository,
                codebase=row.codebase,
                project=row.project)

        return defer.succeed(chdict)

    def getChangeUids(self, changeid):
        try:
            ch_uids = [self.changes[changeid].uid]
        except KeyError:
            ch_uids = []
        return defer.succeed(ch_uids)

    # TODO: getRecentChanges

    # fake methods

    def fakeAddChangeInstance(self, change):
        if not hasattr(change, 'number') or not change.number:
            if self.changes:
                changeid = max(self.changes.iterkeys()) + 1
            else:
                changeid = 500
        else:
            changeid = change.number

        # make a row from the change
        row = dict(
            changeid=changeid,
            author=change.who,
            files=change.files,
            comments=change.comments,
            is_dir=change.isdir,
            revision=change.revision,
            when_timestamp=change.when,
            branch=change.branch,
            category=change.category,
            revlink=change.revlink,
            properties=change.properties,
            repository=change.repository,
            codebase=change.codebase,
            project=change.project)
        self.changes[changeid] = row

class FakeSchedulersComponent(FakeDBComponent):

    def setUp(self):
        self.states = {}
        self.classifications = {}

    def insertTestData(self, rows):
        for row in rows:
            if isinstance(row, SchedulerChange):
                cls = self.classifications.setdefault(row.objectid, {})
                cls[row.changeid] = row.important

    # component methods

    def classifyChanges(self, objectid, classifications):
        self.classifications.setdefault(objectid, {}).update(classifications)
        return defer.succeed(None)

    def flushChangeClassifications(self, objectid, less_than=None):
        if less_than is not None:
            classifications = self.classifications.setdefault(objectid, {})
            for changeid in classifications.keys():
                if changeid < less_than:
                    del classifications[changeid]
        else:
            self.classifications[objectid] = {}
        return defer.succeed(None)

    def getChangeClassifications(self, objectid, branch=-1, repository=-1,
                                 project=-1, codebase=-1):
        classifications = self.classifications.setdefault(objectid, {})

        sentinel = dict(branch=object(), repository=object(),
                        project=object(), codebase=object())

        if branch != -1:
            # filter out the classifications for the requested branch
            classifications = dict(
                    (k,v) for (k,v) in classifications.iteritems()
                    if self.db.changes.changes.get(k, sentinel)['branch'] == branch )
            
        if repository != -1:
            # filter out the classifications for the requested branch
            classifications = dict(
                    (k,v) for (k,v) in classifications.iteritems()
                    if self.db.changes.changes.get(k, sentinel)['repository'] == repository )
            
        if project != -1:
            # filter out the classifications for the requested branch
            classifications = dict(
                    (k,v) for (k,v) in classifications.iteritems()
                    if self.db.changes.changes.get(k, sentinel)['project'] == project )
            
        if codebase != -1:
            # filter out the classifications for the requested branch
            classifications = dict(
                    (k,v) for (k,v) in classifications.iteritems()
                    if self.db.changes.changes.get(k, sentinel)['codebase'] == codebase )
            
        return defer.succeed(classifications)

    # fake methods

    def fakeClassifications(self, objectid, classifications):
        """Set the set of classifications for a scheduler"""
        self.classifications[objectid] = classifications

    # assertions

    def assertClassifications(self, objectid, classifications):
        self.t.assertEqual(
                self.classifications.get(objectid, {}),
                classifications)


class FakeSourceStampSetsComponent(FakeDBComponent):
    def setUp(self):
        self.sourcestampsets = {}

    def insertTestData(self, rows):
        for row in rows:
            if isinstance(row, SourceStampSet):
                self.sourcestampsets[row.id] = dict()

    def addSourceStampSet(self):
        id = len(self.sourcestampsets) + 100
        while id in self.sourcestampsets:
            id += 1
        self.sourcestampsets[id] = dict()
        return defer.succeed(id)

class FakeSourceStampsComponent(FakeDBComponent):

    def setUp(self):
        self.sourcestamps = {}
        self.patches = {}

    def insertTestData(self, rows):
        for row in rows:
            if isinstance(row, Patch):
                self.patches[row.id] = dict(
                    patch_level=row.patchlevel,
                    patch_body=base64.b64decode(row.patch_base64),
                    patch_author=row.patch_author,
                    patch_comment=row.patch_comment,
                    patch_subdir=row.subdir)

        for row in rows:
            if isinstance(row, SourceStamp):
                ss = self.sourcestamps[row.id] = row.values.copy()
                ss['changeids'] = set()

        for row in rows:
            if isinstance(row, SourceStampChange):
                ss = self.sourcestamps[row.sourcestampid]
                ss['changeids'].add(row.changeid)

    # component methods

    def addSourceStamp(self, branch, revision, repository, project, sourcestampsetid,
                          codebase = '', patch_body=None, patch_level=0, patch_author=None,
                          patch_comment=None, patch_subdir=None, changeids=[]):
        id = len(self.sourcestamps) + 100
        while id in self.sourcestamps:
            id += 1

        changeids = set(changeids)

        if patch_body:
            patchid = len(self.patches) + 100
            while patchid in self.patches:
                patchid += 1
            self.patches[patchid] = dict(
                patch_level=patch_level,
                patch_body=patch_body,
                patch_subdir=patch_subdir,
                patch_author=patch_author,
                patch_comment=patch_comment
            )
        else:
            patchid = None

        self.sourcestamps[id] = dict(id=id, sourcestampsetid=sourcestampsetid, branch=branch, revision=revision, codebase=codebase,
                patchid=patchid, repository=repository, project=project,
                changeids=changeids)
        return defer.succeed(id)

    def getSourceStamp(self, ssid):
        return defer.succeed(self._getSourceStamp(ssid))

    def _getSourceStamp(self, ssid):
        if ssid in self.sourcestamps:
            ssdict = self.sourcestamps[ssid].copy()
            del ssdict['id']
            ssdict['ssid'] = ssid
            patchid = ssdict['patchid']
            if patchid:
                ssdict.update(self.patches[patchid])
            else:
                ssdict['patch_body'] = None
                ssdict['patch_level'] = None
                ssdict['patch_subdir'] = None
                ssdict['patch_author'] = None
                ssdict['patch_comment'] = None
            del ssdict['patchid']
            return ssdict
        else:
            return None

    def getSourceStamps(self, sourcestampsetid):
        sslist = []
        for ssdict in self.sourcestamps.itervalues():
            if ssdict['sourcestampsetid'] == sourcestampsetid:
                ssdictcpy = self._getSourceStamp(ssdict['id'])
                sslist.append(ssdictcpy)
        return defer.succeed(sslist)

class FakeBuildsetsComponent(FakeDBComponent):

    def setUp(self):
        self.buildsets = {}
        self.completed_bsids = set()
        self.buildset_subs = []

    def insertTestData(self, rows):
        for row in rows:
            if isinstance(row, Buildset):
                bs = self.buildsets[row.id] = row.values.copy()
                bs['properties'] = {}

        for row in rows:
            if isinstance(row, BuildsetProperty):
                assert row.buildsetid in self.buildsets
                n = row.property_name
                v, src = tuple(json.loads(row.property_value))
                self.buildsets[row.buildsetid]['properties'][n] = (v, src)

    # component methods

    def _newBsid(self):
        bsid = 200
        while bsid in self.buildsets:
            bsid += 1
        return bsid

    def addBuildset(self, sourcestampsetid, reason, properties, triggeredbybrid=None,
                    builderNames=None, external_idstring=None, _reactor=reactor):
        bsid = self._newBsid()
        br_rows = []
        for buildername in builderNames:
            br_rows.append(
                    BuildRequest(buildsetid=bsid, buildername=buildername))
        self.db.buildrequests.insertTestData(br_rows)

        # make up a row and keep its dictionary, with the properties tacked on
        bsrow = Buildset(sourcestampsetid=sourcestampsetid, reason=reason, external_idstring=external_idstring)
        self.buildsets[bsid] = bsrow.values.copy()
        self.buildsets[bsid]['properties'] = properties

        return defer.succeed((bsid,
            dict([ (br.buildername, br.id) for br in br_rows ])))

    def completeBuildset(self, bsid, results, complete_at=None,
            _reactor=reactor):
        self.buildsets[bsid]['results'] = results
        self.buildsets[bsid]['complete'] = 1
        self.buildsets[bsid]['complete_at'] = complete_at or _reactor.seconds()
        return defer.succeed(None)

    def getBuildset(self, bsid):
        if bsid not in self.buildsets:
            return defer.succeed(None)
        row = self.buildsets[bsid]
        return defer.succeed(self._row2dict(row))

    def getBuildsets(self, complete=None):
        rv = []
        for bs in self.buildsets.itervalues():
            if complete is not None:
                if complete and bs['complete']:
                    rv.append(self._row2dict(bs))
                elif not complete and not bs['complete']:
                    rv.append(self._row2dict(bs))
            else:
                rv.append(self._row2dict(bs))
        return defer.succeed(rv)

    def _row2dict(self, row):
        row = row.copy()
        if row['complete_at']:
            row['complete_at'] = epoch2datetime(row['complete_at'])
        else:
            row['complete_at'] = None
        row['submitted_at'] = row['submitted_at'] and \
                             epoch2datetime(row['submitted_at'])
        row['complete'] = bool(row['complete'])
        row['bsid'] = row['id']
        del row['id']
        return row

    def getBuildsetProperties(self, buildsetid):
        if buildsetid in self.buildsets:
            return defer.succeed(
                    self.buildsets[buildsetid]['properties'])
        else:
            return defer.succeed({})

    # fake methods

    def fakeBuildsetCompletion(self, bsid, result):
        assert bsid in self.buildsets
        self.buildsets[bsid]['results'] = result
        self.completed_bsids.add(bsid)

    def flushBuildsets(self):
        """
        Flush the set of buildsets, for example after C{assertBuildset}
        """
        self.buildsets = {}
        self.completed_bsids = set()

    # assertions

    def assertBuildsets(self, count):
        """Assert that exactly COUNT buildsets were added"""
        self.t.assertEqual(len(self.buildsets), count,
                    "buildsets are %r" % (self.buildsets,))

    def assertBuildset(self, bsid, expected_buildset, expected_sourcestamps):
        """Assert that the buildset and its attached sourcestamp look as
        expected; the ssid parameter of the buildset is omitted.  Properties
        are converted with asList and sorted.  Sourcestamp patches are inlined
        (patch_body, patch_level, patch_subdir), and changeids are represented
        as a set, but omitted if empty.  If bsid is '?', then assert there is
        only one new buildset, and use that."""
        if bsid == '?':
            self.assertBuildsets(1)
            bsid = self.buildsets.keys()[0]
        else:
            self.t.assertIn(bsid, self.buildsets)

        buildset = self.buildsets[bsid].copy()

        dictOfssDict= {}
        for sourcestamp in self.db.sourcestamps.sourcestamps.itervalues():
            if sourcestamp['sourcestampsetid'] == buildset['sourcestampsetid']:
                ssdict = sourcestamp.copy()
                ss_repository = ssdict['codebase']
                dictOfssDict[ss_repository] = ssdict

        if 'id' in buildset:
            del buildset['id']

        # clear out some columns if the caller doesn't care
        for col in 'complete complete_at submitted_at results'.split():
            if col not in expected_buildset:
                del buildset[col]

        if buildset['properties']:
            buildset['properties'] = sorted(buildset['properties'].items())

        # only add brids if we're expecting them (sometimes they're unknown)
        if 'brids' in expected_buildset:
            buildset['brids'] = self.allBuildRequests(bsid)

        if 'builders' in expected_buildset:
            buildset['builders'] = self.allBuildRequests(bsid).keys()

        for ss in dictOfssDict.itervalues():
            if 'id' in ss:
                del ss['id']
            if not ss['changeids']:
                del ss['changeids']

            # incorporate patch info if we have it
            if 'patchid' in ss and ss['patchid']:
                ss.update(self.db.sourcestamps.patches[ss['patchid']])
            del ss['patchid']

        self.t.assertEqual(
            dict(buildset=buildset, sourcestamps=dictOfssDict),
            dict(buildset=expected_buildset, sourcestamps=expected_sourcestamps))
        return bsid

    def allBuildsetIds(self):
        return self.buildsets.keys()

    def allBuildRequests(self, bsid=None):
        if bsid is not None:
            is_same_bsid = lambda br: br.buildsetid==bsid
        else:
            is_same_bsid = lambda br: True
        return dict([ (br.buildername, br.id)
              for br in self.db.buildrequests.reqs.values()
              if is_same_bsid(br) ])


class FakeStateComponent(FakeDBComponent):

    def setUp(self):
        self.objects = {}
        self.states = {}

    def insertTestData(self, rows):
        for row in rows:
            if isinstance(row, Object):
                self.objects[(row.name, row.class_name)] = row.id
                self.states[row.id] = {}

        for row in rows:
            if isinstance(row, ObjectState):
                assert row.objectid in self.objects.values()
                self.states[row.objectid][row.name] = row.value_json

    # component methods

    def _newId(self):
        id = 100
        while id in self.states:
            id += 1
        return id

    def getObjectId(self, name, class_name):
        try:
            id = self.objects[(name, class_name)]
        except:
            # invent a new id and add it
            id = self.objects[(name, class_name)] = self._newId()
            self.states[id] = {}
        return defer.succeed(id)

    def getState(self, objectid, name, default=object):
        try:
            json_value = self.states[objectid][name]
        except KeyError:
            if default is not object:
                return defer.succeed(default)
            raise
        return defer.succeed(json.loads(json_value))

    def setState(self, objectid, name, value):
        self.states[objectid][name] = json.dumps(value)
        return defer.succeed(None)

    # fake methods

    def fakeState(self, name, class_name, **kwargs):
        id = self.objects[(name, class_name)] = self._newId()
        self.objects[(name, class_name)] = id
        self.states[id] = dict( (k, json.dumps(v))
                                for k,v in kwargs.iteritems() )
        return id

    # assertions

    def assertState(self, objectid, missing_keys=[], **kwargs):
        state = self.states[objectid]
        for k in missing_keys:
            self.t.assertFalse(k in state, "%s in %s" % (k, state))
        for k,v in kwargs.iteritems():
            self.t.assertIn(k, state)
            self.t.assertEqual(json.loads(state[k]), v,
                    "state is %r" % (state,))

    def assertStateByClass(self, name, class_name, **kwargs):
        objectid = self.objects[(name, class_name)]
        state = self.states[objectid]
        for k,v in kwargs.iteritems():
            self.t.assertIn(k, state)
            self.t.assertEqual(json.loads(state[k]), v,
                    "state is %r" % (state,))

    def getObjectStateByKey(self, objects, filteredKey, storedKey):
        return defer.succeed({})

class FakeBuildRequestsComponent(FakeDBComponent):

    # for use in determining "my" requests
    MASTER_ID = 824

    # override this to set reactor.seconds
    _reactor = reactor

    def setUp(self):
        self.reqs = {}
        self.claims = {}
        self.sourcestamps = {}

    def insertTestData(self, rows):
        for row in rows:
            if isinstance(row, BuildRequest):
                self.reqs[row.id] = row

            if isinstance(row, BuildRequestClaim):
                self.claims[row.brid] = row

    # component methods

    def setRelatedSourcestamps(self, brid, sourcestamps):
        self.sourcestamps[brid] = sourcestamps

    def getBuildRequest(self, brid):
        try:
            return defer.succeed(self._brdictFromRow(self.reqs[brid]))
        except:
            return defer.succeed(None)

    def getBuildRequests(self, buildername=None, complete=None, claimed=None,
                         bsid=None, results=None, mergebrids=None, sourcestamps=None, sorted=False):
        rv = []
        for br in self.reqs.itervalues():
            if buildername and br.buildername != buildername:
                continue
            if complete is not None:
                if complete and not br.complete:
                    continue
                if not complete and br.complete:
                    continue
            if claimed is not None:
                claim_row = self.claims.get(br.id)
                if claimed == "mine":
                    if not claim_row or claim_row.objectid != self.MASTER_ID:
                        continue
                elif claimed:
                    if not claim_row:
                        continue
                else:
                    if claim_row:
                        continue
            if bsid is not None:
                if br.buildsetid != bsid:
                    continue
            if results is not None:
                if br.results != results:
                    continue
            if mergebrids is not None:
                if mergebrids == "exclude":
                    if br.mergebrid is not None:
                        continue
                elif mergebrids and br.mergebrid not in mergebrids:
                        continue
            rv.append(self._brdictFromRow(br))

        if sorted:
            rv.sort(key=lambda br: (-br["priority"], br["submitted_at"]))

        return defer.succeed(rv)

    def getPrioritizedBuildRequestsInQueue(self, queue=None):
        return self.getBuildRequests(complete=False, claimed=False)

<<<<<<< HEAD
    def getBuildRequestInQueue(self, buildername, sourcestamps=None, sorted=True):
=======
    def getBuildRequestInQueue(self, buildername=None, sorted=True, limit=None):
>>>>>>> 072adeae
        return self.getBuildRequests(buildername=buildername, complete=False, claimed=False)

    def claimBuildRequests(self, brids, claimed_at=None):
        for brid in brids:
            if brid not in self.reqs or brid in self.claims:
                return defer.fail(
                        failure.Failure(buildrequests.AlreadyClaimedError))

        claimed_at = datetime2epoch(claimed_at)
        if not claimed_at:
            claimed_at = self._reactor.seconds()

        # now that we've thrown any necessary exceptions, get started
        for brid in brids:
            self.claims[brid] = BuildRequestClaim(brid=brid,
                objectid=self.MASTER_ID, claimed_at=claimed_at)
        return defer.succeed(None)

    def unclaimBuildRequests(self, brids, results=None, _master_objectid=None):
        for brid in brids:
            try:
                self.claims.pop(brid)
            except KeyError:
                print "trying to unclaim brid %d, but it's not claimed" % brid
                return defer.fail(
                        failure.Failure(buildrequests.AlreadyClaimedError))

        return defer.succeed(None)

    def updateBuildRequests(self, brids, results):
        return defer.succeed(None)

    def completeBuildRequests(self, brids, results):
        for brid in brids:
            if brid in self.reqs:
                self.reqs[brid].complete = 1
                self.reqs[brid].results = results

        return defer.succeed(None)

    def compare(self, list1, list2):

        if len(list1) != len(list2):
            return False

        def compareSourceStamp(ss):
            for sources in list2:
                if ss.codebase == sources['b_codebase'] \
                        and ss.branch == sources['b_branch'] \
                        and ss.revision == sources['b_revision']:
                    return True

            return False

        for ss in list1:
            found = compareSourceStamp(ss)
            if not found:
                return False

        return True


    def getBuildRequestBySourcestamps(self, buildername=None, sourcestamps = None):
        rv = {}

        if sourcestamps:
            for id, br in self.reqs.iteritems():
                br_ss = self.sourcestamps.get(id)
                if self.compare(br_ss, sourcestamps) and\
                        buildername and buildername in br.buildername:
                    rv=self._brdictFromRow(br)

        return defer.succeed(rv)

    def getBuildRequestTriggered(self, triggeredbybrid, buildername):
        rv = None
        for id, br in self.reqs.iteritems():
            if br.triggeredbybrid == triggeredbybrid and br.buildername == buildername:
                if br.artifactbrid:
                    return self._brdictFromRow(self.reqs[br.artifactbrid])
                return self._brdictFromRow(br)
        return rv

    def reusePreviousBuild(self, requests, artifactbrid):
        return defer.succeed(None)

    def mergePendingBuildRequests(self, brids, claimed_at=None):
        for brid in brids:
            if brid not in self.reqs or brid in self.claims:
                return defer.fail(
                    failure.Failure(buildrequests.AlreadyClaimedError))

        claimed_at = datetime2epoch(claimed_at)
        if not claimed_at:
            claimed_at = self._reactor.seconds()

        # now that we've thrown any necessary exceptions, get started
        for brid in brids:
            self.claims[brid] = BuildRequestClaim(brid=brid,
                                                  objectid=self.MASTER_ID, claimed_at=claimed_at)
        return defer.succeed(None)


    def mergeBuildingRequest(self, requests, brids, number, queue):
        if queue == Queue.unclaimed:
            return self.claimBuildRequests(brids)

    def maybeUpdateMergedBrids(self, brids):
        return defer.succeed(None)

    def reclaimBuildRequests(self, brids):
        for brid in brids:
            if brid not in self.claims:
                print "trying to reclaim brid %d, but it's not claimed" % brid
                return defer.fail(
                        failure.Failure(buildrequests.AlreadyClaimedError))
        # now that we've thrown any necessary exceptions, get started
        for brid in brids:
            self.claims[brid] = BuildRequestClaim(brid=brid,
                objectid=self.MASTER_ID, claimed_at=self._reactor.seconds())
        return defer.succeed(None)

    def getUnclaimedBuildRequest(self, sorted=False):
        rv = []
        for bs in self.reqs.values():
            rv.append(dict(brid=bs.id, buildername=bs.buildername, reason=bs.reason))

        return rv

    # Code copied from buildrequests.BuildRequestConnectorComponent
    def _brdictFromRow(self, row):
        claimed = mine = False
        claimed_at = None
        claim_row = self.claims.get(row.id, None)
        if claim_row:
            claimed = True
            claimed_at = claim_row.claimed_at
            mine = claim_row.objectid == self.MASTER_ID

        submitted_at = epoch2datetime(row.submitted_at)
        complete_at = epoch2datetime(row.complete_at)

        return dict(brid=row.id, buildsetid=row.buildsetid,
                buildername=row.buildername, priority=row.priority,
                claimed=claimed, claimed_at=claimed_at, mine=mine,
                complete=bool(row.complete), results=row.results,
                submitted_at=submitted_at, complete_at=complete_at)

    # fake methods

    def fakeClaimBuildRequest(self, brid, claimed_at=None, objectid=None):
        if objectid is None:
            objectid = self.MASTER_ID
        self.claims[brid] = BuildRequestClaim(brid=brid,
            objectid=objectid, claimed_at=self._reactor.seconds())

    def fakeUnclaimBuildRequest(self, brid):
        del self.claims[brid]

    # assertions

    def assertMyClaims(self, claimed_brids):
        self.t.assertEqual(
                [ id for (id, brc) in self.claims.iteritems()
                  if brc.objectid == self.MASTER_ID ],
                claimed_brids)


class FakeBuildsComponent(FakeDBComponent):

    def setUp(self):
        self.builds = {}

    def insertTestData(self, rows):
        for row in rows:
            if isinstance(row, Build):
                self.builds[row.id] = row

    # component methods

    def _newId(self):
        id = 100
        while id in self.builds:
            id += 1
        return id

    def getBuild(self, bid):
        row = self.builds.get(bid)
        if not row:
            return defer.succeed(None)

        return defer.succeed(dict(
            bid=row.id,
            brid=row.brid,
            number=row.number,
            start_time=epoch2datetime(row.start_time),
            finish_time=epoch2datetime(row.finish_time)))

    def getLastBuildsNumbers(self, buildername=None, slavename=None, results=None, sourcestamps=None, num_builds=1):
        return defer.succeed([])
    
    def getBuildsForRequest(self, brid):
        ret = []
 
        for (id, row) in self.builds.items():
            if row.brid == brid:
                ret.append(dict(bid = row.id,
                                brid=row.brid,
                                number=row.number,
                                start_time=epoch2datetime(row.start_time),
                                finish_time=epoch2datetime(row.finish_time)))
               
        return defer.succeed(ret)

    def getBuildNumberForRequest(self, brid):
        return defer.succeed([])

    def getBuildsAndResultForRequest(self, brid):
        ret = []

        for (id, row) in self.builds.items():
            if row.brid == brid:
                ret.append(dict(bid = row.id,
                                brid=row.brid,
                                number=row.number,
                                start_time=epoch2datetime(row.start_time),
                                finish_time=epoch2datetime(row.finish_time)))

        return defer.succeed(ret)

    def addBuild(self, brid, number, slavename=None,_reactor=reactor):
        bid = self._newId()
        self.builds[bid] = Build(id=bid, number=number, brid=brid, slavename=slavename,
                start_time=_reactor.seconds, finish_time=None)
        return bid

    def finishBuilds(self, bids, _reactor=reactor):
        now = _reactor.seconds()
        for bid in bids:
            b = self.builds.get(bid)
            if b:
                b.finish_time = now
        return defer.succeed(None)

    def finishedMergedBuilds(self, brids, number):
        return defer.succeed(None)

class FakeMastersConfigComponent(FakeDBComponent):

    def setUp(self):
        self.mastersconfig = {}

    def insertTestData(self, rows):
        for row in rows:
            if isinstance(row, MasterConfig):
                self.mastersconfig[row.id] = row
    
    def setupMaster(self, id=1, buildbotURL='baseurl/', _master_objectid=1):
        self.mastersconfig[id] = MasterConfig(id = id,
                                                            buildbotURL=buildbotURL,
                                                            objectid = _master_objectid)
        return defer.succeed(None)

    def getMasterURL(self, brid, id=1):
        row = self.mastersconfig[id]
        for br, c in self.db.buildrequests.claims.iteritems():
            if br == brid:
                row = self.mastersconfig[c.objectid]

        return defer.succeed(dict(id=row.id, buildbotURL=row.buildbotURL, objectid=row.objectid))


class FakeUsersComponent(FakeDBComponent):

    def setUp(self):
        self.users = {}
        self.users_info = {}
        self.id_num = 0

    def insertTestData(self, rows):
        for row in rows:
            if isinstance(row, User):
                self.users[row.uid] = dict(identifier=row.identifier,
                                           bb_username=row.bb_username,
                                           bb_password=row.bb_password)

            if isinstance(row, UserInfo):
                assert row.uid in self.users
                if row.uid not in self.users_info:
                    self.users_info[row.uid] = [dict(attr_type=row.attr_type,
                                                     attr_data=row.attr_data)]
                else:
                    self.users_info[row.uid].append(
                                                dict(attr_type=row.attr_type,
                                                     attr_data=row.attr_data))

    def _user2dict(self, uid):
        usdict = None
        if uid in self.users:
            usdict = self.users[uid]
            if uid in self.users_info:
                infos = self.users_info[uid]
                for attr in infos:
                    usdict[attr['attr_type']] = attr['attr_data']
            usdict['uid'] = uid
        return usdict

    def nextId(self):
        self.id_num += 1
        return self.id_num

    # component methods

    def findUserByAttr(self, identifier, attr_type, attr_data):
        for uid in self.users_info:
            attrs = self.users_info[uid]
            for attr in attrs:
                if (attr_type == attr['attr_type'] and
                    attr_data == attr['attr_data']):
                    return defer.succeed(uid)

        uid = self.nextId()
        self.db.insertTestData([User(uid=uid, identifier=identifier)])
        self.db.insertTestData([UserInfo(uid=uid,
                                         attr_type=attr_type,
                                         attr_data=attr_data)])
        return defer.succeed(uid)

    def getUser(self, uid):
        usdict = None
        if uid in self.users:
            usdict = self._user2dict(uid)
        return defer.succeed(usdict)

    def getUserByUsername(self, username):
        usdict = None
        for uid in self.users:
            user = self.users[uid]
            if user['bb_username'] == username:
                usdict = self._user2dict(uid)
        return defer.succeed(usdict)

    def updateUser(self, uid=None, identifier=None, bb_username=None,
                   bb_password=None, attr_type=None, attr_data=None):
        assert uid is not None

        if identifier is not None:
            self.users[uid]['identifier'] = identifier

        if bb_username is not None:
            assert bb_password is not None
            try:
                user = self.users[uid]
                user['bb_username'] = bb_username
                user['bb_password'] = bb_password
            except KeyError:
                pass

        if attr_type is not None:
            assert attr_data is not None
            try:
                infos = self.users_info[uid]
                for attr in infos:
                    if attr_type == attr['attr_type']:
                        attr['attr_data'] = attr_data
                        break
                else:
                    infos.append(dict(attr_type=attr_type,
                                      attr_data=attr_data))
            except KeyError:
                pass

        return defer.succeed(None)

    def removeUser(self, uid):
        if uid in self.users:
            self.users.pop(uid)
            self.users_info.pop(uid)
        return defer.succeed(None)

    def identifierToUid(self, identifier):
        for uid in self.users:
            if identifier == self.users[uid]['identifier']:
                return defer.succeed(uid)
        return defer.succeed(None)

class FakeDBConnector(object):
    """
    A stand-in for C{master.db} that operates without an actual database
    backend.  This also implements a test-data interface similar to the
    L{buildbot.test.util.db.RealDatabaseMixin.insertTestData} method.

    The child classes implement various useful assertions and faking methods;
    see their documentation for more.
    """

    def __init__(self, testcase):
        self._components = []
        self.changes = comp = FakeChangesComponent(self, testcase)
        self._components.append(comp)
        self.schedulers = comp = FakeSchedulersComponent(self, testcase)
        self._components.append(comp)
        self.sourcestampsets = comp = FakeSourceStampSetsComponent(self,testcase)
        self._components.append(comp)
        self.sourcestamps = comp = FakeSourceStampsComponent(self, testcase)
        self._components.append(comp)
        self.buildsets = comp = FakeBuildsetsComponent(self, testcase)
        self._components.append(comp)
        self.state = comp = FakeStateComponent(self, testcase)
        self._components.append(comp)
        self.buildrequests = comp = FakeBuildRequestsComponent(self, testcase)
        self._components.append(comp)
        self.builds = comp = FakeBuildsComponent(self, testcase)
        self._components.append(comp)
        self.users = comp = FakeUsersComponent(self, testcase)
        self._components.append(comp)
        self.mastersconfig = comp = FakeMastersConfigComponent(self, testcase)
        self._components.append(comp)

    def setup(self):
        self.is_setup = True
        return defer.succeed(None)

    def insertTestData(self, rows):
        """Insert a list of Row instances into the database; this method can be
        called synchronously or asynchronously (it completes immediately) """
        for comp in self._components:
            comp.insertTestData(rows)
        return defer.succeed(None)<|MERGE_RESOLUTION|>--- conflicted
+++ resolved
@@ -977,11 +977,7 @@
     def getPrioritizedBuildRequestsInQueue(self, queue=None):
         return self.getBuildRequests(complete=False, claimed=False)
 
-<<<<<<< HEAD
-    def getBuildRequestInQueue(self, buildername, sourcestamps=None, sorted=True):
-=======
-    def getBuildRequestInQueue(self, buildername=None, sorted=True, limit=None):
->>>>>>> 072adeae
+    def getBuildRequestInQueue(self, buildername=None, sourcestamps=None, sorted=True, limit=None):
         return self.getBuildRequests(buildername=buildername, complete=False, claimed=False)
 
     def claimBuildRequests(self, brids, claimed_at=None):
