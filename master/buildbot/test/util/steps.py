# This file is part of Buildbot.  Buildbot is free software: you can
# redistribute it and/or modify it under the terms of the GNU General Public
# License as published by the Free Software Foundation, version 2.
#
# This program is distributed in the hope that it will be useful, but WITHOUT
# ANY WARRANTY; without even the implied warranty of MERCHANTABILITY or FITNESS
# FOR A PARTICULAR PURPOSE.  See the GNU General Public License for more
# details.
#
# You should have received a copy of the GNU General Public License along with
# this program; if not, write to the Free Software Foundation, Inc., 51
# Franklin Street, Fifth Floor, Boston, MA 02110-1301 USA.
#
# Copyright Buildbot Team Members

import mock

from buildbot import interfaces
from buildbot.process import buildstep
<<<<<<< HEAD
from buildbot.test.fake import fakebuild
from buildbot.test.fake import remotecommand
from buildbot.test.fake import slave
=======
from buildbot.test.fake import remotecommand, fakebuild, slave, fakemaster
>>>>>>> 2c8d3dc5


class BuildStepMixin(object):

    """
    Support for testing build steps.  This class adds two capabilities:

     - patch out RemoteCommand with fake versions that check expected
       commands and produce the appropriate results

     - surround a step with the mock objects that it needs to execute

    The following instance variables are available after C{setupStep}:

    @ivar step: the step under test
    @ivar build: the fake build containing the step
    @ivar progress: mock progress object
    @ivar buildslave: mock buildslave object
    @ivar step_status: mock StepStatus object
    @ivar properties: build properties (L{Properties} instance)
    """

    def setUpBuildStep(self):
        # make an (admittedly global) reference to this test case so that
        # the fakes can call back to us
        remotecommand.FakeRemoteCommand.testcase = self
        self.patch(buildstep, 'RemoteCommand',
                   remotecommand.FakeRemoteCommand)
        self.patch(buildstep, 'RemoteShellCommand',
                   remotecommand.FakeRemoteShellCommand)
        self.expected_remote_commands = []

    def tearDownBuildStep(self):
        # delete the reference added in setUp
        del remotecommand.FakeRemoteCommand.testcase

    # utilities

    def setupStep(self, step, slave_version={'*': "99.99"}, slave_env={}):
        """
        Set up C{step} for testing.  This begins by using C{step} as a factory
        to create a I{new} step instance, thereby testing that the the factory
        arguments are handled correctly.  It then creates a comfortable
        environment for the slave to run in, repleate with a fake build and a
        fake slave.

        As a convenience, it calls the step's setDefaultWorkdir method with
        C{'wkdir'}.

        @param slave_version: slave version to present, as a dictionary mapping
            command name to version.  A command name of '*' will apply for all
            commands.

        @param slave_env: environment from the slave at slave startup
        """
        factory = interfaces.IBuildStepFactory(step)
        step = self.step = factory.buildStep()
        self.master = fakemaster.make_master(testcase=self)

        # step.build

        b = self.build = fakebuild.FakeBuild()
<<<<<<< HEAD

=======
        b.master = self.master
>>>>>>> 2c8d3dc5
        def getSlaveVersion(cmd, oldversion):
            if cmd in slave_version:
                return slave_version[cmd]
            if '*' in slave_version:
                return slave_version['*']
            return oldversion
        b.getSlaveCommandVersion = getSlaveVersion
        b.slaveEnvironment = slave_env.copy()
        step.setBuild(b)

        # watch for properties being set
        self.properties = interfaces.IProperties(b)

        # step.progress

        step.progress = mock.Mock(name="progress")

        # step.buildslave

        self.buildslave = step.buildslave = slave.FakeSlave()

        # step.step_status

        ss = self.step_status = mock.Mock(name="step_status")

        ss.status_text = None
        ss.logs = {}

        def ss_setText(strings):
            ss.status_text = strings
        ss.setText = ss_setText

        ss.getLogs = lambda: ss.logs.values()

        self.step_statistics = {}
        ss.setStatistic = self.step_statistics.__setitem__
        ss.getStatistic = self.step_statistics.get
        ss.hasStatistic = self.step_statistics.__contains__

        self.step.setStepStatus(ss)

        # step overrides

        def addLog(name):
            l = remotecommand.FakeLogFile(name, step)
            ss.logs[name] = l
            return l
        step.addLog = addLog

        def addHTMLLog(name, html):
            l = remotecommand.FakeLogFile(name, step)
            l.addStdout(html)
            ss.logs[name] = l
            return l
        step.addHTMLLog = addHTMLLog

        def addCompleteLog(name, text):
            l = remotecommand.FakeLogFile(name, step)
            l.addStdout(text)
            ss.logs[name] = l
            return l
        step.addCompleteLog = addCompleteLog

        step.logobservers = self.logobservers = {}

        def addLogObserver(logname, observer):
            self.logobservers.setdefault(logname, []).append(observer)
            observer.step = step
        step.addLogObserver = addLogObserver

        # set defaults

        step.setDefaultWorkdir('wkdir')

        # expectations

        self.exp_outcome = None
        self.exp_properties = {}
        self.exp_missing_properties = []
        self.exp_logfiles = {}
        self.exp_hidden = False

        # check that the step's name is not None
        self.assertNotEqual(step.name, None)

        return step

    def expectCommands(self, *exp):
        """
        Add to the expected remote commands, along with their results.  Each
        argument should be an instance of L{Expect}.
        """
        self.expected_remote_commands.extend(exp)

    def expectOutcome(self, result, status_text):
        """
        Expect the given result (from L{buildbot.status.results}) and status
        text (a list).
        """
        self.exp_outcome = dict(result=result, status_text=status_text)

    def expectProperty(self, property, value, source=None):
        """
        Expect the given property to be set when the step is complete.
        """
        self.exp_properties[property] = (value, source)

    def expectNoProperty(self, property):
        """
        Expect the given property is *not* set when the step is complete
        """
        self.exp_missing_properties.append(property)

    def expectLogfile(self, logfile, contents):
        """
        Expect a logfile with the given contents
        """
        self.exp_logfiles[logfile] = contents

    def expectHidden(self, hidden):
        """
        Set whether the step is expected to be hidden.
        """
        self.exp_hidden = hidden

    def runStep(self):
        """
        Run the step set up with L{setupStep}, and check the results.

        @returns: Deferred
        """
        self.remote = mock.Mock(name="SlaveBuilder(remote)")
        # TODO: self.step.setupProgress()
        d = self.step.startStep(self.remote)

        def check(result):
            self.assertEqual(self.expected_remote_commands, [],
                             "assert all expected commands were run")
            got_outcome = dict(result=result,
                               status_text=self.step_status.status_text)
            self.assertEqual(got_outcome, self.exp_outcome, "expected step outcome")
            for pn, (pv, ps) in self.exp_properties.iteritems():
                self.assertTrue(self.properties.hasProperty(pn),
                                "missing property '%s'" % pn)
                self.assertEqual(self.properties.getProperty(pn), pv, "property '%s'" % pn)
                if ps is not None:
                    self.assertEqual(self.properties.getPropertySource(pn), ps, "property '%s' source" % pn)
            for pn in self.exp_missing_properties:
                self.assertFalse(self.properties.hasProperty(pn), "unexpected property '%s'" % pn)
            for log, contents in self.exp_logfiles.iteritems():
                self.assertEqual(self.step_status.logs[log].stdout, contents, "log '%s' contents" % log)
            self.step_status.setHidden.assert_called_once_with(self.exp_hidden)
        d.addCallback(check)
        return d

    # callbacks from the running step

    def _remotecommand_run(self, command, step, remote):
        self.assertEqual(step, self.step)
        self.assertEqual(remote, self.remote)
        got = (command.remote_command, command.args)

        if not self.expected_remote_commands:
            self.fail("got command %r when no further commands were expected"
                      % (got,))

        exp = self.expected_remote_commands.pop(0)

        # handle any incomparable args
        for arg in exp.incomparable_args:
            self.failUnless(arg in got[1],
                            "incomparable arg '%s' not received" % (arg,))
            del got[1][arg]

        # first check any ExpectedRemoteReference instances
        self.assertEqual((exp.remote_command, exp.args), got)

        # let the Expect object show any behaviors that are required
        d = exp.runBehaviors(command)
        d.addCallback(lambda _: command)
        return d<|MERGE_RESOLUTION|>--- conflicted
+++ resolved
@@ -17,13 +17,10 @@
 
 from buildbot import interfaces
 from buildbot.process import buildstep
-<<<<<<< HEAD
 from buildbot.test.fake import fakebuild
+from buildbot.test.fake import fakemaster
 from buildbot.test.fake import remotecommand
 from buildbot.test.fake import slave
-=======
-from buildbot.test.fake import remotecommand, fakebuild, slave, fakemaster
->>>>>>> 2c8d3dc5
 
 
 class BuildStepMixin(object):
@@ -86,11 +83,8 @@
         # step.build
 
         b = self.build = fakebuild.FakeBuild()
-<<<<<<< HEAD
-
-=======
         b.master = self.master
->>>>>>> 2c8d3dc5
+
         def getSlaveVersion(cmd, oldversion):
             if cmd in slave_version:
                 return slave_version[cmd]
@@ -231,17 +225,22 @@
                              "assert all expected commands were run")
             got_outcome = dict(result=result,
                                status_text=self.step_status.status_text)
-            self.assertEqual(got_outcome, self.exp_outcome, "expected step outcome")
+            self.assertEqual(got_outcome, self.exp_outcome,
+                             "expected step outcome")
             for pn, (pv, ps) in self.exp_properties.iteritems():
                 self.assertTrue(self.properties.hasProperty(pn),
                                 "missing property '%s'" % pn)
-                self.assertEqual(self.properties.getProperty(pn), pv, "property '%s'" % pn)
+                self.assertEqual(self.properties.getProperty(pn),
+                                 pv, "property '%s'" % pn)
                 if ps is not None:
-                    self.assertEqual(self.properties.getPropertySource(pn), ps, "property '%s' source" % pn)
+                    self.assertEqual(
+                        self.properties.getPropertySource(pn), ps, "property '%s' source" % pn)
             for pn in self.exp_missing_properties:
-                self.assertFalse(self.properties.hasProperty(pn), "unexpected property '%s'" % pn)
+                self.assertFalse(self.properties.hasProperty(pn),
+                                 "unexpected property '%s'" % pn)
             for log, contents in self.exp_logfiles.iteritems():
-                self.assertEqual(self.step_status.logs[log].stdout, contents, "log '%s' contents" % log)
+                self.assertEqual(
+                    self.step_status.logs[log].stdout, contents, "log '%s' contents" % log)
             self.step_status.setHidden.assert_called_once_with(self.exp_hidden)
         d.addCallback(check)
         return d
