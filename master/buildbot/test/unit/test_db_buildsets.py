# This file is part of Buildbot.  Buildbot is free software: you can
# redistribute it and/or modify it under the terms of the GNU General Public
# License as published by the Free Software Foundation, version 2.
#
# This program is distributed in the hope that it will be useful, but WITHOUT
# ANY WARRANTY; without even the implied warranty of MERCHANTABILITY or FITNESS
# FOR A PARTICULAR PURPOSE.  See the GNU General Public License for more
# details.
#
# You should have received a copy of the GNU General Public License along with
# this program; if not, write to the Free Software Foundation, Inc., 51
# Franklin Street, Fifth Floor, Boston, MA 02110-1301 USA.
#
# Copyright Buildbot Team Members

import datetime
import mock

from buildbot.db import buildsets
from buildbot.test.fake import fakedb
from buildbot.test.fake import fakemaster
from buildbot.test.util import connector_component
from buildbot.test.util import interfaces
from buildbot.test.util import validation
from buildbot.util import UTC
from buildbot.util import datetime2epoch
from buildbot.util import epoch2datetime
from buildbot.util import json
from twisted.internet import defer
from twisted.internet import task
from twisted.trial import unittest


class Tests(interfaces.InterfaceTests):

    def setUpTests(self):
        self.now = 9272359
        self.clock = task.Clock()
        self.clock.advance(self.now)

        # set up a sourcestamp with id 234 for use below
        return self.insertTestData([
            fakedb.SourceStamp(id=234),
        ])

    def test_signature_addBuildset(self):
        @self.assertArgSpecMatches(self.db.buildsets.addBuildset)
        def addBuildset(self, sourcestamps, reason, properties,
                        builderNames, waited_for, external_idstring=None, submitted_at=None,
                        parent_buildid=None, parent_relationship=None):
            pass

    def test_signature_completeBuildset(self):
        @self.assertArgSpecMatches(self.db.buildsets.completeBuildset)
        def completeBuildset(self, bsid, results, complete_at=None):
            pass

    def test_signature_getBuildset(self):
        @self.assertArgSpecMatches(self.db.buildsets.getBuildset)
        def getBuildset(self, bsid):
            pass

    def test_signature_getBuildsets(self):
        @self.assertArgSpecMatches(self.db.buildsets.getBuildsets)
        def getBuildsets(self, complete=None):
            pass

    def test_signature_getRecentBuildsets(self):
        @self.assertArgSpecMatches(self.db.buildsets.getRecentBuildsets)
        def getBuildsets(self, count=None, branch=None, repository=None,
                         complete=None):
            pass

    def test_signature_getBuildsetProperties(self):
        @self.assertArgSpecMatches(self.db.buildsets.getBuildsetProperties)
        def getBuildsetProperties(self, bsid):
            pass

    @defer.inlineCallbacks
    def test_addBuildset_getBuildset(self):
        bsid, brids = yield self.db.buildsets.addBuildset(sourcestamps=[234],
                                                          reason='because', properties={}, builderNames=['bldr'],
                                                          external_idstring='extid', _reactor=self.clock, waited_for=False)
        # TODO: verify buildrequests too
        bsdict = yield self.db.buildsets.getBuildset(bsid)
        validation.verifyDbDict(self, 'bsdict', bsdict)
        self.assertEqual(bsdict, dict(external_idstring='extid',
                                      reason='because', sourcestamps=[234],
                                      submitted_at=datetime.datetime(1970, 4, 18, 7, 39, 19,
                                                                     tzinfo=UTC),
                                      complete=False, complete_at=None, results=-1,
                                      parent_buildid=None, parent_relationship=None,
                                      bsid=bsid))

    def test_addBuildset_getBuildset_explicit_submitted_at(self):
        d = defer.succeed(None)
        d.addCallback(lambda _:
                      self.db.buildsets.addBuildset(sourcestamps=[234], reason='because',
                                                    properties={}, builderNames=['bldr'], external_idstring='extid',
                                                    submitted_at=epoch2datetime(8888888), _reactor=self.clock, waited_for=False))
        d.addCallback(lambda bsid_brids:
                      self.db.buildsets.getBuildset(bsid_brids[0]))

        @d.addCallback
        def check(bsdict):
            validation.verifyDbDict(self, 'bsdict', bsdict)
            self.assertEqual(bsdict, dict(external_idstring='extid',
                                          reason='because', sourcestamps=[234],
                                          submitted_at=datetime.datetime(1970, 4, 13, 21, 8, 8,
                                                                         tzinfo=UTC),
                                          complete=False, complete_at=None, results=-1,
                                          parent_buildid=None, parent_relationship=None,
                                          bsid=bsdict['bsid']))
        return d

    def do_test_getBuildsetProperties(self, buildsetid, rows, expected):
        d = self.insertTestData(rows)
        d.addCallback(lambda _:
                      self.db.buildsets.getBuildsetProperties(buildsetid))

        def check(props):
            self.assertEqual(props, expected)
        d.addCallback(check)
        return d

    def test_getBuildsetProperties_multiple(self):
        return self.do_test_getBuildsetProperties(91, [
            fakedb.Buildset(id=91, complete=0, results=-1, submitted_at=0),
            fakedb.BuildsetProperty(buildsetid=91, property_name='prop1',
                                    property_value='["one", "fake1"]'),
            fakedb.BuildsetProperty(buildsetid=91, property_name='prop2',
                                    property_value='["two", "fake2"]'),
        ], dict(prop1=("one", "fake1"), prop2=("two", "fake2")))

    def test_getBuildsetProperties_empty(self):
        return self.do_test_getBuildsetProperties(91, [
            fakedb.Buildset(id=91, complete=0, results=-1, submitted_at=0),
        ], dict())

    def test_getBuildsetProperties_nosuch(self):
        "returns an empty dict even if no such buildset exists"
        return self.do_test_getBuildsetProperties(91, [], dict())

    def test_getBuildset_incomplete_None(self):
        d = self.insertTestData([
            fakedb.Buildset(id=91, complete=0,
                            complete_at=None, results=-1, submitted_at=266761875,
                            external_idstring='extid', reason='rsn'),
            fakedb.BuildsetSourceStamp(buildsetid=91, sourcestampid=234),
        ])
        d.addCallback(lambda _:
                      self.db.buildsets.getBuildset(91))

        def check(bsdict):
            validation.verifyDbDict(self, 'bsdict', bsdict)
            self.assertEqual(bsdict, dict(external_idstring='extid',
                                          reason='rsn', sourcestamps=[234],
                                          submitted_at=datetime.datetime(1978, 6, 15, 12, 31, 15,
                                                                         tzinfo=UTC),
                                          complete=False, complete_at=None, results=-1,
                                          bsid=91,
                                          parent_buildid=None, parent_relationship=None))
        d.addCallback(check)
        return d

    def test_getBuildset_incomplete_zero(self):
        d = self.insertTestData([
            fakedb.Buildset(id=91, complete=0,
                            complete_at=0, results=-1, submitted_at=266761875,
                            external_idstring='extid', reason='rsn'),
            fakedb.BuildsetSourceStamp(buildsetid=91, sourcestampid=234),
        ])
        d.addCallback(lambda _:
                      self.db.buildsets.getBuildset(91))

        def check(bsdict):
            validation.verifyDbDict(self, 'bsdict', bsdict)
            self.assertEqual(bsdict, dict(external_idstring='extid',
                                          reason='rsn', sourcestamps=[234],
                                          submitted_at=datetime.datetime(1978, 6, 15, 12, 31, 15,
                                                                         tzinfo=UTC),
                                          complete=False, complete_at=None, results=-1,
                                          bsid=91,
                                          parent_buildid=None, parent_relationship=None))
        d.addCallback(check)
        return d

    def test_getBuildset_complete(self):
        d = self.insertTestData([
            fakedb.Buildset(id=91, complete=1,
                            complete_at=298297875, results=-1, submitted_at=266761875,
                            external_idstring='extid', reason='rsn'),
            fakedb.BuildsetSourceStamp(buildsetid=91, sourcestampid=234),
        ])
        d.addCallback(lambda _:
                      self.db.buildsets.getBuildset(91))

        def check(bsdict):
            validation.verifyDbDict(self, 'bsdict', bsdict)
            self.assertEqual(bsdict, dict(external_idstring='extid',
                                          reason='rsn', sourcestamps=[234],
                                          submitted_at=datetime.datetime(1978, 6, 15, 12, 31, 15,
                                                                         tzinfo=UTC),
                                          complete=True,
                                          complete_at=datetime.datetime(1979, 6, 15, 12, 31, 15,
                                                                        tzinfo=UTC),
                                          results=-1,
                                          bsid=91,
                                          parent_buildid=None, parent_relationship=None))
        d.addCallback(check)
        return d

    def test_getBuildset_nosuch(self):
        d = self.db.buildsets.getBuildset(91)

        def check(bsdict):
            self.assertEqual(bsdict, None)
        d.addCallback(check)
        return d

    def insert_test_getBuildsets_data(self):
        return self.insertTestData([
            fakedb.Buildset(id=91, complete=0,
                            complete_at=298297875, results=-1, submitted_at=266761875,
                            external_idstring='extid', reason='rsn1'),
            fakedb.BuildsetSourceStamp(buildsetid=91, sourcestampid=234),
            fakedb.Buildset(id=92, complete=1,
                            complete_at=298297876, results=7, submitted_at=266761876,
                            external_idstring='extid', reason='rsn2'),
            fakedb.BuildsetSourceStamp(buildsetid=92, sourcestampid=234),
        ])

    def test_getBuildsets_empty(self):
        d = self.db.buildsets.getBuildsets()

        def check(bsdictlist):
            self.assertEqual(bsdictlist, [])
        d.addCallback(check)
        return d

    def test_getBuildsets_all(self):
        d = self.insert_test_getBuildsets_data()
        d.addCallback(lambda _:
                      self.db.buildsets.getBuildsets())

        def check(bsdictlist):
            for bsdict in bsdictlist:
                validation.verifyDbDict(self, 'bsdict', bsdict)
            self.assertEqual(sorted(bsdictlist), sorted([
                dict(external_idstring='extid', reason='rsn1', sourcestamps=[234],
                     submitted_at=datetime.datetime(1978, 6, 15, 12, 31, 15,
                                                    tzinfo=UTC),
                     complete_at=datetime.datetime(1979, 6, 15, 12, 31, 15,
                                                   tzinfo=UTC),
                     complete=False, results=-1, bsid=91,
                     parent_buildid=None, parent_relationship=None),
                dict(external_idstring='extid', reason='rsn2', sourcestamps=[234],
                     submitted_at=datetime.datetime(1978, 6, 15, 12, 31, 16,
                                                    tzinfo=UTC),
                     complete_at=datetime.datetime(1979, 6, 15, 12, 31, 16,
                                                   tzinfo=UTC),
                     complete=True, results=7, bsid=92,
                     parent_buildid=None, parent_relationship=None),
            ]))
        d.addCallback(check)
        return d

    def test_getBuildsets_complete(self):
        d = self.insert_test_getBuildsets_data()
        d.addCallback(lambda _:
                      self.db.buildsets.getBuildsets(complete=True))

        def check(bsdictlist):
            for bsdict in bsdictlist:
                validation.verifyDbDict(self, 'bsdict', bsdict)
            self.assertEqual(bsdictlist, [
                dict(external_idstring='extid', reason='rsn2', sourcestamps=[234],
                     submitted_at=datetime.datetime(1978, 6, 15, 12, 31, 16,
                                                    tzinfo=UTC),
                     complete_at=datetime.datetime(1979, 6, 15, 12, 31, 16,
                                                   tzinfo=UTC),
                     complete=True, results=7, bsid=92,
                     parent_buildid=None, parent_relationship=None),
            ])
        d.addCallback(check)
        return d

    def test_getBuildsets_incomplete(self):
        d = self.insert_test_getBuildsets_data()
        d.addCallback(lambda _:
                      self.db.buildsets.getBuildsets(complete=False))

        def check(bsdictlist):
            for bsdict in bsdictlist:
                validation.verifyDbDict(self, 'bsdict', bsdict)
            self.assertEqual(bsdictlist, [
                dict(external_idstring='extid', reason='rsn1', sourcestamps=[234],
                     submitted_at=datetime.datetime(1978, 6, 15, 12, 31, 15,
                                                    tzinfo=UTC),
                     complete_at=datetime.datetime(1979, 6, 15, 12, 31, 15,
                                                   tzinfo=UTC),
                     complete=False, results=-1, bsid=91,
                     parent_buildid=None, parent_relationship=None),
            ])
        d.addCallback(check)
        return d

    def test_completeBuildset_already_completed(self):
        d = self.insert_test_getBuildsets_data()
        d.addCallback(lambda _:
                      self.db.buildsets.completeBuildset(bsid=92, results=6,
                                                         _reactor=self.clock))
        return self.assertFailure(d, KeyError)

    def test_completeBuildset_missing(self):
        d = self.insert_test_getBuildsets_data()
        d.addCallback(lambda _:
                      self.db.buildsets.completeBuildset(bsid=93, results=6,
                                                         _reactor=self.clock))
        return self.assertFailure(d, KeyError)

    def test_completeBuildset(self):
        d = self.insert_test_getBuildsets_data()
        d.addCallback(lambda _:
                      self.db.buildsets.completeBuildset(bsid=91, results=6,
                                                         _reactor=self.clock))
        d.addCallback(lambda _:
                      self.db.buildsets.getBuildsets())

        def check(bsdicts):
            bsdicts = [(bsdict['bsid'], bsdict['complete'],
                        datetime2epoch(bsdict['complete_at']),
                        bsdict['results'])
                       for bsdict in bsdicts]
            self.assertEqual(sorted(bsdicts), sorted([
                (91, 1, self.now, 6),
                (92, 1, 298297876, 7)]))
        d.addCallback(check)
        return d

    def test_completeBuildset_explicit_complete_at(self):
        d = self.insert_test_getBuildsets_data()
        d.addCallback(lambda _:
                      self.db.buildsets.completeBuildset(bsid=91, results=6,
                                                         complete_at=epoch2datetime(72759)))
        d.addCallback(lambda _:
                      self.db.buildsets.getBuildsets())

        def check(bsdicts):
            bsdicts = [(bsdict['bsid'], bsdict['complete'],
                        datetime2epoch(bsdict['complete_at']),
                        bsdict['results'])
                       for bsdict in bsdicts]
            self.assertEqual(sorted(bsdicts), sorted([
                (91, 1, 72759, 6),
                (92, 1, 298297876, 7)]))
        d.addCallback(check)
        return d

    def insert_test_getRecentBuildsets_data(self):
        return self.insertTestData([
            fakedb.SourceStamp(id=91, branch='branch_a', repository='repo_a'),

            fakedb.Buildset(id=91, complete=0,
                            complete_at=298297875, results=-1, submitted_at=266761875,
                            external_idstring='extid', reason='rsn1'),
            fakedb.BuildsetSourceStamp(buildsetid=91, sourcestampid=91),
            fakedb.Buildset(id=92, complete=1,
                            complete_at=298297876, results=7, submitted_at=266761876,
                            external_idstring='extid', reason='rsn2'),
            fakedb.BuildsetSourceStamp(buildsetid=92, sourcestampid=91),

            # buildset unrelated to the change
            fakedb.Buildset(id=93, complete=1,
                            complete_at=298297877, results=7, submitted_at=266761877,
                            external_idstring='extid', reason='rsn2'),
        ])

    def test_getRecentBuildsets_all(self):
        d = self.insert_test_getRecentBuildsets_data()
        d.addCallback(lambda _:
                      self.db.buildsets.getRecentBuildsets(2, branch='branch_a',
                                                           repository='repo_a'))

        def check(bsdictlist):
            self.assertEqual(bsdictlist, [
                dict(external_idstring='extid', reason='rsn1', sourcestamps=[91],
                     submitted_at=datetime.datetime(1978, 6, 15, 12, 31, 15,
                                                    tzinfo=UTC),
                     complete_at=datetime.datetime(1979, 6, 15, 12, 31, 15,
                                                   tzinfo=UTC),
                     complete=False, results=-1, bsid=91,
                     parent_buildid=None, parent_relationship=None),
                dict(external_idstring='extid', reason='rsn2', sourcestamps=[91],
                     submitted_at=datetime.datetime(1978, 6, 15, 12, 31, 16,
                                                    tzinfo=UTC),
                     complete_at=datetime.datetime(1979, 6, 15, 12, 31, 16,
                                                   tzinfo=UTC),
                     complete=True, results=7, bsid=92,
                     parent_buildid=None, parent_relationship=None)
            ])
        d.addCallback(check)
        return d

    def test_getRecentBuildsets_one(self):
        d = self.insert_test_getRecentBuildsets_data()
        d.addCallback(lambda _:
                      self.db.buildsets.getRecentBuildsets(1, branch='branch_a',
                                                           repository='repo_a'))

        def check(bsdictlist):
            self.assertEqual(bsdictlist, [
                dict(external_idstring='extid', reason='rsn2', sourcestamps=[91],
                     submitted_at=datetime.datetime(1978, 6, 15, 12, 31, 16,
                                                    tzinfo=UTC),
                     complete_at=datetime.datetime(1979, 6, 15, 12, 31, 16,
                                                   tzinfo=UTC),
                     complete=True, results=7, bsid=92,
                     parent_buildid=None, parent_relationship=None),
            ])
        d.addCallback(check)
        return d

    def test_getRecentBuildsets_zero(self):
        d = self.insert_test_getRecentBuildsets_data()
        d.addCallback(lambda _:
                      self.db.buildsets.getRecentBuildsets(0, branch='branch_a',
                                                           repository='repo_a'))

        def check(bsdictlist):
            self.assertEqual(bsdictlist, [])
        d.addCallback(check)
        return d

    def test_getRecentBuildsets_noBranchMatch(self):
        d = self.insert_test_getRecentBuildsets_data()
        d.addCallback(lambda _:
                      self.db.buildsets.getRecentBuildsets(2, branch='bad_branch',
                                                           repository='repo_a'))

        def check(bsdictlist):
            self.assertEqual(bsdictlist, [])
        d.addCallback(check)
        return d

    def test_getRecentBuildsets_noRepoMatch(self):
        d = self.insert_test_getRecentBuildsets_data()
        d.addCallback(lambda _:
                      self.db.buildsets.getRecentBuildsets(2, branch='branch_a',
                                                           repository='bad_repo'))

        def check(bsdictlist):
            self.assertEqual(bsdictlist, [])
        d.addCallback(check)
        return d

<<<<<<< HEAD

class RealTests(Tests):

    def test_addBuildset_simple(self):
        d = defer.succeed(None)
        d.addCallback(lambda _:
                      self.db.buildsets.addBuildset(sourcestamps=[234], reason='because',
                                                    properties={}, builderNames=['bldr'], external_idstring='extid',
                                                    waited_for=True, _reactor=self.clock))

        def check(xxx_todo_changeme):
            (bsid, brids) = xxx_todo_changeme

            def thd(conn):
                # we should only have one brid
                self.assertEqual(len(brids), 1)

                # should see one buildset row
                r = conn.execute(self.db.model.buildsets.select())
                rows = [(row.id, row.external_idstring, row.reason,
                         row.complete, row.complete_at,
                         row.submitted_at, row.results) for row in r.fetchall()]
                self.assertEqual(rows,
                                 [(bsid, 'extid', 'because', 0, None, self.now, -1)])

                # one buildrequests row
                r = conn.execute(self.db.model.buildrequests.select())
                self.assertEqual(r.keys(),
                                 [u'id', u'buildsetid', u'buildername', u'priority',
                                  u'complete', u'results', u'submitted_at',
                                  u'complete_at', u'waited_for'])
                self.assertEqual(r.fetchall(),
                                 [(bsid, brids['bldr'], 'bldr', 0, 0,
                                   -1, self.now, None, 1)])

                # one buildset_sourcestamps row
                r = conn.execute(self.db.model.buildset_sourcestamps.select())
                self.assertEqual(r.keys(), [u'id', u'buildsetid', u'sourcestampid'])
                self.assertEqual(r.fetchall(), [(1, bsid, 234)])
            return self.db.pool.do(thd)
        d.addCallback(check)
        return d

    def test_addBuildset_bigger(self):
        props = dict(prop=(['list'], 'test'))
        d = defer.succeed(None)
        d.addCallback(lambda _:
                      self.db.buildsets.addBuildset(sourcestamps=[234], reason='because',
                                                    waited_for=False, properties=props, builderNames=['a', 'b']))

        def check(xxx_todo_changeme1):
            (bsid, brids) = xxx_todo_changeme1

            def thd(conn):
                self.assertEqual(len(brids), 2)

                # should see one buildset row
                r = conn.execute(self.db.model.buildsets.select())
                rows = [(row.id, row.external_idstring, row.reason,
                         row.complete, row.complete_at, row.results)
                        for row in r.fetchall()]
                self.assertEqual(rows,
                                 [(bsid, None, u'because', 0, None, -1)])

                # one property row
                r = conn.execute(self.db.model.buildset_properties.select())
                rows = [(row.buildsetid, row.property_name, row.property_value)
                        for row in r.fetchall()]
                self.assertEqual(rows,
                                 [(bsid, 'prop', json.dumps([['list'], 'test']))])

                # one buildset_sourcestamps row
                r = conn.execute(self.db.model.buildset_sourcestamps.select())
                rows = [(row.buildsetid, row.sourcestampid)
                        for row in r.fetchall()]
                self.assertEqual(rows, [(bsid, 234)])

                # and two buildrequests rows (and don't re-check the default columns)
                r = conn.execute(self.db.model.buildrequests.select())
                rows = [(row.buildsetid, row.id, row.buildername)
                        for row in r.fetchall()]

                # we don't know which of the brids is assigned to which
                # buildername, but either one will do
                self.assertEqual(sorted(rows),
                                 [(bsid, brids['a'], 'a'), (bsid, brids['b'], 'b')])
            return self.db.pool.do(thd)
        d.addCallback(check)
        return d


class TestFakeDB(unittest.TestCase, Tests):

    def setUp(self):
        self.master = fakemaster.make_master(wantDb=True, testcase=self)
        self.db = self.master.db
        self.db.checkForeignKeys = True
        self.insertTestData = self.db.insertTestData
        return self.setUpTests()

    def test_addBuildset_bad_waited_for(self):
        # only the fake db asserts on the type of waited_for
        d = self.db.buildsets.addBuildset(sourcestamps=[234], reason='because',
                                          properties={}, builderNames=['bldr'], external_idstring='extid',
                                          waited_for='wat', _reactor=self.clock)
        self.assertFailure(d, AssertionError)


class TestRealDB(unittest.TestCase,
                 connector_component.ConnectorComponentMixin,
                 RealTests):

    def setUp(self):
        d = self.setUpConnectorComponent(
            table_names=['patches', 'buildsets', 'buildset_properties',
                         'objects', 'buildrequests', 'sourcestamps',
                         'buildset_sourcestamps'])

        @d.addCallback
        def finish_setup(_):
            self.db.buildsets = buildsets.BuildsetsConnectorComponent(self.db)
        d.addCallback(lambda _: self.setUpTests())
        return d

    def tearDown(self):
        return self.tearDownConnectorComponent()
=======
    @defer.inlineCallbacks
    def test_addBuildset_properties_cache(self):
        """
        Test that `addChange` properly seeds the `getChange` cache.
        """

        # Patchup the buildset properties cache so we can verify that
        # it got called form `addBuildset`.
        mockedCachePut = mock.Mock()
        self.patch(
            self.db.buildsets.getBuildsetProperties.cache,
            "put", mockedCachePut)

        # Setup a dummy set of properties to insert with the buildset.
        props = dict(prop=(['list'], 'test'))

        # Now, call `addBuildset`, and verify that the above properties
        # were seeed in the `getBuildsetProperties` cache.
        bsid, _ = yield self.db.buildsets.addBuildset(
            sourcestampsetid=234, reason='because',
            properties=props, builderNames=['a', 'b'])
        mockedCachePut.assert_called_once_with(bsid, props)
>>>>>>> 86f34556
<|MERGE_RESOLUTION|>--- conflicted
+++ resolved
@@ -73,7 +73,7 @@
 
     def test_signature_getBuildsetProperties(self):
         @self.assertArgSpecMatches(self.db.buildsets.getBuildsetProperties)
-        def getBuildsetProperties(self, bsid):
+        def getBuildsetProperties(self, key, no_cache=False):
             pass
 
     @defer.inlineCallbacks
@@ -454,7 +454,6 @@
         d.addCallback(check)
         return d
 
-<<<<<<< HEAD
 
 class RealTests(Tests):
 
@@ -581,7 +580,7 @@
 
     def tearDown(self):
         return self.tearDownConnectorComponent()
-=======
+
     @defer.inlineCallbacks
     def test_addBuildset_properties_cache(self):
         """
@@ -601,7 +600,7 @@
         # Now, call `addBuildset`, and verify that the above properties
         # were seeed in the `getBuildsetProperties` cache.
         bsid, _ = yield self.db.buildsets.addBuildset(
-            sourcestampsetid=234, reason='because',
-            properties=props, builderNames=['a', 'b'])
-        mockedCachePut.assert_called_once_with(bsid, props)
->>>>>>> 86f34556
+            sourcestamps=[234], reason='because',
+            properties=props, builderNames=['a', 'b'],
+            waited_for=False)
+        mockedCachePut.assert_called_once_with(bsid, props)