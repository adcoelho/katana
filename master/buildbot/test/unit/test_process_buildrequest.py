# This file is part of Buildbot.  Buildbot is free software: you can
# redistribute it and/or modify it under the terms of the GNU General Public
# License as published by the Free Software Foundation, version 2.
#
# This program is distributed in the hope that it will be useful, but WITHOUT
# ANY WARRANTY; without even the implied warranty of MERCHANTABILITY or FITNESS
# FOR A PARTICULAR PURPOSE.  See the GNU General Public License for more
# details.
#
# You should have received a copy of the GNU General Public License along with
# this program; if not, write to the Free Software Foundation, Inc., 51
# Franklin Street, Fifth Floor, Boston, MA 02110-1301 USA.
#
# Copyright Buildbot Team Members

from twisted.trial import unittest
from buildbot.test.fake import fakedb, fakemaster
from buildbot.process import buildrequest

class FakeSource:
    def __init__(self, mergeable = True):
        self.codebase = ''
        self.mergeable = mergeable

    def canBeMergedWith(self, other):
        return self.mergeable

class TestBuildRequest(unittest.TestCase):

    def test_fromBrdict(self):
        master = fakemaster.make_master()
        master.db = fakedb.FakeDBConnector(self)
        master.db.insertTestData([
            fakedb.Change(changeid=13, branch='trunk', revision='9283',
                        repository='svn://...', project='world-domination'),
            fakedb.SourceStampSet(id=234),
            fakedb.SourceStamp(id=234, sourcestampsetid=234, branch='trunk',
                        revision='9284', repository='svn://...',
                        project='world-domination'),
            fakedb.SourceStampChange(sourcestampid=234, changeid=13),
            fakedb.Buildset(id=539, reason='triggered', sourcestampsetid=234),
            fakedb.BuildsetProperty(buildsetid=539, property_name='x',
                        property_value='[1, "X"]'),
            fakedb.BuildsetProperty(buildsetid=539, property_name='y',
                        property_value='[2, "Y"]'),
            fakedb.BuildRequest(id=288, buildsetid=539, buildername='bldr',
                        priority=13, submitted_at=1200000000),
        ])
        # use getBuildRequest to minimize the risk from changes to the format
        # of the brdict
        d = master.db.buildrequests.getBuildRequest(288)
        d.addCallback(lambda brdict :
                    buildrequest.BuildRequest.fromBrdict(master, brdict))
        def check(br):
            # check enough of the source stamp to verify it found the changes
            self.assertEqual(br.source.ssid, 234)
            self.assertEqual([ ch.number for ch in br.source.changes], [13])

            self.assertEqual(br.reason, 'triggered')

            self.assertEqual(br.properties.getProperty('x'), 1)
            self.assertEqual(br.properties.getProperty('y'), 2)
            self.assertEqual(br.submittedAt, 1200000000)
            self.assertEqual(br.buildername, 'bldr')
            self.assertEqual(br.priority, 13)
            self.assertEqual(br.id, 288)
            self.assertEqual(br.bsid, 539)
        d.addCallback(check)
        return d

    def test_fromBrdict_submittedAt_NULL(self):
        master = fakemaster.make_master()
        master.db = fakedb.FakeDBConnector(self)
        master.db.insertTestData([
            fakedb.SourceStampSet(id=234),
            fakedb.SourceStamp(id=234, sourcestampsetid=234, branch='trunk',
                        revision='9284', repository='svn://...',
                        project='world-domination'),
            fakedb.Buildset(id=539, reason='triggered', sourcestampsetid=234),
            fakedb.BuildRequest(id=288, buildsetid=539, buildername='bldr',
                        priority=13, submitted_at=None),
        ])
        # use getBuildRequest to minimize the risk from changes to the format
        # of the brdict
        d = master.db.buildrequests.getBuildRequest(288)
        d.addCallback(lambda brdict :
                    buildrequest.BuildRequest.fromBrdict(master, brdict))
        def check(br):
            # remaining fields assumed to be checked in test_fromBrdict
            self.assertEqual(br.submittedAt, None)
        d.addCallback(check)
        return d

    def test_fromBrdict_no_sourcestamps(self):
        master = fakemaster.make_master()
        master.db = fakedb.FakeDBConnector(self)
        master.db.insertTestData([
            fakedb.SourceStampSet(id=234),
            # Sourcestampset has no sourcestamps
            fakedb.Buildset(id=539, reason='triggered', sourcestampsetid=234),
            fakedb.BuildRequest(id=288, buildsetid=539, buildername='not important',
                        priority=0, submitted_at=None),
        ])
        # use getBuildRequest to minimize the risk from changes to the format
        # of the brdict
        d = master.db.buildrequests.getBuildRequest(288)
        d.addCallback(lambda brdict:
            buildrequest.BuildRequest.fromBrdict(master, brdict))
        return self.assertFailure(d, AssertionError)
        
    def test_fromBrdict_multiple_sourcestamps(self):
        master = fakemaster.make_master()
        master.db = fakedb.FakeDBConnector(self)
        master.db.insertTestData([
            fakedb.SourceStampSet(id=234),

            fakedb.Change(changeid=13, branch='trunk', revision='9283',
                        repository='svn://a..',  codebase='A',
                        project='world-domination'),
            fakedb.SourceStamp(id=234, sourcestampsetid=234, branch='trunk',
                        revision='9283', repository='svn://a..',
                         codebase='A', project='world-domination'),
            fakedb.SourceStampChange(sourcestampid=234, changeid=13),

            fakedb.Change(changeid=14, branch='trunk', revision='9284',
                        repository='svn://b..',  codebase='B',
                        project='world-domination'),
            fakedb.SourceStamp(id=235, sourcestampsetid=234, branch='trunk',
                        revision='9284', repository='svn://b..',
                         codebase='B', project='world-domination'),
            fakedb.SourceStampChange(sourcestampid=235, changeid=14),

            fakedb.Buildset(id=539, reason='triggered', sourcestampsetid=234),
            fakedb.BuildsetProperty(buildsetid=539, property_name='x',
                        property_value='[1, "X"]'),
            fakedb.BuildsetProperty(buildsetid=539, property_name='y',
                        property_value='[2, "Y"]'),
            fakedb.BuildRequest(id=288, buildsetid=539, buildername='bldr',
                        priority=13, submitted_at=1200000000),
        ])
        # use getBuildRequest to minimize the risk from changes to the format
        # of the brdict
        d = master.db.buildrequests.getBuildRequest(288)
        d.addCallback(lambda brdict :
                    buildrequest.BuildRequest.fromBrdict(master, brdict))
        def check(br):
            # check enough of the source stamp to verify it found the changes

            # Test the single-sourcestamp interface
            self.assertEqual(br.source.ssid, 234)

            # Test the multiple sourcestamp interface
            self.assertEqual(br.sources['A'].ssid, 234)
            self.assertEqual(br.sources['B'].ssid, 235)
            
            self.assertEqual([ ch.number for ch in br.sources['A'].changes], [13])
            self.assertEqual([ ch.number for ch in br.sources['B'].changes], [14])

            self.assertEqual(br.reason, 'triggered')

            self.assertEqual(br.properties.getProperty('x'), 1)
            self.assertEqual(br.properties.getProperty('y'), 2)
            self.assertEqual(br.submittedAt, 1200000000)
            self.assertEqual(br.buildername, 'bldr')
            self.assertEqual(br.priority, 13)
            self.assertEqual(br.id, 288)
            self.assertEqual(br.bsid, 539)
        d.addCallback(check)
        return d

    def test_mergeSourceStampsWith_common_codebases(self):
        """ This testcase has two buildrequests
            Request Change Codebase Revision Comment
            ----------------------------------------------------------------------
            288     13     A        9283
            289     15     A        9284
            288     14     B        9200
            289     16     B        9201
            -------------------------------- 
            After merged in Build:
            Source1 has rev 9284 and contains changes 13 and 15 from repository svn://a
            Source2 has rev 9201 and contains changes 14 and 16 from repository svn://b
        """
        brs=[] # list of buildrequests
        master = fakemaster.make_master()
        master.db = fakedb.FakeDBConnector(self)
        master.db.insertTestData([
            fakedb.SourceStampSet(id=2340),

            fakedb.Change(changeid=13, branch='trunk', revision='9283',
                        repository='svn://a..',  codebase='A',
                        project='world-domination'),
            fakedb.SourceStamp(id=234, sourcestampsetid=2340, branch='trunk',
                        revision='9283', repository='svn://a..', codebase='A',
                        project='world-domination'),
            fakedb.SourceStampChange(sourcestampid=234, changeid=13),

            fakedb.Change(changeid=14, branch='trunk', revision='9200',
                        repository='svn://b..',  codebase='A',
                        project='world-domination'),
            fakedb.SourceStamp(id=235, sourcestampsetid=2340, branch='trunk',
                        revision='9200', repository='svn://b..', codebase='B',
                        project='world-domination'),
            fakedb.SourceStampChange(sourcestampid=235, changeid=14),

            fakedb.SourceStampSet(id=2360),

            fakedb.Change(changeid=15, branch='trunk', revision='9284',
                        repository='svn://a..',  codebase='A',
                        project='world-domination'),
            fakedb.SourceStamp(id=236, sourcestampsetid=2360, branch='trunk',
                        revision='9284', repository='svn://a..', codebase='A',
                        project='world-domination'),
            fakedb.SourceStampChange(sourcestampid=236, changeid=15),

            fakedb.Change(changeid=16, branch='trunk', revision='9201',
                        repository='svn://b..',  codebase='B',
                        project='world-domination'),
            fakedb.SourceStamp(id=237, sourcestampsetid=2360, branch='trunk',
                        revision='9201', repository='svn://b..', codebase='B',
                        project='world-domination'),
            fakedb.SourceStampChange(sourcestampid=237, changeid=16),
      
            fakedb.Buildset(id=539, reason='triggered', sourcestampsetid=2340),
            fakedb.BuildRequest(id=288, buildsetid=539, buildername='bldr'),

            fakedb.Buildset(id=540, reason='triggered', sourcestampsetid=2360),
            fakedb.BuildRequest(id=289, buildsetid=540, buildername='bldr'),
        ])
        # use getBuildRequest to minimize the risk from changes to the format
        # of the brdict
        d = master.db.buildrequests.getBuildRequest(288)
        d.addCallback(lambda brdict :
                    buildrequest.BuildRequest.fromBrdict(master, brdict))
        d.addCallback(lambda br : brs.append(br))
        d.addCallback(lambda _ : 
                    master.db.buildrequests.getBuildRequest(289))
        d.addCallback(lambda brdict :
                    buildrequest.BuildRequest.fromBrdict(master, brdict))
        d.addCallback(lambda br : brs.append(br))
        def check(_):
            sources = brs[0].mergeSourceStampsWith(brs[1:])
            
            source1 = source2 = None
            for source in sources:
                if source.codebase == 'A':
                    source1 = source
                if source.codebase == 'B':
                    source2 = source

            self.assertFalse(source1 == None)
            self.assertEqual(source1.revision,'9284')
            
            self.assertFalse(source2 == None)
            self.assertEqual(source2.revision,'9201')
                      
            self.assertEqual([c.number for c in source1.changes], [13,15])
            self.assertEqual([c.number for c in source2.changes], [14,16])
            
        d.addCallback(check)
        return d

    def test_mergeSourceStampsWith_different_codebases_raises_error(self):
        """ This testcase has two buildrequests
            Request Change Codebase   Revision Comment
            ----------------------------------------------------------------------
            288     17     C          1800     request 1 has repo not in request 2
            289     18     D          2100     request 2 has repo not in request 1
            -------------------------------- 
            Merge cannot be performd and raises error:
              Merging requests requires both requests to have the same codebases
        """
        brs=[] # list of buildrequests
        master = fakemaster.make_master()
        master.db = fakedb.FakeDBConnector(self)
        master.db.insertTestData([
            fakedb.SourceStampSet(id=2340),

            fakedb.Change(changeid=17, branch='trunk', revision='1800',
                        repository='svn://c..',  codebase='C',
                        project='world-domination'),
            fakedb.SourceStamp(id=238, sourcestampsetid=2340, branch='trunk',
                        revision='1800', repository='svn://c..',
                         codebase='C', project='world-domination'),
            fakedb.SourceStampChange(sourcestampid=238, changeid=17),

            fakedb.SourceStampSet(id=2360),

            fakedb.Change(changeid=18, branch='trunk', revision='2100',
                        repository='svn://d..',  codebase='D',
                        project='world-domination'),
            fakedb.SourceStamp(id=239, sourcestampsetid=2360, branch='trunk',
                        revision='2100', repository='svn://d..',
                         codebase='D', project='world-domination'),
            fakedb.SourceStampChange(sourcestampid=239, changeid=18),
            
            fakedb.Buildset(id=539, reason='triggered', sourcestampsetid=2340),
            fakedb.BuildRequest(id=288, buildsetid=539, buildername='bldr'),

            fakedb.Buildset(id=540, reason='triggered', sourcestampsetid=2360),
            fakedb.BuildRequest(id=289, buildsetid=540, buildername='bldr'),
        ])
        # use getBuildRequest to minimize the risk from changes to the format
        # of the brdict
        d = master.db.buildrequests.getBuildRequest(288)
        d.addCallback(lambda brdict :
                    buildrequest.BuildRequest.fromBrdict(master, brdict))
        d.addCallback(lambda br : brs.append(br))
        d.addCallback(lambda _ : 
                    master.db.buildrequests.getBuildRequest(289))
        d.addCallback(lambda brdict :
                    buildrequest.BuildRequest.fromBrdict(master, brdict))
        d.addCallback(lambda br : brs.append(br))
        def check(_):
            self.assertRaises(ValueError,
                lambda : brs[0].mergeSourceStampsWith(brs[1:]))

        d.addCallback(check)
        return d

    def test_build_can_be_merged_with_mergables_same_codebases(self):
        r1 = buildrequest.BuildRequest()
        r1.sources = {"A": FakeSource()}
        r2 = buildrequest.BuildRequest()
        r2.sources = {"A": FakeSource()}
        mergeable = r1.canBeMergedWith(r2)
        self.assertTrue(mergeable, "Both request should be able to merge")
    
    def test_build_can_be_merged_with_non_mergable_same_codebases(self):
        r1 = buildrequest.BuildRequest()
        r1.sources = {"A": FakeSource(mergeable = False)}
        r2 = buildrequest.BuildRequest()
        r2.sources = {"A": FakeSource(mergeable = False)}
        mergeable = r1.canBeMergedWith(r2)
        self.assertFalse(mergeable, "Both request should not be able to merge")

    def test_build_can_be_merged_with_non_mergables_different_codebases(self):
        r1 = buildrequest.BuildRequest()
        r1.sources = {"A": FakeSource(mergeable = False)}
        r2 = buildrequest.BuildRequest()
        r2.sources = {"B": FakeSource(mergeable = False)}
        mergeable = r1.canBeMergedWith(r2)
        self.assertFalse(mergeable, "Request containing different codebases " +
<<<<<<< HEAD
                                    "should never be able to merge")
=======
                                    "should always be able to merge")
>>>>>>> d3ad5a30
<|MERGE_RESOLUTION|>--- conflicted
+++ resolved
@@ -341,8 +341,5 @@
         r2.sources = {"B": FakeSource(mergeable = False)}
         mergeable = r1.canBeMergedWith(r2)
         self.assertFalse(mergeable, "Request containing different codebases " +
-<<<<<<< HEAD
                                     "should never be able to merge")
-=======
-                                    "should always be able to merge")
->>>>>>> d3ad5a30
+
