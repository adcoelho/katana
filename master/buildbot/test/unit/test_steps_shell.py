# This file is part of Buildbot.  Buildbot is free software: you can
# redistribute it and/or modify it under the terms of the GNU General Public
# License as published by the Free Software Foundation, version 2.
#
# This program is distributed in the hope that it will be useful, but WITHOUT
# ANY WARRANTY; without even the implied warranty of MERCHANTABILITY or FITNESS
# FOR A PARTICULAR PURPOSE.  See the GNU General Public License for more
# details.
#
# You should have received a copy of the GNU General Public License along with
# this program; if not, write to the Free Software Foundation, Inc., 51
# Franklin Street, Fifth Floor, Boston, MA 02110-1301 USA.
#
# Copyright Buildbot Team Members

import re
import textwrap

from buildbot import config
from buildbot.process import properties
from buildbot.status.results import EXCEPTION
from buildbot.status.results import FAILURE
from buildbot.status.results import SKIPPED
from buildbot.status.results import SUCCESS
from buildbot.status.results import WARNINGS
from buildbot.steps import shell
from buildbot.test.fake.remotecommand import Expect
from buildbot.test.fake.remotecommand import ExpectRemoteRef
from buildbot.test.fake.remotecommand import ExpectShell
from buildbot.test.util import compat
from buildbot.test.util import config as configmixin
from buildbot.test.util import steps
from twisted.trial import unittest


class TestShellCommandExecution(steps.BuildStepMixin, unittest.TestCase, configmixin.ConfigErrorsMixin):

    def setUp(self):
        return self.setUpBuildStep()

    def tearDown(self):
        return self.tearDownBuildStep()

    def test_doStepIf_False(self):
        self.setupStep(
            shell.ShellCommand(command="echo hello", doStepIf=False))
        self.expectOutcome(result=SKIPPED,
                           status_text=["'echo", "hello'", "skipped"])
        return self.runStep()

    def test_constructor_args_strings(self):
        step = shell.ShellCommand(workdir='build', command="echo hello",
                                  usePTY=False, description="echoing",
                                  descriptionDone="echoed")
        self.assertEqual(step.description, ['echoing'])
        self.assertEqual(step.descriptionDone, ['echoed'])

    def test_constructor_args_lists(self):
        step = shell.ShellCommand(workdir='build', command="echo hello",
                                  usePTY=False, description=["echoing"],
                                  descriptionDone=["echoed"])
        self.assertEqual(step.description, ['echoing'])
        self.assertEqual(step.descriptionDone, ['echoed'])

    def test_constructor_args_kwargs(self):
        # this is an ugly way to define an API, but for now check that
        # the RemoteCommand arguments are properly passed on
        step = shell.ShellCommand(workdir='build', command="echo hello",
                                  want_stdout=0, logEnviron=False)
        self.assertEqual(step.remote_kwargs, dict(want_stdout=0,
                         logEnviron=False, workdir='build',
                         usePTY='slave-config'))

    def test_constructor_args_validity(self):
        # this checks that an exception is raised for invalid arguments
        self.assertRaisesConfigError(
            "Invalid argument(s) passed to RemoteShellCommand: ",
            lambda: shell.ShellCommand('build', "echo Hello World",
                                       wrongArg1=1, wrongArg2='two'))

    def test_describe_no_command(self):
        step = shell.ShellCommand(workdir='build')
        self.assertEqual((step.describe(), step.describe(done=True)),
                         (['???'],) * 2)

    def test_describe_from_empty_command(self):
        # this is more of a regression test for a potential failure, really
        step = shell.ShellCommand(workdir='build', command=' ')
        self.assertEqual((step.describe(), step.describe(done=True)),
                         (['???'],) * 2)

    def test_describe_from_short_command(self):
        step = shell.ShellCommand(workdir='build', command="true")
        self.assertEqual((step.describe(), step.describe(done=True)),
                         (["'true'"],) * 2)

    def test_describe_from_short_command_list(self):
        step = shell.ShellCommand(workdir='build', command=["true"])
        self.assertEqual((step.describe(), step.describe(done=True)),
                         (["'true'"],) * 2)

    def test_describe_from_med_command(self):
        step = shell.ShellCommand(command="echo hello")
        self.assertEqual((step.describe(), step.describe(done=True)),
                         (["'echo", "hello'"],) * 2)

    def test_describe_from_med_command_list(self):
        step = shell.ShellCommand(command=["echo", "hello"])
        self.assertEqual((step.describe(), step.describe(done=True)),
                         (["'echo", "hello'"],) * 2)

    def test_describe_from_long_command(self):
        step = shell.ShellCommand(command="this is a long command")
        self.assertEqual((step.describe(), step.describe(done=True)),
                         (["'this", "is", "...'"],) * 2)

    def test_describe_from_long_command_list(self):
        step = shell.ShellCommand(command="this is a long command".split())
        self.assertEqual((step.describe(), step.describe(done=True)),
                         (["'this", "is", "...'"],) * 2)

    def test_describe_from_nested_command_list(self):
        step = shell.ShellCommand(command=["this", ["is", "a"], "nested"])
        self.assertEqual((step.describe(), step.describe(done=True)),
                         (["'this", "is", "...'"],) * 2)

    def test_describe_from_nested_command_tuples(self):
        step = shell.ShellCommand(command=["this", ("is", "a"), "nested"])
        self.assertEqual((step.describe(), step.describe(done=True)),
                         (["'this", "is", "...'"],) * 2)

    def test_describe_from_nested_command_list_empty(self):
        step = shell.ShellCommand(command=["this", [], ["is", "a"], "nested"])
        self.assertEqual((step.describe(), step.describe(done=True)),
                         (["'this", "is", "...'"],) * 2)

    def test_describe_from_nested_command_list_deep(self):
        step = shell.ShellCommand(command=[["this", [[["is", ["a"]]]]]])
        self.assertEqual((step.describe(), step.describe(done=True)),
                         (["'this", "is", "...'"],) * 2)

    def test_describe_custom(self):
        step = shell.ShellCommand(command="echo hello",
                                  description=["echoing"], descriptionDone=["echoed"])
        self.assertEqual((step.describe(), step.describe(done=True)),
                         (['echoing'], ['echoed']))

    def test_describe_with_suffix(self):
        step = shell.ShellCommand(command="echo hello", descriptionSuffix="suffix")
        self.assertEqual((step.describe(), step.describe(done=True)),
                         (["'echo", "hello'", 'suffix'],) * 2)

    def test_describe_custom_with_suffix(self):
        step = shell.ShellCommand(command="echo hello",
                                  description=["echoing"], descriptionDone=["echoed"],
                                  descriptionSuffix="suffix")
        self.assertEqual((step.describe(), step.describe(done=True)),
                         (['echoing', 'suffix'], ['echoed', 'suffix']))

    def test_describe_no_command_with_suffix(self):
        step = shell.ShellCommand(workdir='build', descriptionSuffix="suffix")
        self.assertEqual((step.describe(), step.describe(done=True)),
                         (['???', 'suffix'],) * 2)

    def test_describe_unrendered_WithProperties(self):
        step = shell.ShellCommand(command=properties.WithProperties(''))
        self.assertEqual((step.describe(), step.describe(done=True)),
                         (['???'],) * 2)

    def test_describe_unrendered_custom_new_style_class_rendarable(self):
        step = shell.ShellCommand(command=object())
        self.assertEqual((step.describe(), step.describe(done=True)),
                         (['???'],) * 2)

    def test_describe_unrendered_custom_old_style_class_rendarable(self):
        class C:
            pass
        step = shell.ShellCommand(command=C())
        self.assertEqual((step.describe(), step.describe(done=True)),
                         (['???'],) * 2)

    def test_describe_unrendered_WithProperties_list(self):
        step = shell.ShellCommand(
            command=['x', properties.WithProperties(''), 'y'])
        self.assertEqual((step.describe(), step.describe(done=True)),
                         (["'x", "y'"],) * 2)

    def test_run_simple(self):
        self.setupStep(
            shell.ShellCommand(workdir='build', command="echo hello"))
        self.expectCommands(
            ExpectShell(workdir='build', command='echo hello',
                        usePTY="slave-config")
            + 0
        )
        self.expectOutcome(result=SUCCESS, status_text=["'echo", "hello'"])
        return self.runStep()

    def test_run_list(self):
        self.setupStep(
            shell.ShellCommand(workdir='build',
                               command=['trial', '-b', '-B', 'buildbot.test']))
        self.expectCommands(
            ExpectShell(workdir='build',
                        command=['trial', '-b', '-B', 'buildbot.test'],
                        usePTY="slave-config")
            + 0
        )
        self.expectOutcome(result=SUCCESS,
                           status_text=["'trial", "-b", "...'"])
        return self.runStep()

    def test_run_nested_description(self):
        self.setupStep(
            shell.ShellCommand(workdir='build',
                               command=properties.FlattenList(['trial', ['-b', '-B'], 'buildbot.test']),
                               description=properties.FlattenList(['test', ['done']])))
        self.expectCommands(
            ExpectShell(workdir='build',
                        command=['trial', '-b', '-B', 'buildbot.test'],
                        usePTY="slave-config")
            + 0
        )
        self.expectOutcome(result=SUCCESS,
                           status_text=['test', 'done'])
        return self.runStep()

    def test_run_nested_command(self):
        self.setupStep(
            shell.ShellCommand(workdir='build',
                               command=['trial', ['-b', '-B'], 'buildbot.test']))
        self.expectCommands(
            ExpectShell(workdir='build',
                        command=['trial', '-b', '-B', 'buildbot.test'],
                        usePTY="slave-config")
            + 0
        )
        self.expectOutcome(result=SUCCESS,
                           status_text=["'trial", "-b", "...'"])
        return self.runStep()

    def test_run_nested_deeply_command(self):
        self.setupStep(
            shell.ShellCommand(workdir='build',
                               command=[['trial', ['-b', ['-B']]], 'buildbot.test']))
        self.expectCommands(
            ExpectShell(workdir='build',
                        command=['trial', '-b', '-B', 'buildbot.test'],
                        usePTY="slave-config")
            + 0
        )
        self.expectOutcome(result=SUCCESS,
                           status_text=["'trial", "-b", "...'"])
        return self.runStep()

    def test_run_nested_empty_command(self):
        self.setupStep(
            shell.ShellCommand(workdir='build',
                               command=['trial', [], '-b', [], 'buildbot.test']))
        self.expectCommands(
            ExpectShell(workdir='build',
                        command=['trial', '-b', 'buildbot.test'],
                        usePTY="slave-config")
            + 0
        )
        self.expectOutcome(result=SUCCESS,
                           status_text=["'trial", "-b", "...'"])
        return self.runStep()

    def test_run_env(self):
        self.setupStep(
            shell.ShellCommand(workdir='build', command="echo hello"),
            slave_env=dict(DEF='HERE'))
        self.expectCommands(
            ExpectShell(workdir='build', command='echo hello',
                        usePTY="slave-config",
                        env=dict(DEF='HERE'))
            + 0
        )
        self.expectOutcome(result=SUCCESS, status_text=["'echo", "hello'"])
        return self.runStep()

    def test_run_env_override(self):
        self.setupStep(
            shell.ShellCommand(workdir='build', env={'ABC': '123'},
                               command="echo hello"),
            slave_env=dict(ABC='XXX', DEF='HERE'))
        self.expectCommands(
            ExpectShell(workdir='build', command='echo hello',
                        usePTY="slave-config",
                        env=dict(ABC='123', DEF='HERE'))
            + 0
        )
        self.expectOutcome(result=SUCCESS, status_text=["'echo", "hello'"])
        return self.runStep()

    def test_run_usePTY(self):
        self.setupStep(
            shell.ShellCommand(workdir='build', command="echo hello",
                               usePTY=False))
        self.expectCommands(
            ExpectShell(workdir='build', command='echo hello',
                        usePTY=False)
            + 0
        )
        self.expectOutcome(result=SUCCESS, status_text=["'echo", "hello'"])
        return self.runStep()

    def test_run_usePTY_old_slave(self):
        self.setupStep(
            shell.ShellCommand(workdir='build', command="echo hello",
                               usePTY=True),
            slave_version=dict(shell='1.1'))
        self.expectCommands(
            ExpectShell(workdir='build', command='echo hello')
            + 0
        )
        self.expectOutcome(result=SUCCESS, status_text=["'echo", "hello'"])
        return self.runStep()

    def test_run_decodeRC(self, rc=1, results=WARNINGS, extra_text=["warnings"]):
        self.setupStep(
            shell.ShellCommand(workdir='build', command="echo hello",
                               decodeRC={1: WARNINGS}))
        self.expectCommands(
            ExpectShell(workdir='build', command='echo hello',
                        usePTY="slave-config")
            + rc
        )
        self.expectOutcome(result=results, status_text=["'echo", "hello'"] + extra_text)
        return self.runStep()

    def test_run_decodeRC_defaults(self):
        return self.test_run_decodeRC(2, FAILURE, extra_text=["failed"])

    def test_run_decodeRC_defaults_0_is_failure(self):
        return self.test_run_decodeRC(0, FAILURE, extra_text=["failed"])


class TreeSize(steps.BuildStepMixin, unittest.TestCase):

    def setUp(self):
        return self.setUpBuildStep()

    def tearDown(self):
        return self.tearDownBuildStep()

    def test_run_success(self):
        self.setupStep(shell.TreeSize())
        self.expectCommands(
            ExpectShell(workdir='wkdir', usePTY='slave-config',
                        command=['du', '-s', '-k', '.'])
            + ExpectShell.log('stdio', stdout='9292    .\n')
            + 0
        )
        self.expectOutcome(result=SUCCESS,
                           status_text=["treesize", "9292 KiB"])
        self.expectProperty('tree-size-KiB', 9292)
        return self.runStep()

    def test_run_misparsed(self):
        self.setupStep(shell.TreeSize())
        self.expectCommands(
            ExpectShell(workdir='wkdir', usePTY='slave-config',
                        command=['du', '-s', '-k', '.'])
            + ExpectShell.log('stdio', stdio='abcdef\n')
            + 0
        )
        self.expectOutcome(result=WARNINGS,
                           status_text=["treesize", "unknown"])
        return self.runStep()

    def test_run_failed(self):
        self.setupStep(shell.TreeSize())
        self.expectCommands(
            ExpectShell(workdir='wkdir', usePTY='slave-config',
                        command=['du', '-s', '-k', '.'])
            + ExpectShell.log('stdio', stderr='abcdef\n')
            + 1
        )
        self.expectOutcome(result=FAILURE,
                           status_text=["treesize", "unknown"])
        return self.runStep()


class SetPropertyFromCommand(steps.BuildStepMixin, unittest.TestCase):

    def setUp(self):
        return self.setUpBuildStep()

    def tearDown(self):
        return self.tearDownBuildStep()

    def test_constructor_conflict(self):
        self.assertRaises(config.ConfigErrors, lambda:
                          shell.SetPropertyFromCommand(property='foo', extract_fn=lambda: None))

    def test_run_property(self):
        self.setupStep(shell.SetPropertyFromCommand(property="res", command="cmd"))
        self.expectCommands(
            ExpectShell(workdir='wkdir', usePTY='slave-config',
                        command="cmd")
            + ExpectShell.log('stdio', stdout='\n\nabcdef\n')
            + 0
        )
        self.expectOutcome(result=SUCCESS,
                           status_text=["property 'res' set"])
        self.expectProperty("res", "abcdef")  # note: stripped
        self.expectLogfile('property changes', r"res: 'abcdef'")
        return self.runStep()

    def test_run_property_no_strip(self):
        self.setupStep(shell.SetPropertyFromCommand(property="res", command="cmd",
                                                    strip=False))
        self.expectCommands(
            ExpectShell(workdir='wkdir', usePTY='slave-config',
                        command="cmd")
            + ExpectShell.log('stdio', stdout='\n\nabcdef\n')
            + 0
        )
        self.expectOutcome(result=SUCCESS,
                           status_text=["property 'res' set"])
        self.expectProperty("res", "\n\nabcdef\n")
        self.expectLogfile('property changes', r"res: '\n\nabcdef\n'")
        return self.runStep()

    def test_run_failure(self):
        self.setupStep(shell.SetPropertyFromCommand(property="res", command="blarg"))
        self.expectCommands(
            ExpectShell(workdir='wkdir', usePTY='slave-config',
                        command="blarg")
            + ExpectShell.log('stdio', stderr='cannot blarg: File not found')
            + 1
        )
        self.expectOutcome(result=FAILURE,
                           status_text=["'blarg'", "failed"])
        self.expectNoProperty("res")
        return self.runStep()

    def test_run_extract_fn(self):
        def extract_fn(rc, stdout, stderr):
            self.assertEqual((rc, stdout, stderr), (0, 'startend', 'STARTEND'))
            return dict(a=1, b=2)
        self.setupStep(shell.SetPropertyFromCommand(extract_fn=extract_fn, command="cmd"))
        self.expectCommands(
            ExpectShell(workdir='wkdir', usePTY='slave-config',
                        command="cmd")
            + ExpectShell.log('stdio', stdout='start', stderr='START')
            + ExpectShell.log('stdio', stdout='end')
            + ExpectShell.log('stdio', stderr='END')
            + 0
        )
        self.expectOutcome(result=SUCCESS,
                           status_text=["2 properties set"])
        self.expectLogfile('property changes', 'a: 1\nb: 2')
        self.expectProperty("a", 1)
        self.expectProperty("b", 2)
        return self.runStep()

    def test_run_extract_fn_cmdfail(self):
        def extract_fn(rc, stdout, stderr):
            self.assertEqual((rc, stdout, stderr), (3, '', ''))
            return dict(a=1, b=2)
        self.setupStep(shell.SetPropertyFromCommand(extract_fn=extract_fn, command="cmd"))
        self.expectCommands(
            ExpectShell(workdir='wkdir', usePTY='slave-config',
                        command="cmd")
            + 3
        )
        # note that extract_fn *is* called anyway
        self.expectOutcome(result=FAILURE,
                           status_text=["2 properties set"])
        self.expectLogfile('property changes', 'a: 1\nb: 2')
        return self.runStep()

    def test_run_extract_fn_cmdfail_empty(self):
        def extract_fn(rc, stdout, stderr):
            self.assertEqual((rc, stdout, stderr), (3, '', ''))
            return dict()
        self.setupStep(shell.SetPropertyFromCommand(extract_fn=extract_fn, command="cmd"))
        self.expectCommands(
            ExpectShell(workdir='wkdir', usePTY='slave-config',
                        command="cmd")
            + 3
        )
        # note that extract_fn *is* called anyway, but returns no properties
        self.expectOutcome(result=FAILURE,
                           status_text=["'cmd'", "failed"])
        return self.runStep()

    @compat.usesFlushLoggedErrors
    def test_run_extract_fn_exception(self):
        def extract_fn(rc, stdout, stderr):
            raise RuntimeError("oh noes")
        self.setupStep(shell.SetPropertyFromCommand(extract_fn=extract_fn, command="cmd"))
        self.expectCommands(
            ExpectShell(workdir='wkdir', usePTY='slave-config',
                        command="cmd")
            + 0
        )
        # note that extract_fn *is* called anyway, but returns no properties
        self.expectOutcome(result=EXCEPTION,
<<<<<<< HEAD
                status_text=["'setproperty'", "exception"])
=======
                           status_text=["setproperty", "exception"])
>>>>>>> 2d996c5f
        d = self.runStep()
        d.addCallback(lambda _:
                      self.assertEqual(len(self.flushLoggedErrors(RuntimeError)), 1))
        return d


class SetPropertyDeprecation(unittest.TestCase):

    """
    Tests for L{shell.SetProperty}
    """

    def test_deprecated(self):
        """
        Accessing L{shell.SetProperty} reports a deprecation error.
        """
        shell.SetProperty
        warnings = self.flushWarnings([self.test_deprecated])
        self.assertEqual(len(warnings), 1)
        self.assertIdentical(warnings[0]['category'], DeprecationWarning)
        self.assertEqual(warnings[0]['message'],
                         "buildbot.steps.shell.SetProperty was deprecated in Buildbot 0.8.8: "
                         "It has been renamed to SetPropertyFromCommand"
                         )


class Configure(unittest.TestCase):

    def test_class_attrs(self):
        # nothing too exciting here, but at least make sure the class is present
        step = shell.Configure()
        self.assertEqual(step.command, ['./configure'])


class WarningCountingShellCommand(steps.BuildStepMixin, unittest.TestCase):

    def setUp(self):
        return self.setUpBuildStep()

    def tearDown(self):
        return self.tearDownBuildStep()

    def test_no_warnings(self):
        self.setupStep(shell.WarningCountingShellCommand(workdir='w',
                                                         command=['make']))
        self.expectCommands(
            ExpectShell(workdir='w', usePTY='slave-config',
                        command=["make"])
            + ExpectShell.log('stdio', stdout='blarg success!')
            + 0
        )
        self.expectOutcome(result=SUCCESS, status_text=["'make'"])
        self.expectProperty("warnings-count", 0)
        return self.runStep()

    def test_default_pattern(self):
        self.setupStep(shell.WarningCountingShellCommand(command=['make']))
        self.expectCommands(
            ExpectShell(workdir='wkdir', usePTY='slave-config',
                        command=["make"])
            + ExpectShell.log('stdio',
                              stdout='normal: foo\nwarning: blarg!\nalso normal')
            + 0
        )
        self.expectOutcome(result=WARNINGS, status_text=["'make'", "warnings"])
        self.expectProperty("warnings-count", 1)
        self.expectLogfile("warnings (1)", "warning: blarg!\n")
        return self.runStep()

    def test_custom_pattern(self):
        self.setupStep(shell.WarningCountingShellCommand(command=['make'],
                                                         warningPattern=r"scary:.*"))
        self.expectCommands(
            ExpectShell(workdir='wkdir', usePTY='slave-config',
                        command=["make"])
            + ExpectShell.log('stdio',
                              stdout='scary: foo\nwarning: bar\nscary: bar')
            + 0
        )
        self.expectOutcome(result=WARNINGS, status_text=["'make'", "warnings"])
        self.expectProperty("warnings-count", 2)
        self.expectLogfile("warnings (2)", "scary: foo\nscary: bar\n")
        return self.runStep()

    def test_maxWarnCount(self):
        self.setupStep(shell.WarningCountingShellCommand(command=['make'],
                                                         maxWarnCount=9))
        self.expectCommands(
            ExpectShell(workdir='wkdir', usePTY='slave-config',
                        command=["make"])
            + ExpectShell.log('stdio', stdout='warning: noo!\n' * 10)
            + 0
        )
        self.expectOutcome(result=FAILURE, status_text=["'make'", "failed"])
        self.expectProperty("warnings-count", 10)
        return self.runStep()

    def test_fail_with_warnings(self):
        self.setupStep(shell.WarningCountingShellCommand(command=['make']))
        self.expectCommands(
            ExpectShell(workdir='wkdir', usePTY='slave-config',
                        command=["make"])
            + ExpectShell.log('stdio', stdout='warning: I might fail')
            + 3
        )
        self.expectOutcome(result=FAILURE, status_text=["'make'", "failed"])
        self.expectProperty("warnings-count", 1)
        self.expectLogfile("warnings (1)", "warning: I might fail\n")
        return self.runStep()

    def do_test_suppressions(self, step, supps_file='', stdout='',
                             exp_warning_count=0, exp_warning_log='',
                             exp_exception=False):
        self.setupStep(step)

        # Invoke the expected callbacks for the suppression file upload.  Note
        # that this assumes all of the remote_* are synchronous, but can be
        # easily adapted to suit if that changes (using inlineCallbacks)
        def upload_behavior(command):
            writer = command.args['writer']
            writer.remote_write(supps_file)
            writer.remote_close()

        self.expectCommands(
            # step will first get the remote suppressions file
            Expect('uploadFile', dict(blocksize=32768, maxsize=None,
                                      slavesrc='supps', workdir='wkdir',
                                      writer=ExpectRemoteRef(shell.StringFileWriter)))
            + Expect.behavior(upload_behavior),

            # and then run the command
            ExpectShell(workdir='wkdir', usePTY='slave-config',
                        command=["make"])
            + ExpectShell.log('stdio', stdout=stdout)
            + 0
        )
        if exp_exception:
            self.expectOutcome(result=EXCEPTION,
<<<<<<< HEAD
                                status_text=["'shell'", "exception"])
=======
                               status_text=["shell", "exception"])
>>>>>>> 2d996c5f
        else:
            if exp_warning_count != 0:
                self.expectOutcome(result=WARNINGS,
                                   status_text=["'make'", "warnings"])
                self.expectLogfile("warnings (%d)" % exp_warning_count,
                                   exp_warning_log)
            else:
                self.expectOutcome(result=SUCCESS,
                                   status_text=["'make'"])
            self.expectProperty("warnings-count", exp_warning_count)
        return self.runStep()

    def test_suppressions(self):
        step = shell.WarningCountingShellCommand(command=['make'],
                                                 suppressionFile='supps')
        supps_file = textwrap.dedent("""\
            # example suppressions file

            amar.c : .*unused variable.*
            holding.c : .*invalid access to non-static.*
            """).strip()
        stdout = textwrap.dedent("""\
            /bin/sh ../libtool --tag=CC  --silent --mode=link gcc blah
            /bin/sh ../libtool --tag=CC  --silent --mode=link gcc blah
            amar.c: In function 'write_record':
            amar.c:164: warning: unused variable 'x'
            amar.c:164: warning: this should show up
            /bin/sh ../libtool --tag=CC  --silent --mode=link gcc blah
            /bin/sh ../libtool --tag=CC  --silent --mode=link gcc blah
            holding.c: In function 'holding_thing':
            holding.c:984: warning: invalid access to non-static 'y'
            """)
        exp_warning_log = textwrap.dedent("""\
            amar.c:164: warning: this should show up
        """)
        return self.do_test_suppressions(step, supps_file, stdout, 1,
                                         exp_warning_log)

    def test_suppressions_directories(self):
        def warningExtractor(step, line, match):
            return line.split(':', 2)
        step = shell.WarningCountingShellCommand(command=['make'],
                                                 suppressionFile='supps',
                                                 warningExtractor=warningExtractor)
        supps_file = textwrap.dedent("""\
            # these should be suppressed:
            amar-src/amar.c : XXX
            .*/server-src/.* : AAA
            # these should not, as the dirs do not match:
            amar.c : YYY
            server-src.* : BBB
            """).strip()
        # note that this uses the unicode smart-quotes that gcc loves so much
        stdout = textwrap.dedent(u"""\
            make: Entering directory \u2019amar-src\u2019
            amar.c:164: warning: XXX
            amar.c:165: warning: YYY
            make: Leaving directory 'amar-src'
            make: Entering directory "subdir"
            make: Entering directory 'server-src'
            make: Entering directory `one-more-dir`
            holding.c:999: warning: BBB
            holding.c:1000: warning: AAA
            """)
        exp_warning_log = textwrap.dedent("""\
            amar.c:165: warning: YYY
            holding.c:999: warning: BBB
        """)
        return self.do_test_suppressions(step, supps_file, stdout, 2,
                                         exp_warning_log)

    def test_suppressions_directories_custom(self):
        def warningExtractor(step, line, match):
            return line.split(':', 2)
        step = shell.WarningCountingShellCommand(command=['make'],
                                                 suppressionFile='supps',
                                                 warningExtractor=warningExtractor,
                                                 directoryEnterPattern="^IN: (.*)",
                                                 directoryLeavePattern="^OUT:")
        supps_file = "dir1/dir2/abc.c : .*"
        stdout = textwrap.dedent(u"""\
            IN: dir1
            IN: decoy
            OUT: decoy
            IN: dir2
            abc.c:123: warning: hello
            """)
        return self.do_test_suppressions(step, supps_file, stdout, 0, '')

    def test_suppressions_linenos(self):
        def warningExtractor(step, line, match):
            return line.split(':', 2)
        step = shell.WarningCountingShellCommand(command=['make'],
                                                 suppressionFile='supps',
                                                 warningExtractor=warningExtractor)
        supps_file = "abc.c:.*:100-199\ndef.c:.*:22"
        stdout = textwrap.dedent(u"""\
            abc.c:99: warning: seen 1
            abc.c:150: warning: unseen
            def.c:22: warning: unseen
            abc.c:200: warning: seen 2
            """)
        exp_warning_log = textwrap.dedent(u"""\
            abc.c:99: warning: seen 1
            abc.c:200: warning: seen 2
            """)
        return self.do_test_suppressions(step, supps_file, stdout, 2,
                                         exp_warning_log)

    @compat.usesFlushLoggedErrors
    def test_suppressions_warningExtractor_exc(self):
        def warningExtractor(step, line, match):
            raise RuntimeError("oh noes")
        step = shell.WarningCountingShellCommand(command=['make'],
                                                 suppressionFile='supps',
                                                 warningExtractor=warningExtractor)
        supps_file = 'x:y'  # need at least one supp to trigger warningExtractor
        stdout = "abc.c:99: warning: seen 1"
        d = self.do_test_suppressions(step, supps_file, stdout,
                                      exp_exception=True)
        d.addCallback(lambda _:
                      self.assertEqual(len(self.flushLoggedErrors(RuntimeError)), 1))
        return d

    def test_suppressions_addSuppression(self):
        # call addSuppression "manually" from a subclass
        class MyWCSC(shell.WarningCountingShellCommand):

            def start(self):
                self.addSuppression([('.*', '.*unseen.*', None, None)])
                return shell.WarningCountingShellCommand.start(self)

        def warningExtractor(step, line, match):
            return line.split(':', 2)
        step = MyWCSC(command=['make'], suppressionFile='supps',
                      warningExtractor=warningExtractor)
        stdout = textwrap.dedent(u"""\
            abc.c:99: warning: seen 1
            abc.c:150: warning: unseen
            abc.c:200: warning: seen 2
            """)
        exp_warning_log = textwrap.dedent(u"""\
            abc.c:99: warning: seen 1
            abc.c:200: warning: seen 2
            """)
        return self.do_test_suppressions(step, '', stdout, 2,
                                         exp_warning_log)

    def test_warnExtractFromRegexpGroups(self):
        step = shell.WarningCountingShellCommand(command=['make'])
        we = shell.WarningCountingShellCommand.warnExtractFromRegexpGroups
        line, pat, exp_file, exp_lineNo, exp_text = \
            ('foo:123:text', '(.*):(.*):(.*)', 'foo', 123, 'text')
        self.assertEqual(we(step, line, re.match(pat, line)),
                         (exp_file, exp_lineNo, exp_text))


class Compile(steps.BuildStepMixin, unittest.TestCase):

    def setUp(self):
        return self.setUpBuildStep()

    def tearDown(self):
        return self.tearDownBuildStep()

    def test_class_args(self):
        # since this step is just a pre-configured WarningCountingShellCommand,
        # there' not much to test!
        step = self.setupStep(shell.Compile())
        self.assertEqual(step.name, "compile")
        self.assertTrue(step.haltOnFailure)
        self.assertTrue(step.flunkOnFailure)
        self.assertEqual(step.description, ["compiling"])
        self.assertEqual(step.descriptionDone, ["compile"])
        self.assertEqual(step.command, ["make", "all"])


class Test(steps.BuildStepMixin, unittest.TestCase):

    def setUp(self):
        self.setUpBuildStep()

    def tearDown(self):
        self.tearDownBuildStep()

    def test_setTestResults(self):
        step = self.setupStep(shell.Test())
        step.setTestResults(total=10, failed=3, passed=5, warnings=3)
        self.assertEqual(self.step_statistics, {
            'tests-total': 10,
            'tests-failed': 3,
            'tests-passed': 5,
            'tests-warnings': 3,
        })
        # ensure that they're additive
        step.setTestResults(total=1, failed=2, passed=3, warnings=4)
        self.assertEqual(self.step_statistics, {
            'tests-total': 11,
            'tests-failed': 5,
            'tests-passed': 8,
            'tests-warnings': 7,
        })

    def test_describe_not_done(self):
        step = self.setupStep(shell.Test())
        self.assertEqual(step.describe(), ['testing'])

    def test_describe_done(self):
        step = self.setupStep(shell.Test())
        self.step_statistics['tests-total'] = 93
        self.step_statistics['tests-failed'] = 10
        self.step_statistics['tests-passed'] = 20
        self.step_statistics['tests-warnings'] = 30
        self.assertEqual(step.describe(done=True), ['test', '93 tests',
                                                    '20 passed', '30 warnings', '10 failed'])

    def test_describe_done_no_total(self):
        step = self.setupStep(shell.Test())
        self.step_statistics['tests-total'] = 0
        self.step_statistics['tests-failed'] = 10
        self.step_statistics['tests-passed'] = 20
        self.step_statistics['tests-warnings'] = 30
        # describe calculates 60 = 10+20+30
        self.assertEqual(step.describe(done=True), ['test', '60 tests',
                                                    '20 passed', '30 warnings', '10 failed'])<|MERGE_RESOLUTION|>--- conflicted
+++ resolved
@@ -500,11 +500,7 @@
         )
         # note that extract_fn *is* called anyway, but returns no properties
         self.expectOutcome(result=EXCEPTION,
-<<<<<<< HEAD
-                status_text=["'setproperty'", "exception"])
-=======
-                           status_text=["setproperty", "exception"])
->>>>>>> 2d996c5f
+                           status_text=["'setproperty'", "exception"])
         d = self.runStep()
         d.addCallback(lambda _:
                       self.assertEqual(len(self.flushLoggedErrors(RuntimeError)), 1))
@@ -643,11 +639,7 @@
         )
         if exp_exception:
             self.expectOutcome(result=EXCEPTION,
-<<<<<<< HEAD
-                                status_text=["'shell'", "exception"])
-=======
-                               status_text=["shell", "exception"])
->>>>>>> 2d996c5f
+                               status_text=["'shell'", "exception"])
         else:
             if exp_warning_count != 0:
                 self.expectOutcome(result=WARNINGS,
