--- conflicted
+++ resolved
@@ -20,13 +20,8 @@
 from twisted.python import log
 from buildbot.process import buildstep
 from buildbot.process.buildstep import regex_log_evaluator
-<<<<<<< HEAD
 from buildbot.status.results import FAILURE, SUCCESS, WARNINGS, EXCEPTION, SKIPPED
-from buildbot.test.fake import fakebuild, remotecommand
-=======
-from buildbot.status.results import FAILURE, SUCCESS, WARNINGS, EXCEPTION
 from buildbot.test.fake import fakebuild, remotecommand, botmaster, fakemaster
->>>>>>> addf3c9e
 from buildbot.test.util import steps, compat
 from buildbot.locks import SlaveLock
 
@@ -227,7 +222,7 @@
         self.setupStep(step)
         self.setupLockEnv()
         self.expectOutcome(result=EXCEPTION,
-                           status_text=['generic','interrupted'])
+                           status_text=['generic','(build was interrupted)'])
         return self.runStep()
 
     @compat.usesFlushLoggedErrors
