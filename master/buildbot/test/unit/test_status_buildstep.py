--- conflicted
+++ resolved
@@ -30,12 +30,8 @@
         self.master = fakemaster.make_master()
         self.master.basedir = '/basedir'
 
-<<<<<<< HEAD
         b = builder.BuilderStatus(buildername, self.master, category)
         b.project = "Project"
-=======
-        b = builder.BuilderStatus(buildername, self.master, category, description)
->>>>>>> 2d996c5f
         b.master = self.master
         # Ackwardly, Status sets this member variable.
         b.basedir = os.path.abspath(self.mktemp())
