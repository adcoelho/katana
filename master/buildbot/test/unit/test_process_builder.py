--- conflicted
+++ resolved
@@ -101,9 +101,8 @@
 
     # maybeStartBuild
 
-<<<<<<< HEAD
-
-=======
+    # maybeStartBuild
+
     def _makeMocks(self):
         slave = mock.Mock()
         slave.name = 'slave'
@@ -121,19 +120,12 @@
         started = yield self.bldr.maybeStartBuild(slave, buildrequests)
         self.assertEqual(started, True)
         self.assertBuildsStarted([('slave', [10])])
->>>>>>> 62b48bc7
 
     @defer.inlineCallbacks
     def test_maybeStartBuild_failsToStart(self):
         yield self.makeBuilder(startBuildsForSucceeds=False)
 
-<<<<<<< HEAD
-        slave = mock.Mock()
-        slave.name = 'slave'
-        buildrequests = [mock.Mock(id=10)]
-=======
         slave, buildrequests = self._makeMocks()
->>>>>>> 62b48bc7
 
         started = yield self.bldr.maybeStartBuild(slave, buildrequests)
         self.assertEqual(started, False)
