--- conflicted
+++ resolved
@@ -272,14 +272,12 @@
         result['project'] = self.project
         result['repository'] = self.repository
         result['codebase'] = self.codebase
-<<<<<<< HEAD
 
         from buildbot.status.master import Status
         if isinstance(status, Status):
             result['url'] = status.get_rev_url(self.revision, self.repository)
-=======
+
         result['totalChanges'] = self.totalChanges
->>>>>>> dd98ce73
         return result
 
     def __setstate__(self, d):
