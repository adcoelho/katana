# This file is part of Buildbot.  Buildbot is free software: you can
# redistribute it and/or modify it under the terms of the GNU General Public
# License as published by the Free Software Foundation, version 2.
#
# This program is distributed in the hope that it will be useful, but WITHOUT
# ANY WARRANTY; without even the implied warranty of MERCHANTABILITY or FITNESS
# FOR A PARTICULAR PURPOSE.  See the GNU General Public License for more
# details.
#
# You should have received a copy of the GNU General Public License along with
# this program; if not, write to the Free Software Foundation, Inc., 51
# Franklin Street, Fifth Floor, Boston, MA 02110-1301 USA.
#
# Copyright Buildbot Team Members

from __future__ import with_statement
import inspect

import os
import re
import sys
import warnings
from buildbot.util import safeTranslate
from buildbot import interfaces
from buildbot import locks
from buildbot.revlinks import default_revlink_matcher
from twisted.python import log, failure
from twisted.internet import defer
from twisted.application import service

#Make sure we can load our www module from the master folder
buildbot_folder = os.path.split(inspect.getfile(inspect.currentframe()))[0] + "../../../"
buildbot_folder = os.path.realpath(os.path.abspath(buildbot_folder))
if buildbot_folder not in sys.path:
    sys.path.append(buildbot_folder)

class ConfigErrors(Exception):

    def __init__(self, errors=[]):
        self.errors = errors[:]

    def __str__(self):
        return "\n".join(self.errors)

    def addError(self, msg):
        self.errors.append(msg)

    def __nonzero__(self):
        return len(self.errors)

_errors = None
def error(error):
    if _errors is not None:
        _errors.addError(error)
    else:
        raise ConfigErrors([error])

class MasterConfig(object):

    def __init__(self):
        # local import to avoid circular imports
        from buildbot.process import properties
        # default values for all attributes

        # global
        self.title = 'Buildbot'
        self.titleURL = 'http://buildbot.net'
        self.buildbotURL = 'http://localhost:8080/'
        self.changeHorizon = None
        self.eventHorizon = 50
        self.logHorizon = None
        self.buildHorizon = None
        self.logCompressionLimit = 4*1024
        self.logCompressionMethod = 'bz2'
        self.logMaxTailSize = None
        self.logMaxSize = None
        self.properties = properties.Properties()
        self.mergeRequests = None
        self.codebaseGenerator = None
        self.prioritizeBuilders = None
        self.slavePortnum = None
        self.multiMaster = False
        self.debugPassword = None
        self.manhole = None
        self.realTimeServer = ''
        self.analytics_code = None
        self.gzip = True
        self.requireLogin = True
        self.autobahn_push = "false"
        self.lastBuildCacheDays = 30

        self.validation = dict(
            branch=re.compile(r'^[\w.+/~-]*$'),
            revision=re.compile(r'^[ \w\.\-\/]*$'),
            property_name=re.compile(r'^[\w\.\-\/\~:]*$'),
            property_value=re.compile(r'^[\w\.\-\/\~:]*$'),
        )
        self.db = dict(
            db_url='sqlite:///state.sqlite',
            db_poll_interval=None,
        )
        self.metrics = None
        self.caches = dict(
            Builds=15,
            Changes=10,
        )
        self.schedulers = {}
        self.builders = []
        self.slaves = []
        self.change_sources = []
        self.status = []
        self.user_managers = []
        self.revlink = default_revlink_matcher
        self.projects = {}

    _known_config_keys = set([
        "buildbotURL", "buildCacheSize", "builders", "buildHorizon", "caches",
        "change_source", "codebaseGenerator", "changeCacheSize", "changeHorizon",
        'db', "db_poll_interval", "db_url", "debugPassword", "eventHorizon",
        "logCompressionLimit", "logCompressionMethod", "logHorizon",
        "logMaxSize", "logMaxTailSize", "manhole", "mergeRequests", "metrics",
        "multiMaster", "prioritizeBuilders", "projects", "projectName", "projectURL",
        "properties", "revlink", "schedulers", "slavePortnum", "slaves",
        "status", "title", "titleURL", "user_managers", "validation", "realTimeServer", "analytics_code", "gzip",
        "autobahn_push", "lastBuildCacheDays", "requireLogin"
    ])

    @classmethod
    def loadConfig(cls, basedir, filename):
        if not os.path.isdir(basedir):
            raise ConfigErrors([
                "basedir '%s' does not exist" % (basedir,),
            ])
        filename = os.path.join(basedir, filename)
        if not os.path.exists(filename):
            raise ConfigErrors([
                "configuration file '%s' does not exist" % (filename,),
            ])

        try:
            f = open(filename, "r")
        except IOError, e:
            raise ConfigErrors([
                "unable to open configuration file %r: %s" % (filename, e),
            ])

        log.msg("Loading configuration from %r" % (filename,))

        # execute the config file
        localDict = {
            'basedir': os.path.expanduser(basedir),
            '__file__': os.path.abspath(filename),
        }

        # from here on out we can batch errors together for the user's
        # convenience
        global _errors
        _errors = errors = ConfigErrors()

        old_sys_path = sys.path[:]
        sys.path.append(basedir)
        try:
            try:
                exec f in localDict
            except ConfigErrors, e:
                for error in e.errors:
                    error(error)
                raise errors
            except:
                log.err(failure.Failure(), 'error while parsing config file:')
                error("error while parsing config file: %s (traceback in logfile)" %
                        (sys.exc_info()[1],),
                )
                raise errors
        finally:
            f.close()
            sys.path[:] = old_sys_path
            _errors = None

        if 'BuildmasterConfig' not in localDict:
            error("Configuration file %r does not define 'BuildmasterConfig'"
                    % (filename,),
            )
            raise errors

        config_dict = localDict['BuildmasterConfig']

        # check for unknown keys
        unknown_keys = set(config_dict.keys()) - cls._known_config_keys
        if unknown_keys:
            if len(unknown_keys) == 1:
                error('Unknown BuildmasterConfig key %s' %
                        (unknown_keys.pop()))
            else:
                error('Unknown BuildmasterConfig keys %s' %
                        (', '.join(sorted(unknown_keys))))

        # instantiate a new config object, which will apply defaults
        # automatically
        config = cls()

        _errors = errors
        # and defer the rest to sub-functions, for code clarity
<<<<<<< HEAD
        config.load_global(filename, config_dict, errors)
        config.load_validation(filename, config_dict, errors)
        config.load_db(filename, config_dict, errors)
        config.load_metrics(filename, config_dict, errors)
        config.load_caches(filename, config_dict, errors)
        config.load_projects(filename, config_dict, errors)
        config.load_schedulers(filename, config_dict, errors)
        config.load_builders(filename, config_dict, errors)
        config.load_slaves(filename, config_dict, errors)
        config.load_change_sources(filename, config_dict, errors)
        config.load_status(filename, config_dict, errors)
        config.load_user_managers(filename, config_dict, errors)

        # run some sanity checks
        config.check_single_master(errors)
        config.check_schedulers(errors)
        config.check_locks(errors)
        config.check_builders(errors)
        config.check_status(errors)
        config.check_horizons(errors)
        config.check_slavePortnum(errors)
=======
        try:
            config.load_global(filename, config_dict)
            config.load_validation(filename, config_dict)
            config.load_db(filename, config_dict)
            config.load_metrics(filename, config_dict)
            config.load_caches(filename, config_dict)
            config.load_schedulers(filename, config_dict)
            config.load_builders(filename, config_dict)
            config.load_slaves(filename, config_dict)
            config.load_change_sources(filename, config_dict)
            config.load_status(filename, config_dict)
            config.load_user_managers(filename, config_dict)

            # run some sanity checks
            config.check_single_master()
            config.check_schedulers()
            config.check_locks()
            config.check_builders()
            config.check_status()
            config.check_horizons()
            config.check_slavePortnum()
        finally:
            _errors = None
>>>>>>> 80c4e003

        if errors:
            raise errors

        return config

    def load_global(self, filename, config_dict):
        def copy_param(name, alt_key=None,
                       check_type=None, check_type_name=None):
            if name in config_dict:
                v = config_dict[name]
            elif alt_key and alt_key in config_dict:
                v = config_dict[alt_key]
            else:
                return
            if v is not None and check_type and not isinstance(v, check_type):
                error("c['%s'] must be %s" %
                                (name, check_type_name))
            else:
                setattr(self, name, v)

        def copy_int_param(name, alt_key=None):
            copy_param(name, alt_key=alt_key,
                    check_type=int, check_type_name='an int')

        def copy_str_param(name, alt_key=None):
            copy_param(name, alt_key=alt_key,
                    check_type=basestring, check_type_name='a string')

        copy_str_param('title', alt_key='projectName')
        copy_str_param('titleURL', alt_key='projectURL')
        copy_str_param('buildbotURL')
        copy_str_param('realTimeServer')
        copy_str_param('analytics_code')

        copy_int_param('changeHorizon')
        copy_int_param('eventHorizon')
        copy_int_param('logHorizon')
        copy_int_param('buildHorizon')
        copy_int_param('lastBuildCacheDays')

        copy_int_param('logCompressionLimit')

        if 'logCompressionMethod' in config_dict:
            logCompressionMethod = config_dict.get('logCompressionMethod')
            if logCompressionMethod not in ('bz2', 'gz'):
                error("c['logCompressionMethod'] must be 'bz2' or 'gz'")
            self.logCompressionMethod = logCompressionMethod

        copy_int_param('logMaxSize')
        copy_int_param('logMaxTailSize')

        properties = config_dict.get('properties', {})
        if not isinstance(properties, dict):
            error("c['properties'] must be a dictionary")
        else:
            self.properties.update(properties, filename)

        mergeRequests = config_dict.get('mergeRequests')
        if (mergeRequests not in (None, True, False)
            and not callable(mergeRequests)):
            error("mergeRequests must be a callable, True, or False")
        else:
            # defaults to False
            if mergeRequests is None:
                mergeRequests = False
            self.mergeRequests = mergeRequests

        codebaseGenerator = config_dict.get('codebaseGenerator')
        if (codebaseGenerator is not None and
            not callable(codebaseGenerator)):
            error("codebaseGenerator must be a callable accepting a dict and returning a str")
        else:
            self.codebaseGenerator = codebaseGenerator
            
        prioritizeBuilders = config_dict.get('prioritizeBuilders')
        if prioritizeBuilders is not None and not callable(prioritizeBuilders):
            error("prioritizeBuilders must be a callable")
        else:
            self.prioritizeBuilders = prioritizeBuilders

        if 'slavePortnum' in config_dict:
            slavePortnum = config_dict.get('slavePortnum')
            if isinstance(slavePortnum, int):
                slavePortnum = "tcp:%d" % slavePortnum
            self.slavePortnum = slavePortnum

        if 'multiMaster' in config_dict:
            self.multiMaster = config_dict["multiMaster"]

        if 'gzip' in config_dict:
            self.gzip = config_dict["gzip"]

        if 'requireLogin' in config_dict:
            self.requireLogin = config_dict["requireLogin"]

        if 'autobahn_push' in config_dict:
            self.autobahn_push = "true" if config_dict["autobahn_push"] else "false"

        copy_str_param('debugPassword')

        if 'manhole' in config_dict:
            # we don't check that this is a manhole instance, since that
            # requires importing buildbot.manhole for every user, and currently
            # that will fail if pycrypto isn't installed
            self.manhole = config_dict['manhole']

        if 'revlink' in config_dict:
            revlink = config_dict['revlink']
            if not callable(revlink):
                error("revlink must be a callable")
            else:
                self.revlink = revlink

    def load_validation(self, filename, config_dict):
        validation = config_dict.get("validation", {})
        if not isinstance(validation, dict):
            error("c['validation'] must be a dictionary")
        else:
            unknown_keys = (
                set(validation.keys()) - set(self.validation.keys()))
            if unknown_keys:
                error("unrecognized validation key(s): %s" %
                                    (", ".join(unknown_keys)))
            else:
                self.validation.update(validation)


    def load_db(self, filename, config_dict):
        if 'db' in config_dict:
            db = config_dict['db']
            if set(db.keys()) > set(['db_url', 'db_poll_interval']):
                error("unrecognized keys in c['db']")
            self.db.update(db)
        if 'db_url' in config_dict:
            self.db['db_url'] = config_dict['db_url']
        if 'db_poll_interval' in config_dict:
            self.db['db_poll_interval'] = config_dict["db_poll_interval"]

        # we don't attempt to parse db URLs here - the engine strategy will do so

        # check the db_poll_interval
        db_poll_interval = self.db['db_poll_interval']
        if db_poll_interval is not None and \
                    not isinstance(db_poll_interval, int):
            error("c['db_poll_interval'] must be an int")
        else:
            self.db['db_poll_interval'] = db_poll_interval

<<<<<<< HEAD
    def load_metrics(self, filename, config_dict, errors):
=======

    def load_metrics(self, filename, config_dict):
>>>>>>> 80c4e003
        # we don't try to validate metrics keys
        if 'metrics' in config_dict:
            metrics = config_dict["metrics"]
            if not isinstance(metrics, dict):
                error("c['metrics'] must be a dictionary")
            else:
                self.metrics = metrics


    def load_caches(self, filename, config_dict):
        explicit = False
        if 'caches' in config_dict:
            explicit = True
            caches = config_dict['caches']
            if not isinstance(caches, dict):
                error("c['caches'] must be a dictionary")
            else:
                valPairs = caches.items()
                for (x, y) in valPairs:
                  if (not isinstance(y, int)):
                     error("value for cache size '%s' must be an integer" % x)
                self.caches.update(caches)

        if 'buildCacheSize' in config_dict:
            if explicit:
                msg = "cannot specify c['caches'] and c['buildCacheSize']"
                error(msg)
            self.caches['Builds'] = config_dict['buildCacheSize']
        if 'changeCacheSize' in config_dict:
            if explicit:
                msg = "cannot specify c['caches'] and c['changeCacheSize']"
                error(msg)
            self.caches['Changes'] = config_dict['changeCacheSize']

    def load_projects(self, filename, config_dict, errors):
        if 'projects' not in config_dict:
            return
        projects = config_dict['projects']

        if not isinstance(projects, (list, tuple)):
            errors.addError("c['projects'] must be a list")
            return

        seen_names = set()
        for p in projects:
            if not isinstance(p, ProjectConfig):
                errors.addError("c['projects'] must be a list of ProjectConfig")
                return

            if p.name in seen_names:
                errors.addError("project name '%s' used multiple times" %
                                p.name)
            seen_names.add(p.name)

        self.projects =  dict((p.name, p) for p in projects)


    def load_schedulers(self, filename, config_dict):
        if 'schedulers' not in config_dict:
            return
        schedulers = config_dict['schedulers']

        ok = True
        if not isinstance(schedulers, (list, tuple)):
            ok = False
        else:
            for s in schedulers:
                if not interfaces.IScheduler.providedBy(s):
                    ok = False
        if not ok:
            msg="c['schedulers'] must be a list of Scheduler instances"
            error(msg)

        # convert from list to dict, first looking for duplicates
        seen_names = set()
        for s in schedulers:
            if s.name in seen_names:
                error("scheduler name '%s' used multiple times" %
                                s.name)
            seen_names.add(s.name)


        self.schedulers = dict((s.name, s) for s in schedulers)


    def load_builders(self, filename, config_dict):
        if 'builders' not in config_dict:
            return
        builders = config_dict['builders']

        if not isinstance(builders, (list, tuple)):
            error("c['builders'] must be a list")
            return

        # convert all builder configs to BuilderConfig instances
        def mapper(b):
            if isinstance(b, BuilderConfig):
                return b
            elif isinstance(b, dict):
                return BuilderConfig(**b)
            else:
                error("%r is not a builder config (in c['builders']")
        builders = [ mapper(b) for b in builders ]

        for builder in builders:
            if builder and os.path.isabs(builder.builddir):
                warnings.warn("Absolute path '%s' for builder may cause "
                        "mayhem.  Perhaps you meant to specify slavebuilddir "
                        "instead.")

        self.builders = builders


    def load_slaves(self, filename, config_dict):
        if 'slaves' not in config_dict:
            return
        slaves = config_dict['slaves']

        if not isinstance(slaves, (list, tuple)):
            error("c['slaves'] must be a list")
            return

        for sl in slaves:
            if not interfaces.IBuildSlave.providedBy(sl):
                msg = "c['slaves'] must be a list of BuildSlave instances"
                error(msg)
                return

            if sl.slavename in ("debug", "change", "status"):
                msg = "slave name '%s' is reserved" % sl.slavename
                error(msg)

        self.slaves = config_dict['slaves']


    def load_change_sources(self, filename, config_dict):
        change_source = config_dict.get('change_source', [])
        if isinstance(change_source, (list, tuple)):
            change_sources = change_source
        else:
            change_sources = [change_source]

        for s in change_sources:
            if not interfaces.IChangeSource.providedBy(s):
                msg = "c['change_source'] must be a list of change sources"
                error(msg)
                return

        self.change_sources = change_sources

    def load_status(self, filename, config_dict):
        if 'status' not in config_dict:
            return
        status = config_dict.get('status', [])

        msg = "c['status'] must be a list of status receivers"
        if not isinstance(status, (list, tuple)):
            error(msg)
            return

        for s in status:
            if not interfaces.IStatusReceiver.providedBy(s):
                error(msg)
                return

        self.status = status


    def load_user_managers(self, filename, config_dict):
        if 'user_managers' not in config_dict:
            return
        user_managers = config_dict['user_managers']

        msg = "c['user_managers'] must be a list of user managers"
        if not isinstance(user_managers, (list, tuple)):
            error(msg)
            return

        self.user_managers = user_managers


    def check_single_master(self):
        # check additional problems that are only valid in a single-master
        # installation
        if self.multiMaster:
            return

        if not self.slaves:
            error("no slaves are configured")

        if not self.builders:
            error("no builders are configured")

        if not self.projects:
            errors.addError("no projects are configured")

        # check that all builders are implemented on this master
        unscheduled_buildernames = set([ b.name for b in self.builders ])
        for s in self.schedulers.itervalues():
            for n in s.listBuilderNames():
                if n in unscheduled_buildernames:
                    unscheduled_buildernames.remove(n)
        if unscheduled_buildernames:
            error("builder(s) %s have no schedulers to drive them"
                            % (', '.join(unscheduled_buildernames),))


    def check_schedulers(self):
        all_buildernames = set([ b.name for b in self.builders ])

        for s in self.schedulers.itervalues():
            for n in s.listBuilderNames():
                if n not in all_buildernames:
                    error("Unknown builder '%s' in scheduler '%s'"
                                    % (n, s.name))


    def check_locks(self):
        # assert that all locks used by the Builds and their Steps are
        # uniquely named.
        lock_dict = {}
        def check_lock(l):
            if isinstance(l, locks.LockAccess):
                l = l.lockid
            if lock_dict.has_key(l.name):
                if lock_dict[l.name] is not l:
                    msg = "Two locks share the same name, '%s'" % l.name
                    error(msg)
            else:
                lock_dict[l.name] = l

        for b in self.builders:
            if b.locks:
                for l in b.locks:
                    check_lock(l)

    def check_builders(self):
        # look both for duplicate builder names, and for builders pointing
        # to unknown slaves
        slavenames = set([ s.slavename for s in self.slaves ])
        seen_names = set()
        seen_builddirs = set()

        for b in self.builders:
            unknowns = set(b.slavenames) - slavenames
            if unknowns:
                error("builder '%s' uses unknown slaves %s" %
                            (b.name, ", ".join(`u` for u in unknowns)))
            if not self.projects or (b.project not in self.projects.keys()):
                errors.addError("builder '%s' uses unknown project '%s'" % (b.name, b.project))
            if b.name in seen_names:
                error("duplicate builder name '%s'" % b.name)
            seen_names.add(b.name)

            if b.builddir in seen_builddirs:
                error("duplicate builder builddir '%s'" % b.builddir)
            seen_builddirs.add(b.builddir)


    def check_status(self):
        # allow status receivers to check themselves against the rest of the
        # receivers
        for s in self.status:
            s.checkConfig(self.status)


    def check_horizons(self):
        if self.logHorizon is not None and self.buildHorizon is not None:
            if self.logHorizon > self.buildHorizon:
                error("logHorizon must be less than or equal to buildHorizon")

    def check_slavePortnum(self):
        if self.slavePortnum:
            return

        if self.slaves:
            error("slaves are configured, but no slavePortnum is set")
        if self.debugPassword:
            error("debug client is configured, but no slavePortnum is set")

class ProjectConfig:

    def __init__(self, name=None, codebases=[], priority=sys.maxint):
        self.name = name
        self.codebases = codebases
        self.priority = priority

        errors = ConfigErrors([])

        if not name or type(name) not in (str, unicode):
            errors.addError("project's name is required")
            name = '<unknown>'
        self.name = name
        if errors:
            raise errors

    def asDict(self):
        return {"name" : self.name}

class BuilderConfig:

    def __init__(self, name=None, slavename=None, slavenames=None,
            builddir=None, slavebuilddir=None, factory=None, category=None,
            nextSlave=None, nextBuild=None, locks=None, env=None,
            properties=None, mergeRequests=False, project=None, friendly_name=None, tags=[], description=None):

        # name is required, and can't start with '_'
        if not name or type(name) not in (str, unicode):
            error("builder's name is required")
            name = '<unknown>'
        elif name[0] == '_':
            error("builder names must not start with an underscore: '%s'" % name)
        self.name = name

        if friendly_name is None:
            self.friendly_name = name
        else:
            self.friendly_name = friendly_name

        # factory is required
        if factory is None:
            error("builder '%s' has no factory" % name)
        from buildbot.process.factory import BuildFactory
        if factory is not None and not isinstance(factory, BuildFactory):
            error("builder '%s's factory is not a BuildFactory instance" % name)
        self.factory = factory

        # slavenames can be a single slave name or a list, and should also
        # include slavename, if given
        if type(slavenames) is str:
            slavenames = [ slavenames ]
        if slavenames:
            if not isinstance(slavenames, list):
                error("builder '%s': slavenames must be a list or a string" %
                        (name,))
        else:
            slavenames = []

        if slavename:
            if type(slavename) != str:
                error("builder '%s': slavename must be a string" % (name,))
            slavenames = slavenames + [ slavename ]
        if not slavenames:
            error("builder '%s': at least one slavename is required" % (name,))

        self.slavenames = slavenames

        if not project:
            errors.addError(
                "builder '%s' has no project" % name)

        # builddir defaults to name
        if builddir is None:
            builddir = safeTranslate(name)
        self.builddir = builddir

        # slavebuilddir defaults to builddir
        if slavebuilddir is None:
            slavebuilddir = builddir
        self.slavebuilddir = slavebuilddir

        # remainder are optional
        if category is not None and not isinstance(category, str):
            error("builder '%s': category must be a string" % (name,))

        self.category = category or ''
        self.nextSlave = nextSlave
        if nextSlave and not callable(nextSlave):
            error('nextSlave must be a callable')
        self.nextBuild = nextBuild
        if nextBuild and not callable(nextBuild):
            error('nextBuild must be a callable')
        self.locks = locks or []
        self.env = env or {}
        if not isinstance(self.env, dict):
            error("builder's env must be a dictionary")
        self.properties = properties or {}
        self.mergeRequests = mergeRequests
        self.project = project
        self.tags = tags

        self.description = description


    def getConfigDict(self):
        # note: this method will disappear eventually - put your smarts in the
        # constructor!
        rv = {
            'name': self.name,
            'slavenames': self.slavenames,
            'factory': self.factory,
            'builddir': self.builddir,
            'slavebuilddir': self.slavebuilddir,
        }
        if self.category:
            rv['category'] = self.category
        if self.nextSlave:
            rv['nextSlave'] = self.nextSlave
        if self.nextBuild:
            rv['nextBuild'] = self.nextBuild
        if self.locks:
            rv['locks'] = self.locks
        if self.env:
            rv['env'] = self.env
        if self.properties:
            rv['properties'] = self.properties
        if self.mergeRequests:
            rv['mergeRequests'] = self.mergeRequests
        if self.description:
            rv['description'] = self.description
        return rv


class ReconfigurableServiceMixin:

    reconfig_priority = 128

    @defer.inlineCallbacks
    def reconfigService(self, new_config):
        if not service.IServiceCollection.providedBy(self):
            return

        # get a list of child services to reconfigure
        reconfigurable_services = [ svc
                for svc in self
                if isinstance(svc, ReconfigurableServiceMixin) ]

        # sort by priority
        reconfigurable_services.sort(key=lambda svc : -svc.reconfig_priority)

        for svc in reconfigurable_services:
            yield svc.reconfigService(new_config)<|MERGE_RESOLUTION|>--- conflicted
+++ resolved
@@ -201,35 +201,13 @@
 
         _errors = errors
         # and defer the rest to sub-functions, for code clarity
-<<<<<<< HEAD
-        config.load_global(filename, config_dict, errors)
-        config.load_validation(filename, config_dict, errors)
-        config.load_db(filename, config_dict, errors)
-        config.load_metrics(filename, config_dict, errors)
-        config.load_caches(filename, config_dict, errors)
-        config.load_projects(filename, config_dict, errors)
-        config.load_schedulers(filename, config_dict, errors)
-        config.load_builders(filename, config_dict, errors)
-        config.load_slaves(filename, config_dict, errors)
-        config.load_change_sources(filename, config_dict, errors)
-        config.load_status(filename, config_dict, errors)
-        config.load_user_managers(filename, config_dict, errors)
-
-        # run some sanity checks
-        config.check_single_master(errors)
-        config.check_schedulers(errors)
-        config.check_locks(errors)
-        config.check_builders(errors)
-        config.check_status(errors)
-        config.check_horizons(errors)
-        config.check_slavePortnum(errors)
-=======
         try:
             config.load_global(filename, config_dict)
             config.load_validation(filename, config_dict)
             config.load_db(filename, config_dict)
             config.load_metrics(filename, config_dict)
             config.load_caches(filename, config_dict)
+            config.load_projects(filename, config_dict)
             config.load_schedulers(filename, config_dict)
             config.load_builders(filename, config_dict)
             config.load_slaves(filename, config_dict)
@@ -247,7 +225,6 @@
             config.check_slavePortnum()
         finally:
             _errors = None
->>>>>>> 80c4e003
 
         if errors:
             raise errors
@@ -397,12 +374,7 @@
         else:
             self.db['db_poll_interval'] = db_poll_interval
 
-<<<<<<< HEAD
-    def load_metrics(self, filename, config_dict, errors):
-=======
-
     def load_metrics(self, filename, config_dict):
->>>>>>> 80c4e003
         # we don't try to validate metrics keys
         if 'metrics' in config_dict:
             metrics = config_dict["metrics"]
@@ -437,23 +409,22 @@
                 error(msg)
             self.caches['Changes'] = config_dict['changeCacheSize']
 
-    def load_projects(self, filename, config_dict, errors):
+    def load_projects(self, filename, config_dict):
         if 'projects' not in config_dict:
             return
         projects = config_dict['projects']
 
         if not isinstance(projects, (list, tuple)):
-            errors.addError("c['projects'] must be a list")
-            return
-
+            error("c['projects'] must be a list")
+            return
         seen_names = set()
         for p in projects:
             if not isinstance(p, ProjectConfig):
-                errors.addError("c['projects'] must be a list of ProjectConfig")
+                error("c['projects'] must be a list of ProjectConfig")
                 return
 
             if p.name in seen_names:
-                errors.addError("project name '%s' used multiple times" %
+                error("project name '%s' used multiple times" %
                                 p.name)
             seen_names.add(p.name)
 
@@ -597,7 +568,7 @@
             error("no builders are configured")
 
         if not self.projects:
-            errors.addError("no projects are configured")
+            error("no projects are configured")
 
         # check that all builders are implemented on this master
         unscheduled_buildernames = set([ b.name for b in self.builders ])
@@ -652,7 +623,7 @@
                 error("builder '%s' uses unknown slaves %s" %
                             (b.name, ", ".join(`u` for u in unknowns)))
             if not self.projects or (b.project not in self.projects.keys()):
-                errors.addError("builder '%s' uses unknown project '%s'" % (b.name, b.project))
+                error("builder '%s' uses unknown project '%s'" % (b.name, b.project))
             if b.name in seen_names:
                 error("duplicate builder name '%s'" % b.name)
             seen_names.add(b.name)
@@ -693,7 +664,7 @@
         errors = ConfigErrors([])
 
         if not name or type(name) not in (str, unicode):
-            errors.addError("project's name is required")
+            error("project's name is required")
             name = '<unknown>'
         self.name = name
         if errors:
@@ -751,7 +722,7 @@
         self.slavenames = slavenames
 
         if not project:
-            errors.addError(
+            error(
                 "builder '%s' has no project" % name)
 
         # builddir defaults to name
