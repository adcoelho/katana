--- conflicted
+++ resolved
@@ -383,11 +383,7 @@
         if t:
             builder_status.subscribe(t)
 
-<<<<<<< HEAD
-    def builderAdded(self, name, basedir, category=None, friendly_name=None):
-=======
-    def builderAdded(self, name, basedir, category=None, description=None):
->>>>>>> 4efe306b
+    def builderAdded(self, name, basedir, category=None, friendly_name=None, description=None):
         """
         @rtype: L{BuilderStatus}
         """
@@ -421,12 +417,8 @@
             log.msg("error follows:")
             log.err()
         if not builder_status:
-<<<<<<< HEAD
-            builder_status = builder.BuilderStatus(name, category, self.master, friendly_name)
-=======
-            builder_status = builder.BuilderStatus(name, category, self.master,
+            builder_status = builder.BuilderStatus(name, category, self.master, friendly_name,
                                                    description)
->>>>>>> 4efe306b
             builder_status.addPointEvent(["builder", "created"])
         log.msg("added builder %s in category %s" % (name, category))
         # an unpickled object might not have category set from before,
