--- conflicted
+++ resolved
@@ -13,19 +13,13 @@
 #
 # Copyright Buildbot Team Members
 
-<<<<<<< HEAD
 from twisted.internet import defer
 from twisted.internet.defer import Deferred
 from buildbot.status.web.auth import IAuth
 from buildbot.status.web.session import SessionManager, get_session_manager
-=======
-from buildbot.status.web.auth import IAuth
-from buildbot.status.web.session import SessionManager
-from twisted.internet import defer
 
 COOKIE_KEY = "BuildBotSession"
 
->>>>>>> 2d996c5f
 
 class Authz(object):
 
@@ -120,12 +114,8 @@
             return request.getUser()
         s = self.session(request)
         if s:
-<<<<<<< HEAD
             fullname = "%(fullName)s <%(email)s>"%(s.infos)
             return fullname.decode('utf-8', 'ignore')
-=======
-            return "%(fullName)s <%(email)s>" % (s.infos)
->>>>>>> 2d996c5f
         else:
             return request.args.get("username", ["<unknown>"])[0]
 
@@ -213,7 +203,6 @@
             return defer.succeed(False)
         d = defer.maybeDeferred(self.auth.authenticate, user, passwd)
 
-<<<<<<< HEAD
         def create_cookie(infos):
             cookie, s = self.sessions.new(user, infos)
             request.addCookie(COOKIE_KEY, cookie, expires=s.getExpiration(),path="/")
@@ -227,14 +216,6 @@
                     return infos.addBoth(create_cookie)
                 else:
                     return create_cookie(infos)
-=======
-        def check_authenticate(res):
-            if res:
-                cookie, s = self.sessions.new(user, self.auth.getUserInfo(user))
-                request.addCookie(COOKIE_KEY, cookie, expires=s.getExpiration(), path="/")
-                request.received_cookies = {COOKIE_KEY: cookie}
-                return cookie
->>>>>>> 2d996c5f
             else:
                 return False
 
