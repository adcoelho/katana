--- conflicted
+++ resolved
@@ -117,8 +117,6 @@
             return request.getPassword()
         return request.args.get("passwd", ["<no-password>"])[0]
 
-<<<<<<< HEAD
-=======
     @defer.inlineCallbacks
     def getAllUserAttr(self, request):
         s = self.getUserInfo(self.getUsername(request))
@@ -130,7 +128,6 @@
         else:
             defer.returnValue(self.defaultUserSettings)
 
->>>>>>> 09467514
     def getUserAttr(self, request, attr):
         s = self.getUserInfo(self.getUsername(request))
         if s:
