--- conflicted
+++ resolved
@@ -38,20 +38,16 @@
 from buildbot.status.results import WARNINGS
 from twisted.internet import defer
 from twisted.python import log
-<<<<<<< HEAD
 from buildbot.status import builder, buildstep, build
 from buildbot.status.results import SUCCESS, WARNINGS, FAILURE, SKIPPED, CANCELED, NOT_REBUILT, DEPENDENCY_FAILURE
 from buildbot.status.results import EXCEPTION, RETRY
 from buildbot import version, util
 from buildbot.process.properties import Properties
-=======
 from twisted.web import resource
 from twisted.web import server
 from twisted.web import static
 from twisted.web.util import redirectTo
 from zope.interface import Interface
-
->>>>>>> 2d996c5f
 
 
 class ITopBox(Interface):
@@ -161,7 +157,6 @@
     root = "../" * segs if segs else './'
     return root
 
-<<<<<<< HEAD
 def path_to_login(request):
     return  path_to_root(request) + "login"
 
@@ -232,8 +227,6 @@
     if codebases:
         codebases_arg = getCodebasesArg(request=request)
     return "json/projects/{0}/{1}".format(urllib.quote(projectName, safe=''), codebases_arg)
-=======
->>>>>>> 2d996c5f
 
 def path_to_authfail(request):
     return path_to_root(request) + "authfail"
@@ -242,7 +235,6 @@
 def path_to_authzfail(request):
     return path_to_root(request) + "authzfail"
 
-<<<<<<< HEAD
 def path_to_builder(request, builderstatus, codebases=True):
     codebases_arg = ''
     if codebases:
@@ -267,24 +259,6 @@
 
     return (path_to_build(request, stepstatus.getBuild(), False) +
             "/steps/%s" % urllib.quote(stepstatus.getName(), safe='') + codebases_arg)
-=======
-
-def path_to_builder(request, builderstatus):
-    return (path_to_root(request) +
-            "builders/" +
-            urllib.quote(builderstatus.getName(), safe=''))
-
-
-def path_to_build(request, buildstatus):
-    return (path_to_builder(request, buildstatus.getBuilder()) +
-            "/builds/%d" % buildstatus.getNumber())
-
-
-def path_to_step(request, stepstatus):
-    return (path_to_build(request, stepstatus.getBuild()) +
-            "/steps/%s" % urllib.quote(stepstatus.getName(), safe=''))
->>>>>>> 2d996c5f
-
 
 def path_to_slave(request, slave):
     return (path_to_root(request) +
@@ -296,7 +270,6 @@
     return (path_to_root(request) +
             "changes/%s" % change.number)
 
-<<<<<<< HEAD
 def path_to_json_global_status(status, request):
     return status.getBuildbotURL() + "json/globalstatus"
 
@@ -336,7 +309,6 @@
 def path_to_json_past_builds(request, builderName, number):
     codebases_arg = getCodebasesArg(request=request)
     return "json/builders/{0}/builds/<{1}{2}".format(urllib.quote(builderName, safe=''), number, codebases_arg)
-=======
 
 def path_always_viewable(request):
     """
@@ -345,7 +317,6 @@
     function, so authz should be ignored.
     """
     return request.path == "/" or request.path == "/login"
->>>>>>> 2d996c5f
 
 
 class Box:
@@ -412,41 +383,24 @@
             locale_tz = unicode(time.tzname[time.localtime()[-1]], locale_enc)
         else:
             locale_tz = unicode(time.tzname[time.localtime()[-1]])
-<<<<<<< HEAD
-        return dict(title_url = status.getTitleURL(),
-                    title = status.getTitle(),
-                    stylesheet = rootpath + 'default.css',
-                    path_to_root = rootpath,
-                    version = version,
-                    realTimeServer = self.getRealTimeServer(request),
-                    time = time.strftime("%a %d %b %Y %H:%M:%S",
-                                        time.localtime(util.now())),
-                    tz = locale_tz,
-                    metatags = [],
-                    pageTitle = self.getPageTitle(request),
-                    welcomeurl = rootpath,
-                    authz = authz,
-                    request = request,
-                    alert_msg = request.args.get("alert_msg", [""])[0],
-                    analytics_code = self.getAnalyticsCode(request),
-                    authenticated=authenticated
-=======
+
         return dict(title_url=status.getTitleURL(),
                     title=status.getTitle(),
                     stylesheet=rootpath + 'default.css',
                     path_to_root=rootpath,
                     version=version,
+                    realTimeServer=self.getRealTimeServer(request),
                     time=time.strftime("%a %d %b %Y %H:%M:%S",
-                                       time.localtime(util.now())),
+                                        time.localtime(util.now())),
                     tz=locale_tz,
                     metatags=[],
                     pageTitle=self.getPageTitle(request),
                     welcomeurl=rootpath,
-                    authz=self.getAuthz(request),
+                    authz=authz,
                     request=request,
                     alert_msg=request.args.get("alert_msg", [""])[0],
->>>>>>> 2d996c5f
-                    )
+                    analytics_code=self.getAnalyticsCode(request),
+                    authenticated=authenticated)
 
 
 class ActionResource(resource.Resource, AccessorMixin):
@@ -505,14 +459,8 @@
 class HtmlResource(resource.Resource, ContextMixin):
     # this is a cheap sort of template thingy
     contentType = "text/html; charset=utf-8"
-<<<<<<< HEAD
     pageTitle = "Katana"
     addSlash = False # adapted from Nevow
-=======
-    pageTitle = "Buildbot"
-    addSlash = False  # adapted from Nevow
->>>>>>> 2d996c5f
-
     def getChild(self, path, request):
         if self.addSlash and path == "" and len(request.postpath) == 0:
             return self
@@ -570,7 +518,6 @@
 
         ctx = self.getContext(request)
 
-<<<<<<< HEAD
         @defer.inlineCallbacks
         def renderPage():
             ctx['instant_json'] = yield self.getInstantJSON(request)
@@ -579,10 +526,6 @@
             defer.returnValue(result)
 
         d = defer.maybeDeferred(lambda : renderPage())
-=======
-        d = defer.maybeDeferred(self.getAuthz(request).actionAllowed,
-                                'view',
-                                request)
 
         def view(allowed):
             if allowed or path_always_viewable(request):
@@ -590,7 +533,6 @@
             else:
                 return redirectTo(path_to_root(request), request)
         d.addCallback(view)
->>>>>>> 2d996c5f
 
         def handle(data):
             if isinstance(data, unicode):
@@ -618,7 +560,6 @@
         d.addCallbacks(ok, fail)
         return server.NOT_DONE_YET
 
-<<<<<<< HEAD
     @defer.inlineCallbacks
     def getInstantJSON(self, request):
         from buildbot.status.web.status_json import GlobalJsonResource
@@ -631,8 +572,6 @@
                 "data": json.dumps(global_json)
             }
         })
-=======
->>>>>>> 2d996c5f
 
 class StaticHTML(HtmlResource):
 
@@ -653,16 +592,14 @@
     """This variant of the static.DirectoryLister uses a template
     for rendering."""
 
-<<<<<<< HEAD
     pageTitle = 'Katana'
 
-    def render(self, request):
-        cxt = self.getContext(request)
-=======
     def __init__(self, pathname, dirs, contentTypes, contentEncodings, defaultType):
         static.DirectoryLister.__init__(self, pathname, dirs, contentTypes, contentEncodings, defaultType)
         HtmlResource.__init__(self)
->>>>>>> 2d996c5f
+
+    def render(self, request):
+        cxt = self.getContext(request)
 
     def content(self, request, cxt):
         if self.dirs is None:
@@ -788,7 +725,6 @@
         builder_name = build.getBuilder().getFriendlyName()
         results = build.getResults()
         css_class = css_classes.get(results, "")
-<<<<<<< HEAD
         ss_list = build.getSourceStamps()
         if ss_list:
             repo = ss_list[0].repository
@@ -813,8 +749,6 @@
             repo = 'unknown, no information in build'
             rev = 'unknown'
             branch = 'unknown'
-=======
->>>>>>> 2d996c5f
 
         rev_list = self.get_rev_list(build)
 
@@ -829,15 +763,10 @@
                   'multiple_revs': (len(rev_list) > 1),
                   'time': time.strftime(self.LINE_TIME_FORMAT,
                                         time.localtime(build.getTimes()[0])),
-<<<<<<< HEAD
                   'text': text,
                   'include_builder': include_builder,
-                  'branch': branch
-=======
-                  'include_builder': include_builder,
-                  'reason': build.getReason(),
+                  'branch': branch,
                   'interested_users': build.getInterestedUsers(),
->>>>>>> 2d996c5f
                   }
         return values
 
