# This file is part of Buildbot.  Buildbot is free software: you can
# redistribute it and/or modify it under the terms of the GNU General Public
# License as published by the Free Software Foundation, version 2.
#
# This program is distributed in the hope that it will be useful, but WITHOUT
# ANY WARRANTY; without even the implied warranty of MERCHANTABILITY or FITNESS
# FOR A PARTICULAR PURPOSE.  See the GNU General Public License for more
# details.
#
# You should have received a copy of the GNU General Public License along with
# this program; if not, write to the Free Software Foundation, Inc., 51
# Franklin Street, Fifth Floor, Boston, MA 02110-1301 USA.
#
# Copyright Buildbot Team Members
#
# Insipration, and some code, from:
#    :copyright: (c) 2011 by the Werkzeug Team, see Werkzeug's AUTHORS for more
#    details.
from cPickle import dump, load
from twisted.python import log, runtime

try:
    from hashlib import sha1
    sha1 = sha1  # make pyflakes happy
except ImportError:
    from sha import new as sha1
import os

from datetime import datetime
from datetime import timedelta
from random import random
from time import time


def _urandom():
    if hasattr(os, 'urandom'):
        return os.urandom(30)
    return random()


def generate_cookie():
    return sha1('%s%s' % (time(), _urandom())).hexdigest()

def get_session_manager():
    filename = "sessions"

    if os.path.exists(filename):
        with open(filename, "rb") as f:
            return load(f)

    return SessionManager()

class Session(object):

    """I'm a user's session. Contains information about a user's session
    a user can have several session
    a session is associated with a cookie
    """
    user = ""
    infos = {}

    def __init__(self, user, infos):
        self.user = user
        self.infos = infos
        self.renew()

    def expire(self):
        self.expiration = datetime.now()+ timedelta(-1)

    def renew(self):
<<<<<<< HEAD
        # 30 day expiration. hardcoded for now...
        self.expiration = datetime.now()+ timedelta(30)
=======
        # one day expiration. hardcoded for now...
        self.expiration = datetime.now() + timedelta(1)
>>>>>>> 2d996c5f
        return self.expiration

    def expired(self):
        return datetime.now() > self.expiration

    def userInfosHTML(self):
        return ('%(fullName)s [<a href="mailto:%(email)s">%(email)s</a>]' %
                (self.infos))

    def getExpiration(self):
        delim = '-'
        d = self.expiration.utctimetuple()
        return '%s, %02d%s%s%s%s %02d:%02d:%02d GMT' % (
            ('Mon', 'Tue', 'Wed', 'Thu', 'Fri', 'Sat', 'Sun')[d.tm_wday],
            d.tm_mday, delim,
            ('Jan', 'Feb', 'Mar', 'Apr', 'May', 'Jun', 'Jul', 'Aug', 'Sep',
             'Oct', 'Nov', 'Dec')[d.tm_mon - 1],
            delim, str(d.tm_year), d.tm_hour, d.tm_min, d.tm_sec
        )


class SessionManager(object):

    """I'm the session manager. Holding the current sessions
    managing cookies, and their expiration

    KISS version for the moment:

    The sessions are stored in RAM so that you have to relogin after buildbot
    reboot

    Old sessions are searched at every connection, which is not very good for
    scaling

    """

    # borg pattern (similar to singleton) not too loose sessions with reconfig
    __shared_state = dict(sessions={}, users={})

    def __init__(self):
        self.__dict__ = self.__shared_state

    def new(self, user, infos):
        cookie = generate_cookie()
        user = infos["userName"]
        self.users[user] = self.sessions[cookie] = s = Session(user, infos)
        self.saveYourself()
        return cookie, s

    def gc(self):
        """remove old cookies"""
        expired = []
        for cookie in self.sessions:
            s = self.sessions[cookie]
            if s.expired():
                expired.append(cookie)
        for cookie in expired:
            del self.sessions[cookie]

    def get(self, cookie):
        self.gc()
        if cookie in self.sessions:
            return self.sessions[cookie]
        return None

    def remove(self, cookie):
        if cookie in self.sessions:
            del self.sessions[cookie]
        self.saveYourself()

    def getUser(self, user):
<<<<<<< HEAD
        return self.users.get(user)

    def saveYourself(self):
        filename = "sessions"
        tmpfilename = filename + ".tmp"
        try:
            with open(tmpfilename, "wb") as f:
                dump(self, f, -1)
            if runtime.platformType  == 'win32':
                # windows cannot rename a file on top of an existing one
                if os.path.exists(filename):
                    os.unlink(filename)
            os.rename(tmpfilename, filename)
        except:
            log.msg("unable to save builder %s" % self.name)
            log.err()
=======
        return self.users.get(user)
>>>>>>> 2d996c5f
<|MERGE_RESOLUTION|>--- conflicted
+++ resolved
@@ -68,13 +68,8 @@
         self.expiration = datetime.now()+ timedelta(-1)
 
     def renew(self):
-<<<<<<< HEAD
         # 30 day expiration. hardcoded for now...
         self.expiration = datetime.now()+ timedelta(30)
-=======
-        # one day expiration. hardcoded for now...
-        self.expiration = datetime.now() + timedelta(1)
->>>>>>> 2d996c5f
         return self.expiration
 
     def expired(self):
@@ -146,7 +141,6 @@
         self.saveYourself()
 
     def getUser(self, user):
-<<<<<<< HEAD
         return self.users.get(user)
 
     def saveYourself(self):
@@ -163,6 +157,3 @@
         except:
             log.msg("unable to save builder %s" % self.name)
             log.err()
-=======
-        return self.users.get(user)
->>>>>>> 2d996c5f
