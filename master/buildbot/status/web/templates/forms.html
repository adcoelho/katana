
{% macro cancel_pending_build(cancel_url, authz, short=False, id='all') %}
  <form method="post" name="cancel" action="{{ cancel_url }}" class='command cancelbuild'>
    {% if not short %}
      {% if id == 'all' %}
<<<<<<< HEAD
      <!--
        <p>To cancel all builds, fill out the following fields and
          push the 'Cancel' button</p>
=======
        <p>To cancel all builds, push the 'Cancel' button</p>
>>>>>>> 2d996c5f
        <p>To cancel individual builds, click the 'Cancel' buttons above.</p>
      -->
      {% else %}
<<<<<<< HEAD
      <!--
        <p>To cancel this build, fill out the following fields and
          push the 'Cancel' button</p>
        -->
=======
        <p>To cancel this build, push the 'Cancel' button</p>
>>>>>>> 2d996c5f
      {% endif %}
    {% endif %}
    <input type="hidden" name="id" value="{{ id }}" />
    <input class="grey-btn" type="submit" value="Cancel" />
  </form>
{% endmacro %}

{% macro stop_change_builds(stopchange_url, changenum, authz) %}
  {% if not changenum  %}
    <form method="post" action="{{ stopchange_url }}" class='command stopchange'>
      {% if changenum %}
        <p>To cancel all builds for this change, push the 'Cancel' button</p>
      {% else %}
        <p>To cancel builds for this builder for a given change, fill out the
          following field and push the 'Cancel' button</p>
      {% endif %}

      {% if changenum %}
        <input type="hidden" name="change" value="{{ changenum }}" />
      {% else %}
        <div class="row">
          <span class="label">Change #:</span>
          <input type="text" name="change"/>
        </div>
      {% endif %}
      <input type="submit" value="Cancel" />
    </form>
  {% endif %}
{% endmacro %}

{% macro stop_build(stop_url, authz, on_all=False, on_selected=False, builders=[], short=False, label="Build") %}
  {% if not short %}
    <form id="buildForm" method="post" name="stop_build" action="{{ stop_url }}" class='command stopbuild'
               {{ 'style="display:inline"' if short else '' }}>
      {% if not short %}
        {% if on_all %}
          <p>To stop all builds, fill out the following field and
          push the <i>Stop {{ label }}</i> button</p>
        {% elif on_selected %}
          <p>To stop selected builds, select the builders, fill out the
          following field and push the <i>Stop {{ label }}</i> button</p>
          <table>
          {% for b in builders %}
            <tr>
              <td align="center"><input type="checkbox" name="selected" value="{{ b.name }}"></td>
              <td class="box"><a href="{{ b.link }}">{{ b.name|e }}</a></td>
            </tr>
          {% endfor %}
          </table>        
        {% endif %}
      {% endif %}

      {% if not short %}
        <div class="row">
          <input class="full-name-js" type="hidden" name="comments"/>
        </div>
      {% endif %}

      <input class="grey-btn" type="submit" value="Stop {{ label }}" />
    </form>
  {% endif %}
{% endmacro %}

{% macro cancel_build(cancel_url, authz, on_all=False, on_selected=False, builders=[], short=False, label="Build") %}
  {% if not short %}
    <form method="post" name="cancel_build" action="{{ cancel_url }}" class='command cancelbuild'
               {{ 'style="display:inline"' if short else '' }}>
      {% if not short %}
        {% if on_all %}
          <p>To cancel all pending builds, fill out the following field and
          push the <i>Cancel {{ label }}</i> button</p>
        {% elif on_selected %}
          <p>To cancel selected pending builds, select the builders, fill out the
          following field and push the <i>Cancel {{ label }}</i> button</p>
          <table>
          {% for b in builders %}
            <tr>
              <td align="center"><input type="checkbox" name="selected" value="{{ b.name }}"></td>
              <td class="box"><a href="{{ b.link }}">{{ b.name|e }}</a></td>
            </tr>
          {% endfor %}
          </table>

        {% else %}
          <p>To cancel this pending build, fill out the following field and
          push the <i>Cancel {{ label }}</i> button</p>
        {% endif %}
      {% endif %}

      {% if not short %}
        <div class="row">
          <span class="label">Reason:</span>
          <input type="text" name="comments"/>
        </div>
      {% endif %}

      <input type="submit" value="Cancel {{ label }}" />
    </form>
  {% endif %}
{% endmacro %}

{% macro force_build_scheduler_parameter(f, authz, request, sch, default_props) %}
    {% if f and not f.hide and (f.fullName != "username" or not authz.authenticated(request)) %}

    <div class="{% for subtype in f.type %} force-{{subtype}}{%endfor%}"{% if f.name %} id="force-{{sch.name}}-{{f.fullName}}"{% endif %}>
    {% if f.fullName and 'username' in f.fullName %}
      <span class="label">{{f.label}}</span>
       <input type='text' size='{{f.size}}' name="usernamedisabled" id="usernameDisabled" disabled />
       <input type="hidden" name="{{f.fullName}}" id="usernameHidden" />
    {% elif f.fullName and '_branch' in f.fullName %}
        <span class="label">{{f.label}}</span>
        {% if request.args|length > 0 and f.fullName in request.args.keys() %}
            <span class="label">{{ ' '.join(request.args[f.fullName])}}</span>
            <input type="hidden" name='{{f.fullName}}' value='{{ ' '.join(request.args[f.fullName])}}' />
         {% else %}
            <span class="label">{{default_props[sch.name+"."+f.fullName]}}</span>
            <input type="hidden" name='{{f.fullName}}' value='{{default_props[sch.name+"."+f.fullName]}}' />
          {% endif %}
    {% elif 'text' in f.type or 'int' in f.type %}
      
      {% if 'Reason' in f.label %}
       
      {% endif %}
       <span class="label">{{f.label}}</span>
      {% if 'Reason' in f.label %}
          <span title="This will be filled out automatically if a build is triggered as a dependency. Otherwise, you can write a reason here for why you are requesting the build (this information will show up on the build details page)." class="question-icon tooltip">
          </span>
      {% endif %}
       <input type='text' size='{{f.size}}'  name='{{f.fullName}}' value='{{default_props[sch.name+"."+f.fullName]}}' />
     
    {% elif 'Force Rebuild' in f.label%}
       <span class="label">{{f.label}}</span>
        <span title="Checking this box will force the build to be rebuilt, regardless of whether or not there is a previous successful build at the same revision. Dependencies will not be rebuilt if a suitable build is available.  Should be selected in most cases." class="tooltip question-icon">
      </span>
       <input type='checkbox' name='checkbox' value='{{f.fullName}}' {{default_props[sch.name+"."+f.fullName]}} />
    {% elif 'Force Chain Rebuild' in f.label%}
       <span class="label">{{f.label}}</span>
        <span title="Checking this box will force the build to be rebuilt, regardless of whether or not there is a previous successful build at the same revision. If the build triggers dependencies, those will also be rebuilt." class="tooltip question-icon">
      </span>
       <input type='checkbox' name='checkbox' value='{{f.fullName}}' {{default_props[sch.name+"."+f.fullName]}} />
    {% elif 'textarea' in f.type %}
       <span class="label">{{f.label}}</span>
       <textarea name='{{f.fullName}}' rows={{f.rows}} cols={{f.cols}}>{{default_props[sch.name+"."+f.fullName]}}</textarea>
    {% elif 'list' in f.type %}
       <span class="label">{{f.label}}</span>
<<<<<<< HEAD
            <span class="select">
            <select name='{{f.fullName}}' {{ f.multiple and "multiple" or ""}}>
             {% for c in f.choices %}
                <option {{(c in default_props[sch.name+"."+f.fullName]) and "selected" or ""}}>{{c}}</option>
            {% endfor %}
=======
       <span class="select">
       <select name='{{f.fullName}}' {{ f.multiple and "multiple" or ""}}>
         {% for c in default_props[sch.name+"."+f.fullName+".choices"] %}
           <option {{(c in default_props[sch.name+"."+f.fullName]) and "selected" or ""}}>{{c}}</option>
         {% endfor %}
>>>>>>> 2d996c5f
       </select>
       </span>
    {% elif 'nested' in f.type %}
      {% if f.label %}<span class="label">{{f.label}}</span>{% endif %}
      {% for subfield in f.fields %}
        {{ force_build_scheduler_parameter(subfield, authz, request, sch, default_props) }}
      {% endfor %}
    {% endif %}
    </div>
  {% endif %}      
{% endmacro %}

{% macro force_build_one_scheduler(force_url, authz, request, on_all, on_selected, builders, sch, default_props, slaves=[]) %}
 <form method="post" name="force_build" action="{{ force_url }}" class="command_forcebuild">

  <!--
    <h3>{{ sch.name|e }}</h3>
  -->
  {% if on_all %}
     <p>To force a build on <strong>all Builders</strong>, fill out the following fields
          and push the 'Force Build' button</p>
  {% elif on_selected %}
     <p>To force a build on <strong>certain Builders</strong>, select the
        builders, fill out the following fields and push the
        'Force Build' button</p>

     <table>
     {% for b in builders %}
     {% if b.name in sch.builderNames %}
       <tr>
         <td align="center"><input type="checkbox" name="selected" value="{{ b.name }}"></td>
         <td class="box"><a href="{{ b.link }}">{{ b.name|e }}</a></td>
       </tr>
       {% endif %}
     {% endfor %}
     </table>

  {% else %}
     

        
  {% endif %}
  <input type='hidden' name='forcescheduler' value='{{sch.name}}' />
<div class="content-blocks">
  <div class="general">
    <p class="form-message">Fill out revision information for all codebases (or leave all revision information blank to use the latest revision on the selected branches) and click the 'Run' button.</p>

    <div class="force-text" id="force-{{ sch.name }}-slave">
    {% if slaves %}
        <span class="label">Specify Slave</span>
           <span title="You can specify a build to run on a particular slave, or to run on all slaves. Leave set to 'Any Compatible' for most cases." class="tooltip question-icon">
      </span>
        <select id="selected_slave" name="selected_slave" class="select"> 
            <option value="default">Any Compatible</option>
            <option value="allCompatible">All Compatible</option>
            {% for slave in slaves %}
                {%  if slave.friendly_name %}
                    <option value="{{ slave.name }}">{{ slave.friendly_name }}</option>
                {% else %}
                    <option value="{{ slave.name }}">{{ slave.name }}</option>
                {% endif %}
            {% endfor %}
        </select>
        </div>
  {% endif %}

    {% for f in sch.all_fields %}
      {{ force_build_scheduler_parameter(f, authz, request, sch, default_props) }}
    {% endfor %}
     <input class="grey-btn" type="submit" value="Run" />
  </div>
  {#
   <div class="dependencies">
    <table class="table-1"> 
      <thead>
        <tr>
          <th class="txt-align-left">Dependencies</th>
          <th class="txt-align-left">Build number</th>
        </tr>
      </thead>
      <tbody>
        <tr>
          <td class="txt-align-left">
            Build androidPlayer
          </td>
          <td class="txt-align-left">
            <select>
              <option>
                auto
              </option>
              <option>
                2
              </option>
            </select>    
          </td>
        </tr>
        <tr>
          <td class="txt-align-left">
            Build androidPlayer
          </td>
          <td class="txt-align-left">
            <select>
              <option>
                auto
              </option>
              <option>
                2
              </option>
            </select>    
          </td>
        </tr>
        <tr>
          <td class="txt-align-left">
            Build androidPlayer
          </td>
          <td class="txt-align-left">
            <select>
              <option>
                auto
              </option>
              <option>
                2
              </option>
            </select>    
          </td>
        </tr>
        <tr>
          <td class="txt-align-left">
            Build androidPlayer
          </td>
          <td class="txt-align-left">
            <select>
              <option>
                auto
              </option>
              <option>
                2
              </option>
            </select>    
          </td>
        </tr>
      </tbody>
    </table>
    
  </div>
  #}

</div>
  

  

<<<<<<< HEAD
 </form>
{% endmacro %}
{% macro force_build(force_url, authz, request, on_all=False, on_selected=False, builders=[], force_schedulers={},default_props={}, slaves=[]) %}
  {% for name, sch in force_schedulers.items() %}
    {{ force_build_one_scheduler(force_url, authz, request, on_all, on_selected, builders, sch, default_props=default_props, slaves=slaves) }}
=======
  <input type="submit" value="{{ sch.buttonName }}" />
 </form>
{% endmacro %}
{% macro force_build(force_url, authz, request, on_all=False, on_selected=False, builders=[], force_schedulers={},default_props={}) %}
  {% for name, sch in force_schedulers.items() | sort %}
    {{ force_build_one_scheduler(force_url, authz, request, on_all, on_selected, builders, sch, default_props=default_props) }}
>>>>>>> 2d996c5f
  {% endfor %}

{% endmacro %}

{% macro graceful_shutdown(shutdown_url, authz) %}
  <form method="post" action="{{ shutdown_url }}" class='command graceful_shutdown'>

  Request slave to <input class="link-button" type="submit" value="shutdown" /> gracefully
  
 </form>
{% endmacro %}

{% macro pause_slave(pause_url, authz, paused) %}
  <form method="post" action="{{ pause_url }}" class='command pause_slave'>

  {% if paused %}
    <p>To cause this slave to start running new builds again,
      push the 'Unpause Slave' button</p>
  {% else %}
    <p>To cause this slave to stop running new builds,
      push the 'Pause Slave' button</p>
  {% endif %}

  {% if paused %}
      <input type="submit" value="Unpause Slave" />
  {% else %}
      <input type="submit" value="Pause Slave" />
  {% endif %}
 </form>
{% endmacro %}

{% macro clean_shutdown(shutdown_url, authz) %}
  <form method="post" action="{{ shutdown_url }}" class='command clean_shutdown'>
  <p>To cause this master to shut down cleanly, push the 'Clean Shutdown' button.</p>
  <p>No other builds will be started on this master, and the master will
  stop once all current builds are finished.</p>

  <input type="submit" value="Clean Shutdown" />
 </form>
{% endmacro %}

{% macro cancel_clean_shutdown(cancel_shutdown_url, authz) %}
  <form method="post" action="{{ cancel_shutdown_url }}" class='command cancel_clean_shutdown'>
  <p>To cancel a previously initiated shutdown, push the 'Cancel Shutdown' button.</p>

  <input type="submit" value="Cancel Shutdown" />
 </form>
{% endmacro %}

{% macro ping_builder(ping_url, authz) %}
  <form method="post" action="{{ ping_url }}" class='command ping_builder'>
    <p>To ping the buildslave(s), push the 'Ping' button</p>
    <input class="link-button" type="submit" value="Ping Builder" />
  </form>
{% endmacro %}

<<<<<<< HEAD
{% macro rebuild_build(rebuild_url, authz, exactly, ss) %}
 <form id="buildForm" method="post" action="{{ rebuild_url }}" class="command rebuild">

    {% if exactly %}
      <p>This build was built from a specific set of
          source files, and can be rebuilt exactly
          as it was here.</p>
    {% else %}
      <p>This build was built from the most recent revision
      {% if ss.branch %}
        (along branch {{ ss.branch }})
      {% endif %}
      and thus it might not be possible to rebuild it
      exactly. <br/>Any changes that have been committed
      after this build was started <b>will</b> be
      included in a rebuild.</p>
    {% endif %}


=======
{% macro rebuild_build(rebuild_url, authz, ss) %}
 <form method="post" action="{{ rebuild_url }}" class="command rebuild">

>>>>>>> 2d996c5f
  {% if on_all %}
     <p>To force a build on <strong>all Builders</strong>, fill out the following fields
          and click the 'Force Build' button</p>
  {% else %}
     <p>To force a rebuild with the same source revisions and parameters used in this build,
        click the 'Rebuild' button.</p>
  {% endif %}
<<<<<<< HEAD
     
     <input class="full-name-js" type='hidden' name='comments' />
     <input class="grey-btn" type="submit" value="Rebuild" />
   
=======
   <div class="row">
     <span class="label">Reason for re-running build:</span>
     <input type='text' name='comments' />
   </div>
   <div class="row">
     Rebuild using:
     <select name="useSourcestamp">
        <option value='exact' selected>Exact same revisions</option>
        <option value='updated'>Same sourcestamps (ignoring 'got revision')</option>
     </select>
   </div>
   <input type="submit" value="Rebuild" />
>>>>>>> 2d996c5f
 </form>
{% endmacro %}

{% macro show_users(users_url, authz) %}
  <form method="post" action="{{ users_url }}" class='command show_users'>
    <p>To show users, press the 'Show Users' button</p>

    <input type="submit" value="Show Users" />
  </form>
{% endmacro %}<|MERGE_RESOLUTION|>--- conflicted
+++ resolved
@@ -3,24 +3,16 @@
   <form method="post" name="cancel" action="{{ cancel_url }}" class='command cancelbuild'>
     {% if not short %}
       {% if id == 'all' %}
-<<<<<<< HEAD
       <!--
         <p>To cancel all builds, fill out the following fields and
           push the 'Cancel' button</p>
-=======
-        <p>To cancel all builds, push the 'Cancel' button</p>
->>>>>>> 2d996c5f
         <p>To cancel individual builds, click the 'Cancel' buttons above.</p>
       -->
       {% else %}
-<<<<<<< HEAD
       <!--
         <p>To cancel this build, fill out the following fields and
           push the 'Cancel' button</p>
         -->
-=======
-        <p>To cancel this build, push the 'Cancel' button</p>
->>>>>>> 2d996c5f
       {% endif %}
     {% endif %}
     <input type="hidden" name="id" value="{{ id }}" />
@@ -166,19 +158,11 @@
        <textarea name='{{f.fullName}}' rows={{f.rows}} cols={{f.cols}}>{{default_props[sch.name+"."+f.fullName]}}</textarea>
     {% elif 'list' in f.type %}
        <span class="label">{{f.label}}</span>
-<<<<<<< HEAD
             <span class="select">
             <select name='{{f.fullName}}' {{ f.multiple and "multiple" or ""}}>
              {% for c in f.choices %}
                 <option {{(c in default_props[sch.name+"."+f.fullName]) and "selected" or ""}}>{{c}}</option>
             {% endfor %}
-=======
-       <span class="select">
-       <select name='{{f.fullName}}' {{ f.multiple and "multiple" or ""}}>
-         {% for c in default_props[sch.name+"."+f.fullName+".choices"] %}
-           <option {{(c in default_props[sch.name+"."+f.fullName]) and "selected" or ""}}>{{c}}</option>
-         {% endfor %}
->>>>>>> 2d996c5f
        </select>
        </span>
     {% elif 'nested' in f.type %}
@@ -331,20 +315,11 @@
 
   
 
-<<<<<<< HEAD
  </form>
 {% endmacro %}
 {% macro force_build(force_url, authz, request, on_all=False, on_selected=False, builders=[], force_schedulers={},default_props={}, slaves=[]) %}
   {% for name, sch in force_schedulers.items() %}
     {{ force_build_one_scheduler(force_url, authz, request, on_all, on_selected, builders, sch, default_props=default_props, slaves=slaves) }}
-=======
-  <input type="submit" value="{{ sch.buttonName }}" />
- </form>
-{% endmacro %}
-{% macro force_build(force_url, authz, request, on_all=False, on_selected=False, builders=[], force_schedulers={},default_props={}) %}
-  {% for name, sch in force_schedulers.items() | sort %}
-    {{ force_build_one_scheduler(force_url, authz, request, on_all, on_selected, builders, sch, default_props=default_props) }}
->>>>>>> 2d996c5f
   {% endfor %}
 
 {% endmacro %}
@@ -401,7 +376,6 @@
   </form>
 {% endmacro %}
 
-<<<<<<< HEAD
 {% macro rebuild_build(rebuild_url, authz, exactly, ss) %}
  <form id="buildForm" method="post" action="{{ rebuild_url }}" class="command rebuild">
 
@@ -421,11 +395,6 @@
     {% endif %}
 
 
-=======
-{% macro rebuild_build(rebuild_url, authz, ss) %}
- <form method="post" action="{{ rebuild_url }}" class="command rebuild">
-
->>>>>>> 2d996c5f
   {% if on_all %}
      <p>To force a build on <strong>all Builders</strong>, fill out the following fields
           and click the 'Force Build' button</p>
@@ -433,25 +402,10 @@
      <p>To force a rebuild with the same source revisions and parameters used in this build,
         click the 'Rebuild' button.</p>
   {% endif %}
-<<<<<<< HEAD
      
      <input class="full-name-js" type='hidden' name='comments' />
      <input class="grey-btn" type="submit" value="Rebuild" />
    
-=======
-   <div class="row">
-     <span class="label">Reason for re-running build:</span>
-     <input type='text' name='comments' />
-   </div>
-   <div class="row">
-     Rebuild using:
-     <select name="useSourcestamp">
-        <option value='exact' selected>Exact same revisions</option>
-        <option value='updated'>Same sourcestamps (ignoring 'got revision')</option>
-     </select>
-   </div>
-   <input type="submit" value="Rebuild" />
->>>>>>> 2d996c5f
  </form>
 {% endmacro %}
 
