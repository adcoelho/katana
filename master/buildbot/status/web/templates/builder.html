--- conflicted
+++ resolved
@@ -16,7 +16,6 @@
   <div id="brancOverViewCont" class="branch-overview top">
       
   </div>
-<<<<<<< HEAD
 
 <div class="row">
   <div class="rounded-container">
@@ -34,61 +33,29 @@
       <table id="rtCurrentBuildsTable" class="table-1 tablesorter-js tablesorter first-child">
       </table>
   
-        <button id="submitBtn" class="removeBuildBtn">Remove selected</button>
-      <h2 class="head-2" >
+      <button id="submitBtn" class="removeBuildBtn">Remove selected</button>
+
+      <h2 class="head-2">
         Pending builds requests
       </h2>
 
-    
-=======
-
-  <div class="column-1">
-
-    <div class="span-6 column">
-    
-      {% if authz.advertiseAction('forceBuild', request) and force_schedulers != {} %}
-        <a href="#" title="Run Custom Build" data-contenttype="form" data-popuptitle="Run Custom Build" data-rt_update="extforms" data-b_name="{{ builder_name }}" data-b="{{ builder_url }}" data-returnpage="pending_json" class="ajaxbtn more-info fl-right m-top4">Run build
-        </a>
-      {% endif %}          
-     
-      <h2 class="head-2">
-        Current builds
-      </h2>
-
-      <table id="rtCurrentBuildsTable" class="table-1 tablesorter-js tablesorter first-child">
-      </table>
-
-      <h2 class="head-2 fl-left">
-        Pending builds requests
-      </h2>
-
-      <button id="submitBtn" class="removeBuildBtn">Remove selected</button>
->>>>>>> 09467514
       <table id="rtPendingBuildsTable" class="table-1 tablesorter-js tablesorter first-child buildqueue-table">
         <thead>
           <tr>
             <th class="txt-align-left">Requested at</th>
             <th class="txt-align-left">Waiting</th>
             <th class="txt-align-left">Branch</th>
-<<<<<<< HEAD
-            <th class="select-input no-tablesorter-js">                
-=======
             <th class="select-input no-tablesorter-js">    
 		        <label for="selectall"> 
         	          Select all 
                 </label>				            
->>>>>>> 09467514
                 <input id="selectall" type="checkbox" name="checkuncheck" class="tooltip" title="Select or deselect all pending builds">
             </th>
           </tr>
         </thead>
       </table>
 
-<<<<<<< HEAD
-      <h2 class="head-2" style="margin-top:20px;">
-=======
       <h2 class="head-2">
->>>>>>> 09467514
         Build slaves
       </h2>
       
@@ -104,11 +71,7 @@
       </table>
 
     </div>
-<<<<<<< HEAD
     <div class="col-md-6">    
-=======
-    <div class="column span-7">    
->>>>>>> 09467514
       <h2 class="head-2">
         Recent Builds
       </h2>
@@ -126,10 +89,7 @@
     </div>
   </div>
 </div>
-<<<<<<< HEAD
 </div>
-=======
->>>>>>> 09467514
 {% endblock %}
     {% elif rt_update.rt_update[0] == 'buildslaves' %}
     <table class="table-1 tablesorter-js tablesorter first-child">
