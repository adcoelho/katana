# This file is part of Buildbot.  Buildbot is free software: you can
# redistribute it and/or modify it under the terms of the GNU General Public
# License as published by the Free Software Foundation, version 2.
#
# This program is distributed in the hope that it will be useful, but WITHOUT
# ANY WARRANTY; without even the implied warranty of MERCHANTABILITY or FITNESS
# FOR A PARTICULAR PURPOSE.  See the GNU General Public License for more
# details.
#
# You should have received a copy of the GNU General Public License along with
# this program; if not, write to the Free Software Foundation, Inc., 51
# Franklin Street, Fifth Floor, Boston, MA 02110-1301 USA.
#
# Portions Copyright Buildbot Team Members
# Original Copyright (c) 2010 The Chromium Authors.

"""Simple JSON exporter."""

import datetime
import re
from twisted.python import log
from buildbot.status.buildrequest import BuildRequestStatus
from buildbot import master
import urllib

from twisted.internet import defer
from twisted.web import html
from twisted.web import resource
from twisted.web import server

from buildbot.status.buildrequest import BuildRequestStatus
from buildbot.status.web.base import HtmlResource, path_to_root, map_branches, getCodebasesArg, getRequestCharset
from buildbot.util import json


_IS_INT = re.compile(r'^[-+]?\d+$')

FLAGS = """\
  - as_text
    - By default, application/json is used. Setting as_text=1 change the type
      to text/plain and implicitly sets compact=0 and filter=1. Mainly useful to
      look at the result in a web browser.
  - compact
    - By default, the json data is compact and defaults to 1. For easier to read
      indented output, set compact=0.
  - select
    - By default, most children data is listed. You can do a random selection
      of data by using select=<sub-url> multiple times to coagulate data.
      "select=" includes the actual url otherwise it is skipped.
  - numbuilds
    - By default, only in memory cached builds are listed. You can as for more data
      by using numbuilds=<number>.
  - filter
    - Filters out null, false, and empty string, list and dict. This reduce the
      amount of useless data sent.
  - callback
    - Enable uses of JSONP as described in
      http://en.wikipedia.org/wiki/JSONP. Note that
      Access-Control-Allow-Origin:* is set in the HTTP response header so you
      can use this in compatible browsers.
  - codebases
    - Filter builds by the codebases they use an example of this is:
      unity_branch=trunk&cellsdk_branch=default
      Note: You will probably need to specify all of the codebases

"""

EXAMPLES = """\
  - /json
    - Root node, that *doesn't* mean all the data. Many things (like logs) must
      be explicitly queried for performance reasons.
  - /json/builders/
    - All builders.
  - /json/builders/<A_BUILDER>
    - A specific builder as compact text.
  - /json/builders/<A_BUILDER>/builds
    - All *cached* builds.
  - /json/builders/<A_BUILDER>/builds/_all
    - All builds. Warning, reads all previous build data. (Can be filtered by codebases)
  - /json/builders/<A_BUILDER>/builds/<A_BUILD>
    - Where <A_BUILD> is either positive, a build number, or negative, a past
      build. Using <4 will give the last 4 builds.
  - /json/builders/<A_BUILDER>/builds/-1/source_stamp/changes
    - Build changes
  - /json/builders/<A_BUILDER>/builds?select=-1&select=-2
    - Two last builds on '<A_BUILDER>' builder.
  - /json/builders/<A_BUILDER>/builds?select=-1/source_stamp/changes&select=-2/source_stamp/changes
    - Changes of the two last builds on '<A_BUILDER>' builder.
  - /json/builders/<A_BUILDER>/slaves
    - Slaves associated to this builder.
  - /json/builders/<A_BUILDER>?select=&select=slaves
    - Builder information plus details information about its slaves. Neat eh?
  - /json/slaves/<A_SLAVE>
    - A specific slave.
  - /json/slaves/<A_SLAVE>/builds
    - The current builds on a specific slave
  - /json/slaves/<A_SLAVE>/builds/<15
    - The last 15 builds built on a specific slave
  - /json?select=slaves/<A_SLAVE>/&select=project&select=builders/<A_BUILDER>/builds/<A_BUILD>
    - A selection of random unrelated stuff as an random example. :)
  - /json/projects/
    - All projects
  - /json/projects/<A_PROJECT>
    - A specific project.
  - /json/projects/<A_PROJECT>/<A_BUILDER>
    - A specific builder on a project.
  - /json/buildqueue/
    - The current build queue
  - /json/pending/<A_BUILDER>/
    - The current pending builds for a builder (Can be filtered by codebases)
  - /json/globalstatus/
    - Global information about the current builds and slaves in use
"""


def RequestArg(request, arg, default):
    return request.args.get(arg, [default])[0]


def RequestArgToBool(request, arg, default):
    value = RequestArg(request, arg, default)
    if value in (False, True):
        return value
    value = value.lower()
    if value in ('1', 'true'):
        return True
    if value in ('0', 'false'):
        return False
        # Ignore value.
    return default


def FilterOut(data):
    """Returns a copy with None, False, "", [], () and {} removed.
    Warning: converts tuple to list."""
    if isinstance(data, (list, tuple)):
        # Recurse in every items and filter them out.
        items = map(FilterOut, data)
        if not filter(lambda x: not x in ('', False, None, [], {}, ()), items):
            return None
        return items
    elif isinstance(data, dict):
        return dict(filter(lambda x: not x[1] in ('', False, None, [], {}, ()),
                           [(k, FilterOut(v)) for (k, v) in data.iteritems()]))
    else:
        return data


class JsonResource(resource.Resource):

    """Base class for json data."""

    contentType = "application/json"
    cache_seconds = 60
    help = None
    pageTitle = None
    level = 0

    def __init__(self, status):
        """Adds transparent lazy-child initialization."""
        resource.Resource.__init__(self)
        # buildbot.status.builder.Status
        self.status = status

    def getChildWithDefault(self, path, request):
        """Adds transparent support for url ending with /"""
        if path == "" and len(request.postpath) == 0:
            return self
        if path == 'help' and self.help:
            pageTitle = ''
            if self.pageTitle:
                pageTitle = self.pageTitle + ' help'
            return HelpResource(self.help,
                                pageTitle=pageTitle,
                                parent_node=self)
        # Equivalent to resource.Resource.getChildWithDefault()
        if path in self.children:
            return self.children[path]
        return self.getChild(path, request)

    def putChild(self, name, res):
        """Adds the resource's level for help links generation."""

        def RecurseFix(res, level):
            res.level = level + 1
            for c in res.children.itervalues():
                RecurseFix(c, res.level)

        RecurseFix(res, self.level)
        resource.Resource.putChild(self, name, res)

    def render_GET(self, request):
        """Renders a HTTP GET at the http request level."""
        d = defer.maybeDeferred(lambda: self.content(request))

        def handle(data):
            if isinstance(data, unicode):
                data = data.encode("utf-8")
            request.setHeader("Access-Control-Allow-Origin", "*")
            if RequestArgToBool(request, 'as_text', False):
                request.setHeader("content-type", 'text/plain')
            else:
                request.setHeader("content-type", self.contentType)
<<<<<<< HEAD
                request.setHeader("content-disposition",
                                  "attachment; filename=\"%s.json\"" % request.path)
            # Make sure we get fresh pages.
=======
                # Make sure we get fresh pages.
>>>>>>> 3f8c3dd9
            if self.cache_seconds:
                now = datetime.datetime.utcnow()
                expires = now + datetime.timedelta(seconds=self.cache_seconds)
                request.setHeader("Expires",
                                  expires.strftime("%a, %d %b %Y %H:%M:%S GMT"))
                request.setHeader("Pragma", "no-cache")
            return data

        d.addCallback(handle)

        def ok(data):
            try:
                request.write(data)
                request.finish()
            except RuntimeError:
                log.msg("Connection from {0} lost".format(request.client.host))

        def fail(f):
            request.processingFailed(f)
            return None # processingFailed will log this for us

        d.addCallbacks(ok, fail)
        return server.NOT_DONE_YET

    @defer.inlineCallbacks
    def content(self, request):
        """Renders the json dictionaries."""
        # Supported flags.
        select = request.args.get('select')
        as_text = RequestArgToBool(request, 'as_text', False)
        filter_out = RequestArgToBool(request, 'filter', as_text)
        compact = RequestArgToBool(request, 'compact', not as_text)
        callback = request.args.get('callback')

        # Implement filtering at global level and every child.
        if select is not None:
            del request.args['select']
            # Do not render self.asDict()!
            data = {}
            # Remove superfluous /
            select = [s.strip('/') for s in select]
            select.sort(cmp=lambda x, y: cmp(x.count('/'), y.count('/')),
                        reverse=True)
            for item in select:
                # Start back at root.
                node = data
                # Implementation similar to twisted.web.resource.getChildForRequest
                # but with a hacked up request.
                child = self
                prepath = request.prepath[:]
                postpath = request.postpath[:]
                request.postpath = filter(None, item.split('/'))
                while request.postpath and not child.isLeaf:
                    # Twisted unquotes the querystring once. We unquote once more
                    # to allow for "doubly escaped" elements, which makes it possible
                    # to select on resource names with slashes in them without them being
                    # split into separate (invalid) elements.
                    pathElement = urllib.unquote(request.postpath.pop(0))
                    node[pathElement] = {}
                    node = node[pathElement]
                    request.prepath.append(pathElement)
                    child = child.getChildWithDefault(pathElement, request)

                # some asDict methods return a Deferred, so handle that
                # properly
                if hasattr(child, 'asDict'):
                    child_dict = yield defer.maybeDeferred(lambda:
                                                           child.asDict(request))
                else:
                    child_dict = {
                        'error': 'Not available',
                    }
                node.update(child_dict)

                request.prepath = prepath
                request.postpath = postpath
        else:
            data = yield defer.maybeDeferred(lambda: self.asDict(request))

        if filter_out:
            data = FilterOut(data)
        if compact:
            data = json.dumps(data, separators=(',', ':'))
        else:
            data = json.dumps(data, sort_keys=True, indent=2)
        if callback:
            # Only accept things that look like identifiers for now
            callback = callback[0]
            if re.match(r'^[a-zA-Z$_][a-zA-Z$0-9._]*$', callback):
                data = '%s(%s);' % (callback, data)
        defer.returnValue(data)

    @defer.inlineCallbacks
    def asDict(self, request):
        """Generates the json dictionary.

        By default, renders every childs."""
        if self.children:
            data = {}
            for name in self.children:
                child = self.getChildWithDefault(name, request)
                if isinstance(child, JsonResource):
                    data[name] = yield defer.maybeDeferred(lambda:
                                                           child.asDict(request))
                # else silently pass over non-json resources.
            defer.returnValue(data)
        else:
            raise NotImplementedError()


def ToHtml(text):
    """Convert a string in a wiki-style format into HTML."""
    indent = 0
    in_item = False
    output = []
    for line in text.splitlines(False):
        match = re.match(r'^( +)\- (.*)$', line)
        if match:
            if indent < len(match.group(1)):

                indent = len(match.group(1))

            elif indent > len(match.group(1)):

                while indent > len(match.group(1)):
                    #output.append('</ul>')

                    output.append('<br/><br/>')
                    indent -= 2

                    #if in_item:

                    # Close previous item
                    #output.append('</li>')
                    #output.append('<li>')
            in_item = True
            line = match.group(2)

        elif indent:
            if line.startswith((' ' * indent) + '  '):
                # List continuation
                line = line.strip()
                output.append('<br>')
            else:
                # List is done
                if in_item:
                    #output.append('</li>')
                    in_item = False
                while indent > 0:
                    #output.append('</div>')
                    indent -= 2

        if line.startswith('/'):
            if not '?' in line:
                line_full = line + '?as_text=1'
            else:
                line_full = line + '&as_text=1'
            output.append('<a href="' + html.escape(line_full) + '">' +
                          html.escape(line) + '</a>')
        else:
            output.append(html.escape(line).replace('  ', '&nbsp;&nbsp;'))
        if not in_item:
            output.append('<br/>')

            #if in_item:
            #output.append('</li>')
    while indent > 0:
        #output.append('</div>')
        indent -= 2
    return '\n'.join(output)


class HelpResource(HtmlResource):

    def __init__(self, text, pageTitle, parent_node):
        HtmlResource.__init__(self)
        self.text = text
        self.pageTitle = pageTitle
        self.parent_level = parent_node.level
        self.parent_children = parent_node.children.keys()

    def content(self, request, cxt):
        cxt['level'] = self.parent_level
        cxt['text'] = ToHtml(self.text)
        cxt['children'] = [n for n in self.parent_children if n != 'help']
        cxt['flags'] = ToHtml(FLAGS)
        cxt['examples'] = ToHtml(EXAMPLES).replace(
            'href="/json',
            'href="%s' % path_to_root(request) + 'json')

        template = request.site.buildbot_service.templates.get_template("jsonhelp.html")
        return template.render(**cxt)


class BuilderPendingBuildsJsonResource(JsonResource):
    help = """Describe pending builds for a builder.
"""
    pageTitle = 'Builder'

    def __init__(self, status, builder_status):
        JsonResource.__init__(self, status)
        self.builder_status = builder_status

    def asDict(self, request):
        # buildbot.status.builder.BuilderStatus
        d = self.builder_status.getPendingBuildRequestStatuses()

        def to_dict(statuses):
            return defer.gatherResults(
                [b.asDict_async() for b in statuses])

        d.addCallback(to_dict)
        return d


class BuilderJsonResource(JsonResource):
    help = """Describe a single builder.
"""
    pageTitle = 'Builder'

    def __init__(self, status, builder_status):
        JsonResource.__init__(self, status)
        self.builder_status = builder_status
        self.putChild('builds', BuildsJsonResource(status, builder_status))
        self.putChild('slaves', BuilderSlavesJsonResources(status,
                                                           builder_status))
        self.putChild(
            'pendingBuilds',
            BuilderPendingBuildsJsonResource(status, builder_status))

    def asDict(self, request):
        # buildbot.status.builder.BuilderStatus
        return self.builder_status.asDict_async()


class BuildersJsonResource(JsonResource):
    help = """List of all the builders defined on a master.
"""
    pageTitle = 'Builders'

    def __init__(self, status):
        JsonResource.__init__(self, status)
        for builder_name in self.status.getBuilderNames():
            self.putChild(builder_name,
                          BuilderJsonResource(status,
                                              status.getBuilder(builder_name)))


class BuilderSlavesJsonResources(JsonResource):
    help = """Describe the slaves attached to a single builder.
"""
    pageTitle = 'BuilderSlaves'

    def __init__(self, status, builder_status):
        JsonResource.__init__(self, status)
        self.builder_status = builder_status
        for slave_name in self.builder_status.slavenames:
            self.putChild(slave_name,
                          SlaveJsonResource(status,
                                            self.status.getSlave(slave_name)))


class BuildJsonResource(JsonResource):
    help = """Describe a single build.
"""
    pageTitle = 'Build'

    def __init__(self, status, build_status):
        JsonResource.__init__(self, status)
        self.build_status = build_status
        # TODO: support multiple sourcestamps
        sourcestamp = build_status.getSourceStamps()[0]
        self.putChild('source_stamp',
                      SourceStampJsonResource(status, sourcestamp))
        self.putChild('steps', BuildStepsJsonResource(status, build_status))

    def asDict(self, request):
        return self.build_status.asDict(request)


class AllBuildsJsonResource(JsonResource):
    help = """All the builds that were run on a builder.
"""
    pageTitle = 'AllBuilds'

    def __init__(self, status, builder_status):
        JsonResource.__init__(self, status)
        self.builder_status = builder_status

    def getChild(self, path, request):
        # Dynamic childs.
        if isinstance(path, int) or _IS_INT.match(path):
            build_status = self.builder_status.getBuild(int(path))
            if build_status:
                return BuildJsonResource(self.status, build_status)
        elif "<" in path:
            try:
                num = int(path.replace("<", ""))
            except ValueError:
                #Defaults to last 15
                num = 15

            return PastBuildsJsonResource(self.status, num, builder_status=self.builder_status)

        return JsonResource.getChild(self, path, request)

    def asDict(self, request):
        results = {}
        #Get codebases
        codebases = {}
        getCodebasesArg(request=request, codebases=codebases)

        # If max > buildCacheSize, it'll trash the cache...
        cache_size = self.builder_status.master.config.caches['Builds']
        max = int(RequestArg(request, 'max', cache_size))
        for i in range(0, max):
            child = self.getChildWithDefault(-i, request)
            if not isinstance(child, BuildJsonResource):
                continue

            if len(codebases) == 0 or child.build_status.builder.foundCodebasesInBuild(child.build_status, codebases):
                results[child.build_status.getNumber()] = child.asDict(request)

        return results


class PastBuildsJsonResource(JsonResource):
    help = """Previous x number of builds that were run on a builder."""
    pageTitle = 'Builds'

    def __init__(self, status, number, builder_status=None, slave_status=None):
        JsonResource.__init__(self, status)
        self.builder_status = builder_status
        self.number = number
        self.slave_status = slave_status

    def asDict(self, request):
        #Get codebases
        if self.builder_status is not None:
            codebases = {}
            getCodebasesArg(request=request, codebases=codebases)
            encoding = getRequestCharset(request)
            branches = [b.decode(encoding) for b in request.args.get("branch", []) if b]

            builds = list(self.builder_status.generateFinishedBuilds(branches=map_branches(branches),
                                                              codebases=codebases,
                                                              num_builds=self.number))

            return [b.asDict(request) for b in builds]

        if self.slave_status is not None:
            n = 0
            slavename = self.slave_status.getName()
            recent_builds = []

            my_builders = []
            for bname in self.status.getBuilderNames():
                b = self.status.getBuilder(bname)
                for bs in b.getSlaves():
                    if bs.getName() == slavename:
                        my_builders.append(b)

            for rb in self.status.generateFinishedBuilds(builders=[b.getName() for b in my_builders]):
                if rb.getSlavename() == slavename:
                    n += 1
                    recent_builds.append(rb.asDict(request=request))
                    if n > self.number:
                        return recent_builds

            return recent_builds


class BuildsJsonResource(AllBuildsJsonResource):
    help = """Builds that were run on a builder.
"""
    pageTitle = 'Builds'

    def __init__(self, status, builder_status):
        AllBuildsJsonResource.__init__(self, status, builder_status)
        self.putChild('_all', AllBuildsJsonResource(status, builder_status))

    def getChild(self, path, request):
        # Transparently redirects to _all if path is not ''.
        return self.children['_all'].getChildWithDefault(path, request)

    def asDict(self, request):
        #Get codebases
        codebases = {}
        getCodebasesArg(request=request, codebases=codebases)

        builds = self.builder_status.getCachedBuilds(codebases=codebases)
        return [b.asDict() for b in builds]


class BuildStepJsonResource(JsonResource):
    help = """A single build step.
"""
    pageTitle = 'BuildStep'

    def __init__(self, status, build_step_status):
        # buildbot.status.buildstep.BuildStepStatus
        JsonResource.__init__(self, status)
        self.build_step_status = build_step_status
        # TODO self.putChild('logs', LogsJsonResource())

    def asDict(self, request):
        return self.build_step_status.asDict()


class BuildStepsJsonResource(JsonResource):
    help = """A list of build steps that occurred during a build.
"""
    pageTitle = 'BuildSteps'

    def __init__(self, status, build_status):
        JsonResource.__init__(self, status)
        self.build_status = build_status
        # The build steps are constantly changing until the build is done so
        # keep a reference to build_status instead

    def getChild(self, path, request):
        # Dynamic childs.
        build_step_status = None
        if isinstance(path, int) or _IS_INT.match(path):
            build_step_status = self.build_status.getSteps()[int(path)]
        else:
            steps_dict = dict([(step.getName(), step)
                               for step in self.build_status.getSteps()])
            build_step_status = steps_dict.get(path)
        if build_step_status:
            # Create it on-demand.
            child = BuildStepJsonResource(self.status, build_step_status)
            # Cache it.
            index = self.build_status.getSteps().index(build_step_status)
            self.putChild(str(index), child)
            self.putChild(build_step_status.getName(), child)
            return child
        return JsonResource.getChild(self, path, request)

    def asDict(self, request):
        # Only use the number and not the names!
        results = {}
        index = 0
        for step in self.build_status.getSteps():
            results[index] = step.asDict(request)
            index += 1
        return results


class ChangeJsonResource(JsonResource):
    help = """Describe a single change that originates from a change source.
"""
    pageTitle = 'Change'

    def __init__(self, status, change):
        # buildbot.changes.changes.Change
        JsonResource.__init__(self, status)
        self.change = change

    def asDict(self, request):
        return self.change.asDict()


class ChangesJsonResource(JsonResource):
    help = """List of changes.
"""
    pageTitle = 'Changes'

    def __init__(self, status, changes):
        JsonResource.__init__(self, status)
        for c in changes:
            # c.number can be None or clash another change if the change was
            # generated inside buildbot or if using multiple pollers.
            if c.number is not None and str(c.number) not in self.children:
                self.putChild(str(c.number), ChangeJsonResource(status, c))
            else:
                # Temporary hack since it creates information exposure.
                self.putChild(str(id(c)), ChangeJsonResource(status, c))

    def asDict(self, request):
        """Don't throw an exception when there is no child."""
        if not self.children:
            return {}
        return JsonResource.asDict(self, request)


class ChangeSourcesJsonResource(JsonResource):
    help = """Describe a change source.
"""
    pageTitle = 'ChangeSources'

    def asDict(self, request):
        result = {}
        n = 0
        for c in self.status.getChangeSources():
            # buildbot.changes.changes.ChangeMaster
            change = {}
            change['description'] = c.describe()
            result[n] = change
            n += 1
        return result


class ProjectJsonResource(JsonResource):
    help = """Project-wide settings.
"""
    pageTitle = 'Project'

    def asDict(self, request):
        return self.status.asDict()


class ProjectsJsonResource(JsonResource):
    help = """List the registered projects.
"""
    pageTitle = 'Projects'

    def __init__(self, status):
        JsonResource.__init__(self, status)
        for project_name, project_status in status.getProjects().iteritems():
            self.putChild(project_name, SingleProjectJsonResource(status, project_status))


class SingleProjectJsonResource(JsonResource):
    help = """Describe a project in katana"""
    pageTitle = 'Project'

    def __init__(self, status, project_status):
        JsonResource.__init__(self, status)
        self.status = status
        self.project_status = project_status
        self.name = self.project_status.name
        self.setup_children(status, project_status)

    def setup_children(self, status, project):
        builder_names = self.status.getBuilderNamesByProject(self.project_status.name)
        for b in builder_names:
            builder = self.status.getBuilder(b)
            self.putChild(b, SingleProjectBuilderJsonResource(status, builder))

    @defer.inlineCallbacks
    def asDict(self, request):
        result = {'builders': []}

        #Get codebases
        codebases = {}
        getCodebasesArg(request=request, codebases=codebases)
        encoding = getRequestCharset(request)
        branches = [branch.decode(encoding) for branch in request.args.get("branch", []) if branch]

        defers = []
        for name in self.children:
            child = self.getChildWithDefault(name, request)
            d = child.asDict(request, codebases, branches, True)
            defers.append(d)

        for d in defers:
            r = yield d
            result['builders'].append(r)

        defer.returnValue(result)


class SingleProjectBuilderJsonResource(JsonResource):
    """
    Returns  a single builder for a project JSON with
    latestBuild info
    """

    def __init__(self, status, builder):
        JsonResource.__init__(self, status)
        self.builder = builder

    @defer.inlineCallbacks
    def builder_dict(self, builder, codebases, request, branches, base_build_dict):
        d = yield builder.asDict_async(codebases, request, base_build_dict)

        #Get latest build
        builds = list(builder.generateFinishedBuilds(branches=map_branches(branches),
                                                     codebases=codebases,
                                                     num_builds=1, max_search=200))

        if len(builds) > 0:
            d['latestBuild'] = builds[0].asBaseDict(request, include_artifacts=True, include_failure_url=True)

        defer.returnValue(d)

    @defer.inlineCallbacks
    def asDict(self, request, codebases=None, branches=None, base_build_dict=False):
        if codebases is None or branches is None:
            #Get codebases
            codebases = {}
            getCodebasesArg(request=request, codebases=codebases)
            encoding = getRequestCharset(request)
            branches = [branch.decode(encoding) for branch in request.args.get("branch", []) if branch]

        builder_dict = yield self.builder_dict(self.builder, codebases, request, branches, base_build_dict)
        defer.returnValue(builder_dict)


class QueueJsonResource(JsonResource):
    help = """List the builds in the queue."""
    pageTitle = 'Queue'

    def __init__(self, status):
        JsonResource.__init__(self, status)
        self.status = status

    @defer.inlineCallbacks
    def asDict(self, request):
        unclaimed_brq = yield self.status.master.db.buildrequests.getUnclaimedBuildRequest(sorted=True)

        #Convert to dictionary
        output = []
        defers = []
        for br_dict in unclaimed_brq:
            br = BuildRequestStatus(br_dict['buildername'], br_dict['brid'], self.status)
            d = br.asDict_async()
            defers.append(d)

        #Call the yield after to run async calls
        for d in defers:
            r = yield d
            output.append(r)

        defer.returnValue(output)


class PendingBuildsJsonResource(JsonResource):
    help = """List the builds in the queue for a particular builder."""
    pageTitle = 'Queue'

    def __init__(self, status):
        JsonResource.__init__(self, status)
        self.status = status
        for builder_name in self.status.getBuilderNames():
            self.putChild(builder_name,
                          SinglePendingBuildsJsonResource(status,
                                              status.getBuilder(builder_name)))


class SinglePendingBuildsJsonResource(JsonResource):
    help = """List the pending builds for a specific builder."""
    pageTitle = 'Queue'

    def __init__(self, status, builder):
        JsonResource.__init__(self, status)
        self.status = status
        self.builder = builder

    @defer.inlineCallbacks
    def asDict(self, request):
        builds = yield self.builder.getPendingBuildRequestStatuses()

        #Get codebases
        codebases = {}
        getCodebasesArg(request=request, codebases=codebases)

        #Filter + add sort info
        pending = []
        for br in builds:
            result = True
            if len(codebases) > 0:
                from buildbot.status.web.builder import foundCodebasesInPendingBuild
                result = yield foundCodebasesInPendingBuild(br, codebases)


            if result:
                br.sort_value = yield br.getSubmitTime()
                pending.append(br)

        def sort_queue(br, otherBR):
            return br.sort_value - otherBR.sort_value

        pending = sorted(pending, cmp=sort_queue)

        #Convert to dictionary
        output = []
        for b in pending:
            d = yield b.asDict_async(request)
            output.append(d)

        defer.returnValue(output)


class SlaveBuildsJsonResource(JsonResource):
    help = """List builds related with a slave."""
    pageTitle = 'Slave Builds'

    def __init__(self, status, slave_status):
        JsonResource.__init__(self, status)
        self.slave_status = slave_status
        self.name = self.slave_status.getName()

    def getChild(self, path, request):
        # Dynamic childs.
        if "<" in path:
            try:
                num = int(path.replace("<", ""))
            except ValueError:
                #Defaults to last 15
                num = 15

            return PastBuildsJsonResource(self.status, num, slave_status=self.slave_status)

        return JsonResource.getChild(self, path, request)

    def asDict(self, request):
        slavename = self.slave_status.getName()
        my_builders = []
        for bname in self.status.getBuilderNames():
            b = self.status.getBuilder(bname)
            for bs in b.getSlaves():
                if bs.getName() == slavename:
                    my_builders.append(b)

        current_builds = []
        for b in my_builders:
            for cb in b.getCurrentBuilds():
                if cb.getSlavename() == slavename:
                    current_builds.append(cb.asDict(request))

        return current_builds



class SlaveJsonResource(JsonResource):
    help = """Describe a slave.
"""
    pageTitle = 'Slave'

    def __init__(self, status, slave_status):
        JsonResource.__init__(self, status)
        self.slave_status = slave_status
        self.name = self.slave_status.getName()
        self.builders = None
        self.putChild('builds', SlaveBuildsJsonResource(status, slave_status))

    def getBuilders(self):
        if self.builders is None:
            # Figure out all the builders to which it's attached
            self.builders = []
            for builderName in self.status.getBuilderNames():
                if self.name in self.status.getBuilder(builderName).slavenames:
                    builder_status = self.status.getBuilder(builderName)
                    builderDict = {'name': builderName, 'friendly_name': builder_status.getFriendlyName(),
                           'url': self.status.getURLForThing(builder_status)}
                    self.builders.append(builderDict)
        return self.builders

    def asDict(self, request):
        results = self.slave_status.asDict()
        #Add builder information
        results['builders'] = self.getBuilders()
        return results


class SlavesJsonResource(JsonResource):
    help = """List the registered slaves.
"""
    pageTitle = 'Slaves'

    def __init__(self, status):
        JsonResource.__init__(self, status)
        for slave_name in status.getSlaveNames():
            self.putChild(slave_name,
                          SlaveJsonResource(status,
                                            status.getSlave(slave_name)))


class SourceStampJsonResource(JsonResource):
    help = """Describe the sources for a SourceStamp.
"""
    pageTitle = 'SourceStamp'

    def __init__(self, status, source_stamp):
        # buildbot.sourcestamp.SourceStamp
        JsonResource.__init__(self, status)
        self.source_stamp = source_stamp
        self.putChild('changes',
                      ChangesJsonResource(status, source_stamp.changes))
        # TODO(maruel): Should redirect to the patch's url instead.
        # if source_stamp.patch:
        #  self.putChild('patch', StaticHTML(source_stamp.path))

    def asDict(self, request):
        return self.source_stamp.asDict()


class MetricsJsonResource(JsonResource):
    help = """Master metrics.
"""
    title = "Metrics"

    def asDict(self, request):
        metrics = self.status.getMetrics()
        if metrics:
            return metrics.asDict()
        else:
            # Metrics are disabled
            return None


class GlobalJsonResource(JsonResource):
    help = """Gives information that can be used on all realtime pages"""
    pageTitle = 'Global Info'

    def __init__(self, status):
        JsonResource.__init__(self, status)
        self.slaves = status.getSlaveNames()

    @defer.inlineCallbacks
    def asDict(self, request):
        import time
        connected_slaves = []
        slave_busy = []
        for s in self.slaves:
            ss = self.status.getSlave(s)
            if ss.isConnected:
                connected_slaves.append(s)
            if len(ss.getRunningBuilds()) > 0:
                slave_busy.append(s)

        current_builds = set()
        for b_name in self.status.getBuilderNames():
            b = self.status.getBuilder(b_name)
            current_builds |= set(b.getCurrentBuilds())

        queue = yield self.status.master.db.buildrequests.getUnclaimedBuildRequest(sorted=False)
        result = {"slaves_count": len(connected_slaves),
                  "slaves_busy": len(slave_busy),
                  "running_builds": len(current_builds),
                  "build_load": len(queue) + len(current_builds),
                  "utc": time.time() * 1000}

        defer.returnValue(result)


class JsonStatusResource(JsonResource):

    """Retrieves all json data."""
    help = """JSON status

Root page to give a fair amount of information in the current buildbot master
status. You may want to use a child instead to reduce the load on the server.

For help on any sub directory, use url /child/help
"""
    pageTitle = 'Katana JSON'

    def __init__(self, status):
        JsonResource.__init__(self, status)
        self.level = 1
        self.putChild('builders', BuildersJsonResource(status))
        self.putChild('change_sources', ChangeSourcesJsonResource(status))
        self.putChild('project', ProjectJsonResource(status))
        self.putChild('projects', ProjectsJsonResource(status))
        self.putChild('slaves', SlavesJsonResource(status))
        self.putChild('metrics', MetricsJsonResource(status))
        self.putChild('buildqueue', QueueJsonResource(status))
        self.putChild('pending', PendingBuildsJsonResource(status))
        self.putChild('globalstatus', GlobalJsonResource(status))
        # This needs to be called before the first HelpResource().body call.
        self.hackExamples()

    def content(self, request):
        result = JsonResource.content(self, request)
        # This is done to hook the downloaded filename.
        request.path = 'buildbot'
        return result

    def hackExamples(self):
        global EXAMPLES
        # Find the first builder with a previous build or select the last one.
        builder = None
        for b in self.status.getBuilderNames():
            builder = self.status.getBuilder(b)
            if builder.getBuild(-1):
                break
        if not builder:
            return
        EXAMPLES = EXAMPLES.replace('<A_BUILDER>', builder.getName())
        build = builder.getBuild(-1)
        projects = self.status.getProjects().keys()
        if len(projects) > 0:
            EXAMPLES = EXAMPLES.replace('<A_PROJECT>', projects[0])
        if build:
            EXAMPLES = EXAMPLES.replace('<A_BUILD>', str(build.getNumber()))
        if builder.slavenames:
            EXAMPLES = EXAMPLES.replace('<A_SLAVE>', builder.slavenames[0])

# vim: set ts=4 sts=4 sw=4 et:<|MERGE_RESOLUTION|>--- conflicted
+++ resolved
@@ -201,13 +201,7 @@
                 request.setHeader("content-type", 'text/plain')
             else:
                 request.setHeader("content-type", self.contentType)
-<<<<<<< HEAD
-                request.setHeader("content-disposition",
-                                  "attachment; filename=\"%s.json\"" % request.path)
             # Make sure we get fresh pages.
-=======
-                # Make sure we get fresh pages.
->>>>>>> 3f8c3dd9
             if self.cache_seconds:
                 now = datetime.datetime.utcnow()
                 expires = now + datetime.timedelta(seconds=self.cache_seconds)
