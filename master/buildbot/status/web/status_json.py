--- conflicted
+++ resolved
@@ -26,7 +26,6 @@
 from twisted.web import html, resource, server
 
 from buildbot.status.web.base import HtmlResource, path_to_root, map_branches, getCodebasesArg, getRequestCharset
-from buildbot.status.web.builder import foundCodebasesInPendingBuild
 from buildbot.util import json
 
 
@@ -746,38 +745,22 @@
         self.status = status
         self.builder = builder
 
-<<<<<<< HEAD
-=======
     @defer.inlineCallbacks
     def asDict(self, request):
         builds = yield self.builder.getPendingBuildRequestStatuses()
 
->>>>>>> 5671801d
         #Get codebases
         codebases = {}
         getCodebasesArg(request=request, codebases=codebases)
 
-<<<<<<< HEAD
-        pending = []
-        for b in builders:
-            builds = yield b.getPendingBuildRequestStatuses()
-            if len(codebases) > 1:
-                tempBuilds = []
-                for build in builds:
-                    in_codebase = yield b.foundCodebasesInBuildRequest(build, codebases)
-                    if in_codebase:
-                        tempBuilds.append(build)
-                builds = tempBuilds
-
-            pending.extend(builds)
-=======
         #Filter + add sort info
         pending = []
         for br in builds:
             result = True
             if len(codebases) > 0:
+                from buildbot.status.web.builder import foundCodebasesInPendingBuild
                 result = yield foundCodebasesInPendingBuild(br, codebases)
->>>>>>> 5671801d
+
 
             if result:
                 br.sort_value = yield br.getSubmitTime()
