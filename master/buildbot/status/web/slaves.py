--- conflicted
+++ resolved
@@ -13,27 +13,19 @@
 #
 # Copyright Buildbot Team Members
 import json
-
-from twisted.internet import defer
-
-<<<<<<< HEAD
-=======
 import time
 import urllib
 
 from twisted.internet import defer
->>>>>>> 2d996c5f
 from twisted.web import html
 from twisted.web.resource import NoResource
-<<<<<<< HEAD
+from twisted.web.util import Redirect
 from buildbot.status.web.base import HtmlResource, \
     BuildLineMixin, ActionResource, path_to_slave, path_to_authzfail, path_to_json_slaves, \
     path_to_json_past_slave_builds, path_to_json_slave_builds
 from buildbot.status.web.status_json import SlavesJsonResource, FilterOut, PastBuildsJsonResource, \
     SlaveBuildsJsonResource
 
-=======
-from twisted.web.util import Redirect
 
 from buildbot import util
 from buildbot.status.web.base import ActionResource
@@ -42,8 +34,6 @@
 from buildbot.status.web.base import abbreviate_age
 from buildbot.status.web.base import path_to_authzfail
 from buildbot.status.web.base import path_to_slave
-
->>>>>>> 2d996c5f
 
 class ShutdownActionResource(ActionResource):
     def __init__(self, slave):
@@ -65,8 +55,6 @@
         defer.returnValue(url)
 
 
-<<<<<<< HEAD
-=======
 class PauseActionResource(ActionResource):
 
     def __init__(self, slave, state):
@@ -88,7 +76,6 @@
             url = path_to_authzfail(request)
         defer.returnValue(url)
 
->>>>>>> 2d996c5f
 # /buildslaves/$slavename
 
 
@@ -113,9 +100,6 @@
 
     def content(self, request, ctx):
         s = self.getStatus(request)
-<<<<<<< HEAD
-        slave_status = s.getSlave(self.slavename)
-=======
         slave = s.getSlave(self.slavename)
 
         my_builders = []
@@ -131,12 +115,10 @@
             for cb in b.getCurrentBuilds():
                 if cb.getSlavename() == self.slavename:
                     current_builds.append(self.get_line_values(request, cb))
->>>>>>> 2d996c5f
 
         try:
             max_builds = int(request.args.get('numbuilds')[0])
         except:
-<<<<<<< HEAD
             max_builds = 15
 
         bbURL = s.getBuildbotURL()
@@ -153,19 +135,6 @@
                                                  "data": json.dumps(curr_builds_dict)}
 
 
-=======
-            max_builds = 10
-
-        recent_builds = []
-        n = 0
-        for rb in s.generateFinishedBuilds(builders=[b.getName() for b in my_builders]):
-            if rb.getSlavename() == self.slavename:
-                n += 1
-                recent_builds.append(self.get_line_values(request, rb))
-                if n > max_builds:
-                    break
->>>>>>> 2d996c5f
-
         # connects over the last hour
         slave = s.getSlave(self.slavename)
         connect_count = slave.getConnectCount()
@@ -176,33 +145,19 @@
             pause_url = request.childLink("pause")
 
         ctx.update(dict(slave=slave,
-<<<<<<< HEAD
                         slavename=slave.getFriendlyName(),
-                        shutdown_url=request.childLink("shutdown"),
-                        authz=self.getAuthz(request),
-                        this_url="../../../" + path_to_slave(request, slave),
-                        access_uri=slave.getAccessURI()),
-                   admin=unicode(slave.getAdmin() or '', 'utf-8'),
-                   host=unicode(slave.getHost() or '', 'utf-8'),
-                   slave_version=slave.getVersion(),
-                   show_builder_column=True,
-                   connect_count=connect_count)
-=======
-                        slavename=self.slavename,
                         current=current_builds,
-                        recent=recent_builds,
                         shutdown_url=request.childLink("shutdown"),
                         pause_url=pause_url,
                         authz=self.getAuthz(request),
                         this_url="../../../" + path_to_slave(request, slave),
-                        access_uri=slave.getAccessURI(),
-                        admin=slave.getAdmin() or u'',
-                        host=slave.getHost() or u'',
+                        access_uri=slave.getAccessURI()),
+                        admin=unicode(slave.getAdmin() or '', 'utf-8'),
+                        host=unicode(slave.getHost() or '', 'utf-8'),
                         info=slave.getInfoAsDict(),
                         slave_version=slave.getVersion(),
                         show_builder_column=True,
-                        connect_count=connect_count))
->>>>>>> 2d996c5f
+                        connect_count=connect_count)
         template = request.site.buildbot_service.templates.get_template("buildslave.html")
         data = template.render(**ctx)
         return data
@@ -219,54 +174,12 @@
     def content(self, request, cxt):
         s = self.getStatus(request)
 
-<<<<<<< HEAD
         slaves = SlavesJsonResource(s)
         slaves_dict = yield slaves.asDict(request)
         slaves_dict = FilterOut(slaves_dict)
 
         cxt['instant_json']["slaves"] = {"url": s.getBuildbotURL() + path_to_json_slaves(request) + "?filter=1",
                                          "data": json.dumps(slaves_dict)}
-=======
-        #?no_builders=1 disables build column
-        show_builder_column = not (request.args.get('no_builders', '0')[0]) == '1'
-        ctx['show_builder_column'] = show_builder_column
-
-        used_by_builder = {}
-        for bname in s.getBuilderNames():
-            b = s.getBuilder(bname)
-            for bs in b.getSlaves():
-                slavename = bs.getName()
-                if slavename not in used_by_builder:
-                    used_by_builder[slavename] = []
-                used_by_builder[slavename].append(bname)
-
-        slaves = ctx['slaves'] = []
-        for name in util.naturalSort(s.getSlaveNames()):
-            info = {}
-            slaves.append(info)
-            slave = s.getSlave(name)
-            slave_status = s.botmaster.slaves[name].slave_status
-            info['running_builds'] = len(slave_status.getRunningBuilds())
-            info['link'] = request.childLink(urllib.quote(name, ''))
-            info['name'] = name
-
-            if show_builder_column:
-                info['builders'] = []
-                for b in used_by_builder.get(name, []):
-                    info['builders'].append(dict(link=request.childLink("../builders/%s" % b), name=b))
-
-            info['version'] = slave.getVersion()
-            info['connected'] = slave.isConnected()
-            info['connectCount'] = slave.getConnectCount()
-            info['paused'] = slave.isPaused()
-
-            info['admin'] = slave.getAdmin() or u''
-            last = slave.lastMessageReceived()
-            if last:
-                info['last_heard_from_age'] = abbreviate_age(time.time() - last)
-                info['last_heard_from_time'] = time.strftime("%Y-%b-%d %H:%M:%S",
-                                                             time.localtime(last))
->>>>>>> 2d996c5f
 
         template = request.site.buildbot_service.templates.get_template("buildslaves.html")
         defer.returnValue(template.render(**cxt))
