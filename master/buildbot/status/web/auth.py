# This file is part of Buildbot.  Buildbot is free software: you can
# redistribute it and/or modify it under the terms of the GNU General Public
# License as published by the Free Software Foundation, version 2.
#
# This program is distributed in the hope that it will be useful, but WITHOUT
# ANY WARRANTY; without even the implied warranty of MERCHANTABILITY or FITNESS
# FOR A PARTICULAR PURPOSE.  See the GNU General Public License for more
# details.
#
# You should have received a copy of the GNU General Public License along with
# this program; if not, write to the Free Software Foundation, Inc., 51
# Franklin Street, Fifth Floor, Boston, MA 02110-1301 USA.
#
# Copyright Buildbot Team Members


import os
<<<<<<< HEAD
from twisted.python import log
from twisted.internet import defer
from zope.interface import Interface, Attribute, implements
from buildbot.status.web.base import HtmlResource, ActionResource
=======

from buildbot.status.web.base import ActionResource
from buildbot.status.web.base import HtmlResource
>>>>>>> 2d996c5f
from buildbot.status.web.base import path_to_authfail
from zope.interface import Attribute
from zope.interface import Interface
from zope.interface import implements

from buildbot.process.users import users


class IAuth(Interface):

    """
    Represent an authentication method.

    Note that each IAuth instance contains a link to the BuildMaster that
    will be set once the IAuth instance is initialized.
    """

    master = Attribute('master', "Link to BuildMaster, set when initialized")

    def authenticate(self, user, passwd):
            """Check whether C{user} / C{passwd} are valid."""

    def getUserInfo(self, user):
            """return dict with user info.
            dict( fullName="", email="", groups=[])
            """

    def errmsg(self):
            """Get the reason authentication failed."""


class AuthBase:
    master = None  # set in status.web.baseweb
    err = ""

    def errmsg(self):
        return self.err

    def getUserInfo(self, user):
        """default dummy impl"""
        return dict(userName=user, fullName=user, email=user + "@localhost", groups=[user])


class BasicAuth(AuthBase):
    implements(IAuth)
    """Implement basic authentication against a list of user/passwd."""

    userpass = []
    """List of user/pass tuples."""

    def __init__(self, userpass):
        """C{userpass} is a list of (user, passwd)."""
        for item in userpass:
            assert isinstance(item, tuple) or isinstance(item, list)
            u, p = item
            assert isinstance(u, str)
            assert isinstance(p, str)
        self.userpass = userpass

    def authenticate(self, user, passwd):
        """Check that C{user}/C{passwd} is a valid user/pass tuple."""
        if not self.userpass:
            self.err = "Bad self.userpass data"
            return False
        for u, p in self.userpass:
            if user == u and passwd == p:
                self.err = ""
                return True
        self.err = "Invalid username or password"
        return False


class HTPasswdAuth(AuthBase):
    implements(IAuth)
    """Implement authentication against an .htpasswd file."""

    file = ""
    """Path to the .htpasswd file to use."""

    def __init__(self, file):
        """C{file} is a path to an .htpasswd file."""
        assert os.path.exists(file)
        self.file = file

    def authenticate(self, user, passwd):
        """Authenticate C{user} and C{passwd} against an .htpasswd file"""
        if not os.path.exists(self.file):
            self.err = "No such file: " + self.file
            return False
        # Fetch each line from the .htpasswd file and split it into a
        # [user, passwd] array.
        lines = [l.rstrip().split(':', 1)
                 for l in file(self.file).readlines()]
        # Keep only the line for this login
        lines = [l for l in lines if l[0] == user]
        if not lines:
            self.err = "Invalid user/passwd"
            return False
        hash = lines[0][1]
        res = self.validatePassword(passwd, hash)
        if res:
            self.err = ""
        else:
            self.err = "Invalid user/passwd"
        return res

    def validatePassword(self, passwd, hash):
        # This is the DES-hash of the password. The first two characters are
        # the salt used to introduce disorder in the DES algorithm.
        from crypt import crypt  # @UnresolvedImport
        return hash == crypt(passwd, hash[0:2])


class HTPasswdAprAuth(HTPasswdAuth):
    implements(IAuth)
    """Implement authentication against an .htpasswd file based on libaprutil"""

    file = ""
    """Path to the .htpasswd file to use."""

    def __init__(self, file):
        HTPasswdAuth.__init__(self, file)

        # Try to load libaprutil throug ctypes
        self.apr = None
        try:
            from ctypes import CDLL
            from ctypes.util import find_library
            lib = find_library("aprutil-1")
            if lib:
                self.apr = CDLL(lib)
        except:
            self.apr = None

    def validatePassword(self, passwd, hash):
        # Use apr_password_validate from libaprutil if libaprutil is available.
        # Fallback to DES only checking from HTPasswdAuth
        if self.apr:
            return self.apr.apr_password_validate(passwd, hash) == 0
        else:
            return HTPasswdAuth.validatePassword(self, passwd, hash)


<<<<<<< HEAD
class LDAPAuth(AuthBase):
    implements(IAuth)
    """ Implement authentication against an LDAP server"""

    def __init__(self, server, base_dn):
        self.server = server
        self.base_dn = base_dn

    def authenticate(self, user, passwd):
        import ldap
        l = ldap.initialize(self.server)

        try:
            l.simple_bind_s("uid=%s,cn=users,%s" % (user, self.base_dn), passwd)
            dn = l.whoami_s()
            if dn:
                return True

            return False
        except Exception, e:
            log.msg('Error while authenticating: %r' % e)
            return False

    def getUserInfo(self, user):
        import ldap
        l = ldap.initialize(self.server)
        attr = ["cn", "mail"]
        filter_str = "uid=%s" % user

        try:
            l.simple_bind_s()
            ldap_result = l.search_s(self.base_dn, ldap.SCOPE_SUBTREE, filterstr=filter_str, attrlist=attr)
            l.unbind()

            fullname = user
            email = None
            if ldap_result > 0 and ldap_result[0] > 1:
                ldap_dict = ldap_result[0][1]
                if 'cn' in ldap_dict.keys():
                    fullname = ldap_dict['cn'][0]
                    email = ldap_dict['mail'][0]

            if email is not None:
                ident = "{0} <{1}>".format(fullname, email)
                d = defer.maybeDeferred(self.master.db.users.findUserByAttr, ident, "ldap", ident)

                def result(uid):
                    return dict(uid=uid, userName=user, fullName=fullname, email=email, groups=[ user ])

                d.addBoth(result)
                return d

            return False
        except Exception, e:
            log.msg('Error while getting user info: %r' % e)
            return False


=======
>>>>>>> 2d996c5f
class UsersAuth(AuthBase):

    """Implement authentication against users in database"""
    implements(IAuth)

    def authenticate(self, user, passwd):
        """
        It checks for a matching uid in the database for the credentials
        and return True if a match is found, False otherwise.

        @param user: username portion of user credentials
        @type user: string

        @param passwd: password portion of user credentials
        @type passwd: string

        @returns: boolean via deferred.
        """
        d = self.master.db.users.getUserByUsername(user)

        def check_creds(user):
            if user:
                if users.check_passwd(passwd, user['bb_password']):
                    return True
            self.err = "no user found with those credentials"
            return False
        d.addCallback(check_creds)
        return d


class AuthFailResource(HtmlResource):
    pageTitle = "Authentication Failed"

    def content(self, request, cxt):
        templates = request.site.buildbot_service.templates
        template = templates.get_template("authfail.html")
        return template.render(**cxt)


class AuthzFailResource(HtmlResource):
    pageTitle = "Authorization Failed"

    def content(self, request, cxt):
        templates = request.site.buildbot_service.templates
        template = templates.get_template("authzfail.html")
        return template.render(**cxt)


class LoginResource(ActionResource):

    def performAction(self, request):
        authz = self.getAuthz(request)
        d = authz.login(request)

        def on_login(res):
            if res:
                status = request.site.buildbot_service.master.status
                root = status.getBuildbotURL()
                return request.requestHeaders.getRawHeaders('referer',
                                                            [root])[0]
            else:
                return path_to_authfail(request)
        d.addBoth(on_login)
        return d


class LogoutResource(ActionResource):

    def performAction(self, request):
        authz = self.getAuthz(request)
        authz.logout(request)
        status = request.site.buildbot_service.master.status
        root = status.getBuildbotURL()
        return request.requestHeaders.getRawHeaders('referer', [root])[0]<|MERGE_RESOLUTION|>--- conflicted
+++ resolved
@@ -15,16 +15,10 @@
 
 
 import os
-<<<<<<< HEAD
 from twisted.python import log
 from twisted.internet import defer
 from zope.interface import Interface, Attribute, implements
 from buildbot.status.web.base import HtmlResource, ActionResource
-=======
-
-from buildbot.status.web.base import ActionResource
-from buildbot.status.web.base import HtmlResource
->>>>>>> 2d996c5f
 from buildbot.status.web.base import path_to_authfail
 from zope.interface import Attribute
 from zope.interface import Interface
@@ -168,7 +162,6 @@
             return HTPasswdAuth.validatePassword(self, passwd, hash)
 
 
-<<<<<<< HEAD
 class LDAPAuth(AuthBase):
     implements(IAuth)
     """ Implement authentication against an LDAP server"""
@@ -227,8 +220,6 @@
             return False
 
 
-=======
->>>>>>> 2d996c5f
 class UsersAuth(AuthBase):
 
     """Implement authentication against users in database"""
