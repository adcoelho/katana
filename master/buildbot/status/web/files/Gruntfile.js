module.exports = function(grunt) {

  // Configuration goes here
  grunt.initConfig({
    
    // Metadata.
    meta: {
        basePath: '/',
        srcPath: 'sass',
        deployPath: 'css'
    },
    // compass
    compass: {                  // Task
      dev: {                    // Another target
        options: {
          sassDir: '<%= meta.srcPath %>',
          cssDir: '<%= meta.deployPath %>',
          debugInfo: true,
          environment: "development"
        }
      },
      prod: {                    // Another target
        options: {
          sassDir: '<%= meta.srcPath %>',
          cssDir: 'prod/<%= meta.deployPath %>',
          environment: "production"
        }
      }
    },
    // javascript compression. This task is only used for test results.
    
    uglify: {
      my_target: {
        files: {
          'prod/script/logoutput.min.js': ['script/libs/jQuery-2-0-3.js','script/plugins/jquery-datatables.js', 'script/log.js']
        }
      }
    },
    
    requirejs: {
      compile: {
        options: {
          //name: 'main',
          baseUrl: 'script/',
          dir: "prod/script",
          optimize: 'uglify',
          
            //paths: {
             // requirejs: "require"
           // },

          mainConfigFile:'script/main.js',
          paths: {
                  'dataTables':'empty:'
                  }
          //out: 'prod/script/main.js',
          /*
          modules: [
            {
                name: "foo",
                include: ['jquery',"requirejs", "main"],
                //True tells the optimizer it is OK to create
                //a new file foo.js. Normally the optimizer
                //wants foo.js to exist in the source directory.
                create: true
            }
          ]
          */
        }
      },
      compileLog: {
        options: {
          baseUrl: 'script/testresults',
          debugInfo: true,
          paths: {
          jquery: '../libs/jQuery-2-0-3', //Use this to minifiy jquery into your main
          //jquery: 'empty:' //Use this to continue using CDN loading          
<<<<<<< HEAD
          datatables: '../plugins/jquery-datatables'
=======
          datatables: '../plugins/jquery-datatables',
          noise: '../plugins/jquery.noisy'
>>>>>>> efeb0fe1

        },
          name: 'testresults-main',
          out: 'prod/script/testresults/testresults-main.js',
          removeCombined: false
        }
      }
    },
    // watch
    watch: {
      css: {
          files: [
              '<%= meta.srcPath %>/**/*.scss'
          ],
          tasks: ['compass:dev'],
          options: {
            livereload: true // refreshes the browser on changes install an extension for your browser for this
          }
          
      }
    }
  });

  // Load plugins here
  grunt.loadNpmTasks('grunt-contrib-compass');
  grunt.loadNpmTasks('grunt-contrib-watch'); // run grunt watch for converting sass files to css in realtime
  grunt.loadNpmTasks('grunt-contrib-uglify');
  grunt.loadNpmTasks('grunt-contrib-requirejs');

  // Define your tasks here
  grunt.registerTask('default', ['compass']); 
  grunt.registerTask('default', ['uglify']); 
  grunt.registerTask('default', ['requirejs']); 
  grunt.registerTask('prod', ['compass:prod', 'requirejs:compile', 'requirejs:compileLog']); // grunt prod for production 

};<|MERGE_RESOLUTION|>--- conflicted
+++ resolved
@@ -74,13 +74,8 @@
           debugInfo: true,
           paths: {
           jquery: '../libs/jQuery-2-0-3', //Use this to minifiy jquery into your main
-          //jquery: 'empty:' //Use this to continue using CDN loading          
-<<<<<<< HEAD
-          datatables: '../plugins/jquery-datatables'
-=======
           datatables: '../plugins/jquery-datatables',
           noise: '../plugins/jquery.noisy'
->>>>>>> efeb0fe1
 
         },
           name: 'testresults-main',
