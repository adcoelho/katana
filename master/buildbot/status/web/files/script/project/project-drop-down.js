--- conflicted
+++ resolved
@@ -1,8 +1,4 @@
-<<<<<<< HEAD
-define(['jquery', 'screensize', 'helpers'], function ($, screenSize, helpers) {
-=======
 define(['screensize', 'helpers'], function (screenSize, helpers) {
->>>>>>> 678b1a18
 
     "use strict";
     var projectDropDown;
