<<<<<<< HEAD
/*global define*/
define(['screensize','text!templates/popups.mustache', 'mustache', "extend-moment", "timeElements"], function (screenSize,popups,Mustache, extendMoment, timeElements) {
=======
/*global define, requirejs*/
define(['jquery', 'screensize', 'text!templates/popups.mustache', 'mustache', "extend-moment", "timeElements"], function ($, screenSize, popups, Mustache, extendMoment, timeElements) {
>>>>>>> 09467514

    "use strict";
    var helpers;

    var css_classes = {
        SUCCESS: "success",
        WARNINGS: "warnings",
        FAILURE: "failure",
        SKIPPED: "skipped",
        EXCEPTION: "exception",
        RETRY: "retry",
        CANCELED: "exception",
        NOT_REBUILT: "not_rebuilt",
        RUNNING: "running",
        NOT_STARTED: "not_started",
        None: ""
    };

    String.prototype.format = function () {
        var args = arguments;
        return this.replace(/\{(\d+)\}/g, function (match, number) {
            return args[number] !== undefined ? args[number] : match;
        });
    };

    Number.prototype.clamp = function (min, max) {
        return Math.min(Math.max(this, min), max);
    };

    helpers = {
        init: function () {
            /*
             // only for testing
             $('<div/>').addClass('windowsize').css({'position': 'absolute', 'fontSize': '20px'}).prependTo('body');

             var ws = $(window).width() + ' ' +  $(window).height();

             $('.windowsize').html(ws);

             $(window).resize(function(event) {
             ws = $(window).width() + ' ' +  $(window).height();
             $('.windowsize').html(ws);
             });
             */
            // Set the currentmenu item
            helpers.setCurrentItem();

            // Authorize on every page
            helpers.authorizeUser();

            if ($('#buildslave_page').length) {
                // display the number of current jobs
                helpers.displaySum($('#currentJobs'), $('#runningBuilds_onBuildslave').find('li'));
            }

            if ($('#builddetail_page').length > 0) {
                helpers.summaryArtifactTests();
            }

            // keyboard shortcuts
            /*
             $('body').keyup(function(event) {

             // p
             if (event.which === 80) {
             location.href = '/projects'
             }
             // q
             if (event.which === 81) {
             location.href = '/buildqueue'
             }
             // s
             if (event.which === 83) {
             location.href = '/buildslaves'
             }
             // h
             if (event.which === 72) {
             location.href = '/'
             }

             });
             */

            // submenu overflow on small screens
            helpers.menuItemWidth(screenSize.isMediumScreen());
            $(window).resize(function () {
                helpers.menuItemWidth(screenSize.isMediumScreen());
            });

            // chrome font problem fix
            $(function userAgent() {
                var is_chrome = /chrome/.test(navigator.userAgent.toLowerCase());
                var isFirefox = /firefox/.test(navigator.userAgent.toLowerCase());
                var isWindows = navigator.platform.toUpperCase().indexOf('WIN') !== -1;
                if (is_chrome) {
                    $('body').addClass('chrome');
                }
                if (isWindows) {
                    $('body').addClass('win');
                }

<<<<<<< HEAD
        	/*
				// only for testing		
				$('<div/>').addClass('windowsize').css({'position': 'absolute', 'fontSize': '20px'}).prependTo('body');

				var ws = $(window).width() + ' ' +  $(window).height();

				$('.windowsize').html(ws);
				    	
			    $(window).resize(function(event) {
			    	ws = $(window).width() + ' ' +  $(window).height();
			    	$('.windowsize').html(ws);
			    });
			*/
			// Set the currentmenu item
			helpers.setCurrentItem();

			// Authorize on every page
			helpers.authorizeUser();

			if ($('#buildslave_page').length) {
				// display the number of current jobs
				helpers.displaySum($('#currentJobs'),$('#runningBuilds_onBuildslave').find('li'));
			}			

			if ($('#builddetail_page').length > 0) {
				helpers.summaryArtifactTests();
			}

			if ($('#tb-root').length != 0) {
                //Disabled until we decided that we need an updating front page
				//helpers.updateBuilders();
			}			

			// keyboard shortcuts
			/*$('body').keyup(function(event) {
                
                if (event.which === 81) {
                    location.href = '/projects'
=======
                if (isFirefox) {
                    $('body').addClass('firefox');
>>>>>>> 09467514
                }

            });

            // tooltip used on the builddetailpage
            helpers.toolTip('.ellipsis-js');

            // parse reason string on the buildqueue page
            helpers.parseReasonString();


            // trigger individual builds on the builders page
            helpers.runIndividualBuild();

            $('#authUserBtn').click(function () {
                helpers.eraseCookie('fullName1', '', 'eraseCookie');
            });
            helpers.tooltip($('.tooltip'));

        },
        randomImage: function (el) {
            var images = ['48273828.jpg'];
            el.attr('src', 'images/' + images[Math.floor(Math.random() * images.length)]);

        },
        tooltip: function (el) {

            el.hover(function (e) {
                var thisEl = $(this);

                var toolTipCont = $('<div class="tooltip-cont" />');
                this.t = this.title;
                this.title = "";
                var cursorPosTop = e.pageY + 20;
                var cursorPosLeft = e.pageX + 5;
                $(e.target).click(function () {
                    toolTipCont.remove();
                });

                if (screenSize.isMediumScreen() && thisEl.hasClass('responsive-tooltip')) {
                    toolTipCont.html(this.t)
                        .appendTo('body')
                        .css({'top': cursorPosTop, 'right': 28 })
                        .fadeIn('fast');
                } else {
                    toolTipCont.html(this.t)
                        .appendTo('body')
                        .css({'top': cursorPosTop, 'left': cursorPosLeft})
                        .fadeIn('fast');
                }

            }, function () {
                this.title = this.t;
                var toolTipCont = $('.tooltip-cont');
                toolTipCont.fadeOut('fast', function () {
                    $(this).remove();
                });
            });


        },
        authorizeUser: function () {
            // Force a user to login
            var url = window.location;
            if (helpers.getCookie("BuildBotSession") === '') {
                // Redirect to loginpage if missing namecookie
                window.location = "/login";
            }
        },
        setCurrentItem: function () {

            var path = window.location.pathname.split("\/");

            $('.top-menu a').each(function (index) {
                var thishref = this.href.split("\/");

                if (this.id === path[1].trim().toLowerCase() || (this.id === 'home' && path[1].trim().toLowerCase().length === 0)) {
                    $(this).parent().addClass("selected");
                }
<<<<<<< HEAD
                
            });*/

       		// submenu overflow on small screens

	        helpers.menuItemWidth(screenSize.isMediumScreen());
			$(window).resize(function() {
				helpers.menuItemWidth(screenSize.isMediumScreen());			  
			});
			
			// check all in tables and remove builds
			helpers.selectBuildsAction();
			
			// chrome font problem fix
			$(function userAgent() {
				var is_chrome = /chrome/.test( navigator.userAgent.toLowerCase());
				var isFirefox = /firefox/.test( navigator.userAgent.toLowerCase());
				var isWindows = navigator.platform.toUpperCase().indexOf('WIN')!==-1;
				if (is_chrome) {
					$('body').addClass('chrome');
				}
				if (isWindows) {
					$('body').addClass('win');
				}

				if (isFirefox) {
					$('body').addClass('firefox');
				}
								
			});		

			// tooltip used on the builddetailpage
			helpers.toolTip('.ellipsis-js');

			// parse reason string on the buildqueue page
			helpers.parseReasonString();


			// trigger individual builds on the builders page
			helpers.runIndividualBuild();
		
			$('#authUserBtn').click(function(){
				helpers.eraseCookie('fullName1','','eraseCookie');				
			});
			helpers.tooltip($('.tooltip'));

		}, randomImage: function (el) {
			var images = ['48273828.jpg'];						
			el.attr('src', 'images/' + images[Math.floor(Math.random() * images.length)]);

		}, tooltip: function (el) {
			
			el.hover(function(e) {
				var thisEl = $(this);
				
				var toolTipCont = $('<div class="tooltip-cont" />');
				this.t = this.title;
				this.title = "";
				var cursorPosTop = e.pageY + 20;
				var cursorPosLeft = e.pageX + 5;
				$(e.target).click(function(){
					toolTipCont.remove();					
				});	

				if (screenSize.isMediumScreen() && thisEl.hasClass('responsive-tooltip')) {
					toolTipCont.html(this.t)
					.appendTo('body')
					.css({'top':cursorPosTop,'right':28 })				
					.fadeIn('fast');
				} else {
					toolTipCont.html(this.t)
					.appendTo('body')
					.css({'top':cursorPosTop,'left':cursorPosLeft})				
					.fadeIn('fast');
				}

			}, function() {
				this.title = this.t;
				var toolTipCont = $('.tooltip-cont');	
				toolTipCont.fadeOut('fast', function(){					
					$(this).remove();
				});
			});

			
		},
        authorizeUser: function() {
            // Force a user to login
            var url = window.location;
            if (helpers.getCookie("BuildBotSession") === '') {
                // Redirect to loginpage if missing namecookie
                window.location = "/login";
            }
        }, setCurrentItem: function () {
			
				var path = window.location.pathname.split("\/");
				
				 $('.top-menu a').each(function(index) {
				 	var thishref = this.href.split("\/");
				 	
				    if(this.id == path[1].trim().toLowerCase() || (this.id == 'home' && path[1].trim().toLowerCase().length === 0))
				        $(this).parent().addClass("selected");
				});
		
		}, jCenter: function(el) {

				var h = $(window).height();
			    var w = $(window).width();
			    var tu = el.outerHeight(); 
			    var tw = el.outerWidth(); 			   			    

			    // adjust height to browser height , "height":h - 75 , "height":'auto'
			    
			    if (h < (tu + 5)) {

			    	el.css({"top": 5 + $(window).scrollTop() + "px","height":h -60});
			    } else {
			    
			    	el.css({"top": (h - tu) / 2 + $(window).scrollTop() + 'px',"height":'auto'});
			    }
				
				el.css("left", (w - tw) / 2 + $(window).scrollLeft() + "px");
				return el;
			
		},
        runIndividualBuild: function() { // trigger individual builds
			$('#tablesorterRt').delegate('.run-build-js', 'click', function(e){			
				$('.remove-js').remove();
				e.preventDefault();
=======
            });

        },
        jCenter: function (el) {

            var h = $(window).height();
            var w = $(window).width();
            var tu = el.outerHeight();
            var tw = el.outerWidth();

            // adjust height to browser height , "height":h - 75 , "height":'auto'

            if (h < (tu + 5)) {

                el.css({"top": 5 + $(window).scrollTop() + "px", "height": h - 60});
            } else {

                el.css({"top": (h - tu) / 2 + $(window).scrollTop() + 'px', "height": 'auto'});
            }

            el.css("left", (w - tw) / 2 + $(window).scrollLeft() + "px");
            return el;

        },
        runIndividualBuild: function () { // trigger individual builds
            $('#tablesorterRt').delegate('.run-build-js', 'click', function (e) {
                $('.remove-js').remove();
                e.preventDefault();
>>>>>>> 09467514
                var prevElem = $(this).prev();
                var datab = prevElem.attr('data-b');
                var dataindexb = prevElem.attr('data-indexb');
                var dataReturnPage = prevElem.attr('data-returnpage');

                var mustacheTmpl = '<h2 class="small-head">Your build will show up soon</h2>';
                var mustacheTmplShell = $(Mustache.render(popups, {MoreInfoBoxOuter: true, popUpClass: 'green'}, {partial: mustacheTmpl}));
                mustacheTmplShell.appendTo($('body'));

                var builder_name = $(this).prev().attr('data-b_name');

                helpers.jCenter(mustacheTmplShell).fadeIn('fast', function () {
                    helpers.closePopup($(this));
                    $(this).delay(1500).fadeOut('fast', function () {
                        $(this).remove();
                    });
                });

                // get the current url with parameters append the form to the DOM and submit it
                var url = location.protocol + "//" + location.host + "/forms/forceBuild";

                //get all branches
                var urlParams = {rt_update: 'extforms', datab: datab, dataindexb: dataindexb, builder_name: builder_name, returnpage: dataReturnPage};
                urlParams = helpers.codebasesFromURL(urlParams);

                $.get(url, urlParams, "json").done(function (data, textStatus, jqXHR) {
                    var formContainer = $('<div/>').attr('id', 'formCont').append($(data)).appendTo('body').hide();
                    // Add the value from the cookie to the disabled and hidden field
                    var form = formContainer.find('form').ajaxForm();

                    $(form).ajaxSubmit(function (data) {
                        requirejs(['realtimePages'], function (realtimePages) {
                            mustacheTmplShell.remove();
                            var name = dataReturnPage.replace("_json", "");
                            realtimePages.updateSingleRealTimeData(name, data, true);
                        });
                    });
<<<<<<< HEAD
				});
			});			
			
		}, parseReasonString: function() { // parse reason string on the buildqueue page
				$('.codebases-list .reason-txt').each(function(){
					var rTxt = $(this).text().trim();
					if (rTxt === "A build was forced by '':") {
						$(this).remove();
					}
				});
			
		}, selectBuildsAction: function($table, dontUpdate) { // check all in tables and perform remove action
			
            if ($table === undefined) {
                $table = $('#tablesorterRt');
                if ($table.length === 0) {                	
                    return;
                }
            }
            var mustacheTmpl = Mustache.render(popups, {'preloader':'true'}),
			    preloader = $(mustacheTmpl),
                selectAll = $('#selectall');


			selectAll.click(function () {
				var tableNodes = $table.dataTable().fnGetNodes();
		        $('.fi-js',tableNodes).prop('checked', this.checked);
		    });

			function ajaxPost(str) {
                var $dataTable =  $table.dataTable();
				$('body').append(preloader).show();
				str = str+'&ajax=true';
				
				$.ajax({
					type: "POST",
					url: '/buildqueue/_selected/cancelselected',
					data: str,
					success: function (data) {
                        //TODO: Remove this so that we can update with a URL that only returns
                        //the new ones
                        if (dontUpdate === false) {
						    $dataTable.fnClearTable();
                            $dataTable.fnAddData(data);
                        }

						selectAll.prop('checked',false);
                        preloader.remove();
					}
				});
				return false;									
			}				

			$('#submitBtn').click(function(e){					
				e.preventDefault();
				
				
				var $dataTable =  $table.dataTable();
				var tableNodes = $dataTable.fnGetNodes();
		        var checkedNodes = $('.fi-js',tableNodes);
		        
		        var formStr = "";
		        checkedNodes.each(function(){
		        	if ($(this).is(':checked')) {
		        		formStr += 'cancelselected='+$(this).val()+'&';
		        	}		        	
		        });
		        var formStringSliced = formStr.slice(0,-1);		        
		        
				if (formStringSliced != '') {
					ajaxPost(formStringSliced);				
				}				
			});
			$table.delegate('.force-individual-js', 'click', function(e){
				e.preventDefault();
				var iVal = $(this).prev().prev().val();
				var str = 'cancelselected='+iVal;								
				ajaxPost(str);						
			});
			
		}, updateBuilders: function () {
			$.ajax({
				url: "/json/builders/?filter=0",
				dataType: "json",
				type: "GET",
				cache: false,
				success: function (data) {
=======
                });
            });

        },
        parseReasonString: function () { // parse reason string on the buildqueue page
            $('.codebases-list .reason-txt').each(function () {
                var rTxt = $(this).text().trim();
                if (rTxt === "A build was forced by '':") {
                    $(this).remove();
                }
            });

        },
        selectBuildsAction: function ($table, dontUpdate, updateUrl, parameters) { // check all in tables and perform remove action

            if ($table === undefined) {
                $table = $('#tablesorterRt');
                if ($table.length === 0) {
                    return;
                }
            }
            var mustacheTmpl = Mustache.render(popups, {'preloader': 'true'}),
                preloader = $(mustacheTmpl),
                selectAll = $('#selectall');


            selectAll.click(function () {
                var tableNodes = $table.dataTable().fnGetNodes();
                $('.fi-js', tableNodes).prop('checked', this.checked);
            });

            function ajaxPost(str) {
                var $dataTable = $table.dataTable();
                $('body').append(preloader).show();
                str = str + '&ajax=true';

                $.ajax({
                    type: "POST",
                    url: updateUrl,
                    data: str,
                    success: function (data) {
                        //TODO: Remove this so that we can update with a URL that only returns
                        //the new ones
                        if (dontUpdate === false) {
                            $dataTable.fnClearTable();
                            $dataTable.fnAddData(data);
                        }

                        selectAll.prop('checked', false);
                        preloader.remove();
                    }
                });
                return false;
            }

            $('#submitBtn').click(function (e) {
                e.preventDefault();


                var $dataTable = $table.dataTable();
                var tableNodes = $dataTable.fnGetNodes();
                var checkedNodes = $('.fi-js', tableNodes);

                var formStr = "";
                checkedNodes.each(function () {
                    if ($(this).is(':checked')) {
                        formStr += parameters + $(this).val() + '&';
                    }
                });
                var formStringSliced = formStr.slice(0, -1);

                if (formStringSliced !== '') {
                    ajaxPost(formStringSliced);
                }
            });
            $table.delegate('.force-individual-js', 'click', function (e) {
                e.preventDefault();
                var iVal = $(this).prev().prev().val();
                var str = parameters + iVal;
                ajaxPost(str);
            });

        },
        updateBuilders: function () {
            $.ajax({
                url: "/json/builders/?filter=0",
                dataType: "json",
                type: "GET",
                cache: false,
                success: function (data) {
>>>>>>> 09467514
                    var arrayBuilders = [];
                    var arrayPending = [];
                    var arrayCurrent = [];
                    $.each(data, function (key, value) {
                        arrayBuilders.push(key);
                        arrayPending.push(value.pendingBuilds);
                        if (value.state === 'building') {
                            arrayCurrent.push(value.currentBuilds);
                        }
                    });

                    function sumVal(arr) {
                        var sum = 0;
                        $.each(arr, function () {
                            sum += parseFloat(this) || 0;
                        });
                        return sum;
                    }

                    $('#pendingBuilds').text(sumVal(arrayPending));
                }
            });

            $.ajax({
                url: "/json/slaves/?filter=0",
                dataType: "json",
                type: "GET",
                cache: false,
                success: function (data) {
                    var arraySlaves = [];
                    $.each(data, function (key) {
                        arraySlaves.push(key);
                    });

                    $('#slavesNr').text(arraySlaves.length);
<<<<<<< HEAD
				}
			});
		}, codeBaseBranchOverview: function(El) {
	        	
    		var decodedUri = decodeURIComponent(window.location.search);
			var parsedUrl = decodedUri.split('&');
			var cbTable = $('<div class="border-table-holder col-xs-10"><div id="overScrollJS" class="inner-table-holder">'+
							'<table class="codebase-branch-table"><tr class="codebase"><th>Codebase'+
							'</th></tr><tr class="branch"><th>Branch</th></tr></table></div></div>');
		
  			cbTable.appendTo(El);

			$(parsedUrl).each(function(i){

				// split key and value
				var eqSplit = this.split( "=");

				if (eqSplit[0].indexOf('_branch') > 0) {
						
					// seperate branch
					var codeBases = this.split('_branch')[0];
					// remove the ? from the first codebase value
					if (i == 0) {
						codeBases = this.replace('?', '').split('_branch')[0];
					}
					
					var branches = this.split('=')[1];

					$('tr.codebase').append('<td>' + codeBases + '</td>');
					$('tr.branch').append('<td>' + branches + '</td>');
				}
				
			});
				
		}, menuItemWidth: function (isMediumScreen) { // set the width on the breadcrumbnavigation. For responsive use
	        	
        	if (isMediumScreen){	
	        	var wEl = 0;
	        	$('.breadcrumbs-nav li').each(function(){
		        	wEl += $(this).outerWidth();
		        });
		        $('.breadcrumbs-nav').width(wEl + 100);
	        } else {
	        	$('.breadcrumbs-nav').width('');	
	        }
		        
	    }, toolTip: function (ellipsis) { // tooltip used on the builddetailpage
				$(ellipsis).parent().hover(function(){
					
					var txt = $(ellipsis, this).attr('data-txt');
					
					var toolTip = $('<div/>').addClass('tool-tip').text(txt);

					$(this).append($(toolTip).css({
						'top':$(ellipsis, this).position().top -10,
						'left':$(ellipsis, this).position().left - 20
					}).show());

				}, function(){
					$('.tool-tip').remove();
				});
				// ios fix
				$(document).bind('click touchstart', function(e){
					$('.tool-tip').remove();
					$(this).unbind(e);
				});
		}, displaySum: function (displayEl, countEl) {
			// Insert the total length of the elements
			displayEl.text(countEl.length);

		}, summaryArtifactTests: function () { // for the builddetailpage. Puts the artifacts and testresuts on top

			// Link to hold the number of artifacts
			var showArtifactsJS = $('#showArtifactsJS');
=======
                }
            });
        },
        codeBaseBranchOverview: function (El) {

            var decodedUri = decodeURIComponent(window.location.search);
            var parsedUrl = decodedUri.split('&');
            var cbTable = $('<div class="border-table-holder"><div id="overScrollJS" class="inner-table-holder">' +
                '<table class="codebase-branch-table"><tr class="codebase"><th>Codebase' +
                '</th></tr><tr class="branch"><th>Branch</th></tr></table></div></div>');

            cbTable.appendTo(El);

            $(parsedUrl).each(function (i) {

                // split key and value
                var eqSplit = this.split("=");

                if (eqSplit[0].indexOf('_branch') > 0) {

                    // seperate branch
                    var codeBases = this.split('_branch')[0];
                    // remove the ? from the first codebase value
                    if (i === 0) {
                        codeBases = this.replace('?', '').split('_branch')[0];
                    }

                    var branches = this.split('=')[1];

                    $('tr.codebase').append('<td>' + codeBases + '</td>');
                    $('tr.branch').append('<td>' + branches + '</td>');
                }

            });

        },
        menuItemWidth: function (isMediumScreen) { // set the width on the breadcrumbnavigation. For responsive use

            if (isMediumScreen) {
                var wEl = 0;
                $('.breadcrumbs-nav li').each(function () {
                    wEl += $(this).outerWidth();
                });
                $('.breadcrumbs-nav').width(wEl + 100);
            } else {
                $('.breadcrumbs-nav').width('');
            }

        },
        toolTip: function (ellipsis) { // tooltip used on the builddetailpage
            $(ellipsis).parent().hover(function () {

                var txt = $(ellipsis, this).attr('data-txt');

                var toolTip = $('<div/>').addClass('tool-tip').text(txt);

                $(this).append($(toolTip).css({
                    'top': $(ellipsis, this).position().top - 10,
                    'left': $(ellipsis, this).position().left - 20
                }).show());

            }, function () {
                $('.tool-tip').remove();
            });
            // ios fix
            $(document).bind('click touchstart', function (e) {
                $('.tool-tip').remove();
                $(this).unbind(e);
            });
        },
        displaySum: function (displayEl, countEl) {
            // Insert the total length of the elements
            displayEl.text(countEl.length);

        },
        summaryArtifactTests: function () { // for the builddetailpage. Puts the artifacts and testresuts on top

            // Link to hold the number of artifacts
            var showArtifactsJS = $('#showArtifactsJS');
>>>>>>> 09467514
            showArtifactsJS.next().find('.builders-list').empty();
            var noArtifactsJS = $('#noArtifactsJS');

            // Artifacts produced in the buildsteplist
            var artifactJS = $('li.artifact-js');

            // update the popup container if there are artifacts
            if (artifactJS.length > 0) {
                noArtifactsJS.hide();

                showArtifactsJS
                    .show()
                    .text('(' + artifactJS.length + ') Artifacts ')
                    .next()
                    .find('.builders-list')
                    .html(artifactJS.clone());
            } else {
                noArtifactsJS.show();
            }

            // Testreport and testresult
            var testlistResultJS = $('#testsListJS').empty();
            var sLogs = $('.s-logs-js');
            var alist = [];

            $(sLogs).each(function () {
                // filter the test results by xml and html file
                var str = $(this).text().split('.').pop();

                if (str === 'xml' || str === 'html') {
                    alist.push($(this).clone());
                }
            });

            // Show the testresultlinks in the top if there are any
            if (alist.length > 0) {
                testlistResultJS.html($('<li>Test Results</li>'));
                testlistResultJS.append(alist);
            }

        },
        setCookie: function (name, value, eraseCookie) { // renew the expirationdate on the cookie

            var today = new Date();
            var expiry = new Date(today.getTime() + 30 * 24 * 3600 * 1000); // plus 30 days
            var expiredate = eraseCookie === undefined ? expiry.toGMTString() : 'Thu, 01 Jan 1970 00:00:00 GMT;';

            document.cookie = name + "=" + value + "; path=/; expires=" + expiredate;

        },
        inDOM: function (element) {
            return $.contains(document.documentElement, element[0]);
        },
        delegateToProgressBar: function (bars) {
            $.each(bars, function (key, elem) {
                var obj = $(elem);
                timeElements.addProgressBarElem(obj, obj.attr('data-starttime'), obj.attr('data-etatime'));
            });
        },
        verticalProgressBar: function (el, per) {
            // must be replaced with json values
            el.height("{0}%".format(per));
        },
        getTime: function (start, end) {

            if (end === null) {
                end = Math.round(+new Date() / 1000);
            }

            var time = end - start;

            var getTime = Math.round(time);
            var days = Math.floor(time / 86400) === 0 ? '' : Math.floor(time / 86400) + ' days ';
            var hours = Math.floor(time / 3600) === 0 ? '' : Math.floor(time / 3600) % 24 + ' hours ';

            var minutes = Math.floor(getTime / 60) === 0 ? '' : Math.floor(getTime / 60) % 60 + ' mins, ';
            var seconds = getTime - Math.floor(getTime / 60) * 60 + ' secs ';
            return days + hours + minutes + seconds;

        },
        getResult: function (resultIndex) {

            var results = ["success", "warnings", "failure", "skipped", "exception", "retry", "canceled"];
            return results[resultIndex];

        },
        getSlavesResult: function (connected, runningBuilds) {

            return connected === false ? 'Not connected' : runningBuilds.length > 0 ? 'Running' : 'idle';

        },
        getClassName: function (connected, runningBuilds) {

            var slavesResult = helpers.getSlavesResult(connected, runningBuilds);

            return slavesResult === 'Not connected' ? 'status-td offline' : slavesResult === 'Running' ? 'status-td building' : 'status-td idle';

        },
        getCurrentPage: function () {
            // return the id of the page
            return document.getElementsByTagName('body')[0].id;
        },
        hasfinished: function () {
<<<<<<< HEAD
			var hasfinished = false;
			var isFinishedAttr = $('#isFinished').attr('data-isfinished');
			
			if (isFinishedAttr === undefined) {
				hasfinished = false;
        	}

        	if (isFinishedAttr === true) {
				hasfinished = true;
        	}

        	return hasfinished

		}, isRealTimePage: function() {
			var isRealtimePage = false;
			var currentRtPages = ['buildslaves_page','builderdetail_page','builddetail_page','buildqueue_page',
                'projects_page','home_page','builders_page', 'jsonhelp_page'];
			var current = helpers.getCurrentPage();
			$.each(currentRtPages, function(key,value) {
				if (value === current) {
					isRealtimePage = true;
				}
			});
			return isRealtimePage;
			
		}, getCookie: function (name) { // get cookie values
		  	var re = new RegExp(name + "=([^;]+)"); 
		  	var value = re.exec(document.cookie);
		  	return (value != null) ?  decodeURI(value[1]) : '';

		}, eraseCookie: function (name, value, eraseCookie) {
    		helpers.setCookie(name, value, eraseCookie);

		}, closePopup: function(boxElement, clearEl) {
			
			var closeBtn = $('.close-btn').add(document);
			
			closeBtn.bind('click touchstart', function(e){					
				
				if ((!$(e.target).closest(boxElement).length || $(e.target).closest('.close-btn').length)) {					
				
					if (clearEl === undefined ) {
						boxElement.remove();
					} else {
						
						boxElement.slideUp('fast', function(){								
							closeBtn.unbind(e);
						});
					}

					closeBtn.unbind(e);
				
				}

			});	
		}, codebasesFromURL: function (urlParams) {
=======
            var hasfinished = false;
            var isFinishedAttr = $('#isFinished').attr('data-isfinished');

            if (isFinishedAttr === undefined) {
                hasfinished = false;
            }

            if (isFinishedAttr === true) {
                hasfinished = true;
            }

            return hasfinished;

        },
        isRealTimePage: function () {
            var isRealtimePage = false;
            var currentRtPages = ['buildslaves_page', 'buildslavedetail_page', 'builderdetail_page', 'builddetail_page', 'buildqueue_page',
                'projects_page', 'home_page', 'builders_page', 'jsonhelp_page', 'usersettings_page'];
            var current = helpers.getCurrentPage();
            $.each(currentRtPages, function (key, value) {
                if (value === current) {
                    isRealtimePage = true;
                }
            });
            return isRealtimePage;

        },
        getCookie: function (name) { // get cookie values
            var re = new RegExp(name + "=([^;]+)");
            var value = re.exec(document.cookie);
            return (value !== null) ? decodeURI(value[1]) : '';

        },
        eraseCookie: function (name, value, eraseCookie) {
            helpers.setCookie(name, value, eraseCookie);

        },
        closePopup: function (boxElement, clearEl) {

            var closeBtn = $('.close-btn').add(document);

            closeBtn.bind('click touchstart', function (e) {

                if ((!$(e.target).closest(boxElement).length || $(e.target).closest('.close-btn').length)) {

                    if (clearEl === undefined) {
                        boxElement.remove();
                    } else {

                        boxElement.slideUp('fast', function () {
                            closeBtn.unbind(e);
                        });
                    }

                    closeBtn.unbind(e);

                }

            });
        },
        codebasesFromURL: function (urlParams) {
>>>>>>> 09467514
            var sPageURL = window.location.search.substring(1);
            var sURLVariables = sPageURL.split('&');
            $.each(sURLVariables, function (index, val) {
                var sParameterName = val.split('=');
                if (sParameterName[0].indexOf("_branch") >= 0) {
                    urlParams[sParameterName[0]] = sParameterName[1];
                }
            });

            return urlParams;
        },
        urlParamsToString: function (urlParams) {
            var ret = [];
            $.each(urlParams, function (name, value) {
                ret.push(name + "=" + value);
            });

            return ret.join("&");
        },
        getCssClassFromStatus: function (status) {
            var values = Object.keys(css_classes).map(function (key) {
                return css_classes[key];
            });
            return values[status];
        },
<<<<<<< HEAD
        setIFrameSize: function(iFrame) {
=======
        setIFrameSize: function (iFrame) {
>>>>>>> 09467514
            if (iFrame) {
                var iFrameWin = iFrame.contentWindow || iFrame.contentDocument.parentWindow;
                if (iFrameWin.document.body) {
                    iFrame.height = iFrameWin.document.documentElement.scrollHeight || iFrameWin.document.body.scrollHeight;
                    iFrame.width = iFrameWin.document.documentElement.scrollWidth || iFrameWin.document.body.scrollWidth;
                }
            }
        },
<<<<<<< HEAD
        objectPropertiesToArray: function(arr) {
=======
        objectPropertiesToArray: function (arr) {
>>>>>>> 09467514
            var result = [],
                key;

            for (key in arr) {
                if (arr.hasOwnProperty(key)) {
                    result.push(arr[key]);
                }
            }

            return result;
        }
    };

    return helpers;
});<|MERGE_RESOLUTION|>--- conflicted
+++ resolved
@@ -1,10 +1,5 @@
-<<<<<<< HEAD
-/*global define*/
-define(['screensize','text!templates/popups.mustache', 'mustache', "extend-moment", "timeElements"], function (screenSize,popups,Mustache, extendMoment, timeElements) {
-=======
 /*global define, requirejs*/
 define(['jquery', 'screensize', 'text!templates/popups.mustache', 'mustache', "extend-moment", "timeElements"], function ($, screenSize, popups, Mustache, extendMoment, timeElements) {
->>>>>>> 09467514
 
     "use strict";
     var helpers;
@@ -106,49 +101,8 @@
                     $('body').addClass('win');
                 }
 
-<<<<<<< HEAD
-        	/*
-				// only for testing		
-				$('<div/>').addClass('windowsize').css({'position': 'absolute', 'fontSize': '20px'}).prependTo('body');
-
-				var ws = $(window).width() + ' ' +  $(window).height();
-
-				$('.windowsize').html(ws);
-				    	
-			    $(window).resize(function(event) {
-			    	ws = $(window).width() + ' ' +  $(window).height();
-			    	$('.windowsize').html(ws);
-			    });
-			*/
-			// Set the currentmenu item
-			helpers.setCurrentItem();
-
-			// Authorize on every page
-			helpers.authorizeUser();
-
-			if ($('#buildslave_page').length) {
-				// display the number of current jobs
-				helpers.displaySum($('#currentJobs'),$('#runningBuilds_onBuildslave').find('li'));
-			}			
-
-			if ($('#builddetail_page').length > 0) {
-				helpers.summaryArtifactTests();
-			}
-
-			if ($('#tb-root').length != 0) {
-                //Disabled until we decided that we need an updating front page
-				//helpers.updateBuilders();
-			}			
-
-			// keyboard shortcuts
-			/*$('body').keyup(function(event) {
-                
-                if (event.which === 81) {
-                    location.href = '/projects'
-=======
                 if (isFirefox) {
                     $('body').addClass('firefox');
->>>>>>> 09467514
                 }
 
             });
@@ -228,137 +182,6 @@
                 if (this.id === path[1].trim().toLowerCase() || (this.id === 'home' && path[1].trim().toLowerCase().length === 0)) {
                     $(this).parent().addClass("selected");
                 }
-<<<<<<< HEAD
-                
-            });*/
-
-       		// submenu overflow on small screens
-
-	        helpers.menuItemWidth(screenSize.isMediumScreen());
-			$(window).resize(function() {
-				helpers.menuItemWidth(screenSize.isMediumScreen());			  
-			});
-			
-			// check all in tables and remove builds
-			helpers.selectBuildsAction();
-			
-			// chrome font problem fix
-			$(function userAgent() {
-				var is_chrome = /chrome/.test( navigator.userAgent.toLowerCase());
-				var isFirefox = /firefox/.test( navigator.userAgent.toLowerCase());
-				var isWindows = navigator.platform.toUpperCase().indexOf('WIN')!==-1;
-				if (is_chrome) {
-					$('body').addClass('chrome');
-				}
-				if (isWindows) {
-					$('body').addClass('win');
-				}
-
-				if (isFirefox) {
-					$('body').addClass('firefox');
-				}
-								
-			});		
-
-			// tooltip used on the builddetailpage
-			helpers.toolTip('.ellipsis-js');
-
-			// parse reason string on the buildqueue page
-			helpers.parseReasonString();
-
-
-			// trigger individual builds on the builders page
-			helpers.runIndividualBuild();
-		
-			$('#authUserBtn').click(function(){
-				helpers.eraseCookie('fullName1','','eraseCookie');				
-			});
-			helpers.tooltip($('.tooltip'));
-
-		}, randomImage: function (el) {
-			var images = ['48273828.jpg'];						
-			el.attr('src', 'images/' + images[Math.floor(Math.random() * images.length)]);
-
-		}, tooltip: function (el) {
-			
-			el.hover(function(e) {
-				var thisEl = $(this);
-				
-				var toolTipCont = $('<div class="tooltip-cont" />');
-				this.t = this.title;
-				this.title = "";
-				var cursorPosTop = e.pageY + 20;
-				var cursorPosLeft = e.pageX + 5;
-				$(e.target).click(function(){
-					toolTipCont.remove();					
-				});	
-
-				if (screenSize.isMediumScreen() && thisEl.hasClass('responsive-tooltip')) {
-					toolTipCont.html(this.t)
-					.appendTo('body')
-					.css({'top':cursorPosTop,'right':28 })				
-					.fadeIn('fast');
-				} else {
-					toolTipCont.html(this.t)
-					.appendTo('body')
-					.css({'top':cursorPosTop,'left':cursorPosLeft})				
-					.fadeIn('fast');
-				}
-
-			}, function() {
-				this.title = this.t;
-				var toolTipCont = $('.tooltip-cont');	
-				toolTipCont.fadeOut('fast', function(){					
-					$(this).remove();
-				});
-			});
-
-			
-		},
-        authorizeUser: function() {
-            // Force a user to login
-            var url = window.location;
-            if (helpers.getCookie("BuildBotSession") === '') {
-                // Redirect to loginpage if missing namecookie
-                window.location = "/login";
-            }
-        }, setCurrentItem: function () {
-			
-				var path = window.location.pathname.split("\/");
-				
-				 $('.top-menu a').each(function(index) {
-				 	var thishref = this.href.split("\/");
-				 	
-				    if(this.id == path[1].trim().toLowerCase() || (this.id == 'home' && path[1].trim().toLowerCase().length === 0))
-				        $(this).parent().addClass("selected");
-				});
-		
-		}, jCenter: function(el) {
-
-				var h = $(window).height();
-			    var w = $(window).width();
-			    var tu = el.outerHeight(); 
-			    var tw = el.outerWidth(); 			   			    
-
-			    // adjust height to browser height , "height":h - 75 , "height":'auto'
-			    
-			    if (h < (tu + 5)) {
-
-			    	el.css({"top": 5 + $(window).scrollTop() + "px","height":h -60});
-			    } else {
-			    
-			    	el.css({"top": (h - tu) / 2 + $(window).scrollTop() + 'px',"height":'auto'});
-			    }
-				
-				el.css("left", (w - tw) / 2 + $(window).scrollLeft() + "px");
-				return el;
-			
-		},
-        runIndividualBuild: function() { // trigger individual builds
-			$('#tablesorterRt').delegate('.run-build-js', 'click', function(e){			
-				$('.remove-js').remove();
-				e.preventDefault();
-=======
             });
 
         },
@@ -387,7 +210,6 @@
             $('#tablesorterRt').delegate('.run-build-js', 'click', function (e) {
                 $('.remove-js').remove();
                 e.preventDefault();
->>>>>>> 09467514
                 var prevElem = $(this).prev();
                 var datab = prevElem.attr('data-b');
                 var dataindexb = prevElem.attr('data-indexb');
@@ -425,95 +247,6 @@
                             realtimePages.updateSingleRealTimeData(name, data, true);
                         });
                     });
-<<<<<<< HEAD
-				});
-			});			
-			
-		}, parseReasonString: function() { // parse reason string on the buildqueue page
-				$('.codebases-list .reason-txt').each(function(){
-					var rTxt = $(this).text().trim();
-					if (rTxt === "A build was forced by '':") {
-						$(this).remove();
-					}
-				});
-			
-		}, selectBuildsAction: function($table, dontUpdate) { // check all in tables and perform remove action
-			
-            if ($table === undefined) {
-                $table = $('#tablesorterRt');
-                if ($table.length === 0) {                	
-                    return;
-                }
-            }
-            var mustacheTmpl = Mustache.render(popups, {'preloader':'true'}),
-			    preloader = $(mustacheTmpl),
-                selectAll = $('#selectall');
-
-
-			selectAll.click(function () {
-				var tableNodes = $table.dataTable().fnGetNodes();
-		        $('.fi-js',tableNodes).prop('checked', this.checked);
-		    });
-
-			function ajaxPost(str) {
-                var $dataTable =  $table.dataTable();
-				$('body').append(preloader).show();
-				str = str+'&ajax=true';
-				
-				$.ajax({
-					type: "POST",
-					url: '/buildqueue/_selected/cancelselected',
-					data: str,
-					success: function (data) {
-                        //TODO: Remove this so that we can update with a URL that only returns
-                        //the new ones
-                        if (dontUpdate === false) {
-						    $dataTable.fnClearTable();
-                            $dataTable.fnAddData(data);
-                        }
-
-						selectAll.prop('checked',false);
-                        preloader.remove();
-					}
-				});
-				return false;									
-			}				
-
-			$('#submitBtn').click(function(e){					
-				e.preventDefault();
-				
-				
-				var $dataTable =  $table.dataTable();
-				var tableNodes = $dataTable.fnGetNodes();
-		        var checkedNodes = $('.fi-js',tableNodes);
-		        
-		        var formStr = "";
-		        checkedNodes.each(function(){
-		        	if ($(this).is(':checked')) {
-		        		formStr += 'cancelselected='+$(this).val()+'&';
-		        	}		        	
-		        });
-		        var formStringSliced = formStr.slice(0,-1);		        
-		        
-				if (formStringSliced != '') {
-					ajaxPost(formStringSliced);				
-				}				
-			});
-			$table.delegate('.force-individual-js', 'click', function(e){
-				e.preventDefault();
-				var iVal = $(this).prev().prev().val();
-				var str = 'cancelselected='+iVal;								
-				ajaxPost(str);						
-			});
-			
-		}, updateBuilders: function () {
-			$.ajax({
-				url: "/json/builders/?filter=0",
-				dataType: "json",
-				type: "GET",
-				cache: false,
-				success: function (data) {
-=======
                 });
             });
 
@@ -604,7 +337,6 @@
                 type: "GET",
                 cache: false,
                 success: function (data) {
->>>>>>> 09467514
                     var arrayBuilders = [];
                     var arrayPending = [];
                     var arrayCurrent = [];
@@ -640,82 +372,6 @@
                     });
 
                     $('#slavesNr').text(arraySlaves.length);
-<<<<<<< HEAD
-				}
-			});
-		}, codeBaseBranchOverview: function(El) {
-	        	
-    		var decodedUri = decodeURIComponent(window.location.search);
-			var parsedUrl = decodedUri.split('&');
-			var cbTable = $('<div class="border-table-holder col-xs-10"><div id="overScrollJS" class="inner-table-holder">'+
-							'<table class="codebase-branch-table"><tr class="codebase"><th>Codebase'+
-							'</th></tr><tr class="branch"><th>Branch</th></tr></table></div></div>');
-		
-  			cbTable.appendTo(El);
-
-			$(parsedUrl).each(function(i){
-
-				// split key and value
-				var eqSplit = this.split( "=");
-
-				if (eqSplit[0].indexOf('_branch') > 0) {
-						
-					// seperate branch
-					var codeBases = this.split('_branch')[0];
-					// remove the ? from the first codebase value
-					if (i == 0) {
-						codeBases = this.replace('?', '').split('_branch')[0];
-					}
-					
-					var branches = this.split('=')[1];
-
-					$('tr.codebase').append('<td>' + codeBases + '</td>');
-					$('tr.branch').append('<td>' + branches + '</td>');
-				}
-				
-			});
-				
-		}, menuItemWidth: function (isMediumScreen) { // set the width on the breadcrumbnavigation. For responsive use
-	        	
-        	if (isMediumScreen){	
-	        	var wEl = 0;
-	        	$('.breadcrumbs-nav li').each(function(){
-		        	wEl += $(this).outerWidth();
-		        });
-		        $('.breadcrumbs-nav').width(wEl + 100);
-	        } else {
-	        	$('.breadcrumbs-nav').width('');	
-	        }
-		        
-	    }, toolTip: function (ellipsis) { // tooltip used on the builddetailpage
-				$(ellipsis).parent().hover(function(){
-					
-					var txt = $(ellipsis, this).attr('data-txt');
-					
-					var toolTip = $('<div/>').addClass('tool-tip').text(txt);
-
-					$(this).append($(toolTip).css({
-						'top':$(ellipsis, this).position().top -10,
-						'left':$(ellipsis, this).position().left - 20
-					}).show());
-
-				}, function(){
-					$('.tool-tip').remove();
-				});
-				// ios fix
-				$(document).bind('click touchstart', function(e){
-					$('.tool-tip').remove();
-					$(this).unbind(e);
-				});
-		}, displaySum: function (displayEl, countEl) {
-			// Insert the total length of the elements
-			displayEl.text(countEl.length);
-
-		}, summaryArtifactTests: function () { // for the builddetailpage. Puts the artifacts and testresuts on top
-
-			// Link to hold the number of artifacts
-			var showArtifactsJS = $('#showArtifactsJS');
-=======
                 }
             });
         },
@@ -723,7 +379,7 @@
 
             var decodedUri = decodeURIComponent(window.location.search);
             var parsedUrl = decodedUri.split('&');
-            var cbTable = $('<div class="border-table-holder"><div id="overScrollJS" class="inner-table-holder">' +
+            var cbTable = $('<div class="border-table-holder col-xs-10"><div id="overScrollJS" class="inner-table-holder">' +
                 '<table class="codebase-branch-table"><tr class="codebase"><th>Codebase' +
                 '</th></tr><tr class="branch"><th>Branch</th></tr></table></div></div>');
 
@@ -795,7 +451,6 @@
 
             // Link to hold the number of artifacts
             var showArtifactsJS = $('#showArtifactsJS');
->>>>>>> 09467514
             showArtifactsJS.next().find('.builders-list').empty();
             var noArtifactsJS = $('#noArtifactsJS');
 
@@ -899,64 +554,6 @@
             return document.getElementsByTagName('body')[0].id;
         },
         hasfinished: function () {
-<<<<<<< HEAD
-			var hasfinished = false;
-			var isFinishedAttr = $('#isFinished').attr('data-isfinished');
-			
-			if (isFinishedAttr === undefined) {
-				hasfinished = false;
-        	}
-
-        	if (isFinishedAttr === true) {
-				hasfinished = true;
-        	}
-
-        	return hasfinished
-
-		}, isRealTimePage: function() {
-			var isRealtimePage = false;
-			var currentRtPages = ['buildslaves_page','builderdetail_page','builddetail_page','buildqueue_page',
-                'projects_page','home_page','builders_page', 'jsonhelp_page'];
-			var current = helpers.getCurrentPage();
-			$.each(currentRtPages, function(key,value) {
-				if (value === current) {
-					isRealtimePage = true;
-				}
-			});
-			return isRealtimePage;
-			
-		}, getCookie: function (name) { // get cookie values
-		  	var re = new RegExp(name + "=([^;]+)"); 
-		  	var value = re.exec(document.cookie);
-		  	return (value != null) ?  decodeURI(value[1]) : '';
-
-		}, eraseCookie: function (name, value, eraseCookie) {
-    		helpers.setCookie(name, value, eraseCookie);
-
-		}, closePopup: function(boxElement, clearEl) {
-			
-			var closeBtn = $('.close-btn').add(document);
-			
-			closeBtn.bind('click touchstart', function(e){					
-				
-				if ((!$(e.target).closest(boxElement).length || $(e.target).closest('.close-btn').length)) {					
-				
-					if (clearEl === undefined ) {
-						boxElement.remove();
-					} else {
-						
-						boxElement.slideUp('fast', function(){								
-							closeBtn.unbind(e);
-						});
-					}
-
-					closeBtn.unbind(e);
-				
-				}
-
-			});	
-		}, codebasesFromURL: function (urlParams) {
-=======
             var hasfinished = false;
             var isFinishedAttr = $('#isFinished').attr('data-isfinished');
 
@@ -1018,7 +615,6 @@
             });
         },
         codebasesFromURL: function (urlParams) {
->>>>>>> 09467514
             var sPageURL = window.location.search.substring(1);
             var sURLVariables = sPageURL.split('&');
             $.each(sURLVariables, function (index, val) {
@@ -1044,11 +640,7 @@
             });
             return values[status];
         },
-<<<<<<< HEAD
-        setIFrameSize: function(iFrame) {
-=======
         setIFrameSize: function (iFrame) {
->>>>>>> 09467514
             if (iFrame) {
                 var iFrameWin = iFrame.contentWindow || iFrame.contentDocument.parentWindow;
                 if (iFrameWin.document.body) {
@@ -1057,11 +649,7 @@
                 }
             }
         },
-<<<<<<< HEAD
-        objectPropertiesToArray: function(arr) {
-=======
         objectPropertiesToArray: function (arr) {
->>>>>>> 09467514
             var result = [],
                 key;
 
