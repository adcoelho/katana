define('jquery', [], function() {
    return jQuery;
});
 
require.config({
	paths: {		
		'selectors':'project/selectors',
		'select2': 'plugins/select2',
		'datatables-plugin': 'plugins/jquery-datatables',
		'dataTables': 'project/dataTables',
		'dotdotdot': 'plugins/jquery-dotdotdot',
		'screensize': 'project/screen-size',
		'helpers': 'project/helpers',
		'projectdropdown': 'project/project-drop-down',
		'popup': 'project/popup',
		'realtimePages':'project/realtimePages',
		'realtimerouting': 'project/realtimeRouting',
		'rtbuilddetail': 'project/rtBuildDetail',
		'rtbuilders': 'project/rtBuilders',
		'rtbuilderdetail': 'project/rtBuilderDetail',
		'rtbuildslaves': 'project/rtBuildSlaves',
		'rtbuildqueue': 'project/rtBuildqueue',
		'rtglobal': 'project/rtGlobal',
		'jqache': 'plugins/jqache-0-1-1-min',
		'overscroll': 'plugins/jquery-overscroll',		
		'moment': 'plugins/moment-with-langs',
        'extend-moment': 'project/extendMoment',
		'mustache': "libs/mustache-wrap",
        'handlebars': "libs/handlebars",
		'livestamp': "plugins/livestamp",
		//'noise': "plugins/jquery.noisy",
        'timeElements': "project/timeElements",
<<<<<<< HEAD
        'iFrameResize' : "libs/iframeResizer.min"
=======
        'rtGenericTable' : "project/rtGenericTable",
        'hbCells' : 'templates/rtCells.handlebars'
>>>>>>> 8b9590f4
	}
});

define(['helpers','dataTables','popup','screensize','projectdropdown', 'extend-moment', 'text!templates/popups.mustache', 'mustache','timeElements'],
	function(helpers, dataTables,popup, screenSize, projectDropDown, extendMoment, popups, Mustache,timeElements) {
		
	'use strict';

	 // reveal the page when all scripts are loaded
	  
	  $(document).ready(function() {
        $('body').show();

	  	// swipe or scroll in the codebases overview
	  	if ($('#builders_page').length || $('#builder_page').length) {
	  	require(['overscroll'],
	        function(overscroll) {	        	
	        	$("#overScrollJS").overscroll({
	        		showThumbs:false,
	        		direction:'horizontal'
	        	});
	        });
	  	}

		// tooltip for long txtstrings
		if ($('.ellipsis-js').length) {
			require(['dotdotdot'],
	        function(dotdotdot) {
	        	$(".ellipsis-js").dotdotdot();
	        });
		}

		// codebases combobox selector
		if ($('#commonBranch_select').length || $('.select-tools-js').length) {
			require(['selectors'],
		        function(selectors) {			        
			        selectors.init();
		    });
		}

		if (helpers.hasfinished() === false) {	
		
			require(['realtimerouting'],
	        function(realtimeRouting) {	        		        	
	        	realtimeRouting.init();
	        });
		}	

		if ($('#builddetail_page').length > 0) {
			helpers.summaryArtifactTests();
		}

		if (helpers.isRealTimePage() === true) {
			var preloader = $(Mustache.render(popups, {'preloader':'true'}));			
	    	$('div.content').append(preloader);        	
        }

        if ($('#home_page').length > 0) {
        	helpers.randomImage($('#image img'));	
        }

        
				
		// get scripts for general popups
		popup.init();
		// get scripts for the projects dropdown
		projectDropDown.init();

		// get all common scripts
		helpers.init();
        dataTables.init();
        extendMoment.init();
        timeElements.init();
	});	
});<|MERGE_RESOLUTION|>--- conflicted
+++ resolved
@@ -30,12 +30,9 @@
 		'livestamp': "plugins/livestamp",
 		//'noise': "plugins/jquery.noisy",
         'timeElements': "project/timeElements",
-<<<<<<< HEAD
-        'iFrameResize' : "libs/iframeResizer.min"
-=======
+        'iFrameResize' : "libs/iframeResizer.min",
         'rtGenericTable' : "project/rtGenericTable",
         'hbCells' : 'templates/rtCells.handlebars'
->>>>>>> 8b9590f4
 	}
 });
 
