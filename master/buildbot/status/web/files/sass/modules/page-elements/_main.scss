--- conflicted
+++ resolved
@@ -139,11 +139,7 @@
 	&.more-info-box {
 		display: block;
 	    float: none;
-<<<<<<< HEAD
 	    padding: 44px 12px 23px 33px;
-=======
-	    padding: 44px 12px 16px 33px;
->>>>>>> e2813972
 	    width: 200px;
 		h3 {
 			display: block;	
@@ -185,71 +181,6 @@
 	font-size:12px;
 }
 
-<<<<<<< HEAD
-=======
-// user login
- 
-
-.auth {
-	margin: 25px 0;
-	 
-	input[type="text"],
-	input[type="password"] {
-	    border: 1px solid #ccc;
-	    @include border-radius(4px);
-	    @include box-shadow(2px 2px 4px #DEDEDE inset, 0 0 4px whitesmoke inset, 1px 1px 0px #fff);
-	    @include text-shadow(0 1px 0 #FFFFFF);
-	    color: #666666;
-	    font-size: 15px;
-	    line-height: 13px;
-	    padding: 9px 13px 8px;
-	    width: 231px;
-	    float: left;
-	    margin-bottom: 15px;
-	    &.not-valid {
-    		border: 1px solid #E42323;
-		}
-	} 
-	input[type="checkbox"] {
-	    float: left;
-	    margin-right: 9px;
-	    margin-top: 12px;
-	} 
-	input[type="submit"] {
-		@include bgimage(linear-gradient(top , #0A3569 0%, #417FB1 100%));
-		@include box-shadow(1px 1px 0px #fff);
-	    border: 1px solid #295E91;
-	    @include border-radius( 4px);
-	    color: #FFFFFF;
-	    font-size: 10px;
-	    margin: 3px 22px 0;
-	    padding: 8px 11px;
-	    float: right;
-	    @include text-shadow( 0 1px 0 rgba(0, 0, 0, 0.59));
-	    text-transform: uppercase;
-	    clear: both;
-	    letter-spacing: 0.8px;
-	    &:hover {
-	    	@include bgimage(linear-gradient(top , #1057AD 0%, #4E98D5 100%));
-	    }
-	}
-	
-	label {
-	 float: left;
-	 font-size: 14px;
-	 font-weight: bold;
-	 padding-top: 8px;
-	 
-	 @include text-shadow(0 1px 0 #FFFFFF);
-		 &.checkbox-label {
-		 	font-size: 11px;
-		    font-weight: normal;
-		    margin-top: 3px;
-		}
-	}
-}
-
->>>>>>> e2813972
 // buildlog
 .content-holder {
 	white-space: pre;
@@ -349,7 +280,6 @@
   border-color: #c30000;
   font-size: 20px;
 }
-<<<<<<< HEAD
  
 .footer {
 	background: none repeat scroll 0 0 #FFFFFF;
@@ -359,16 +289,6 @@
     padding: 20px 0;
     text-align: center;
     margin-top: 45px;
-=======
-  
-form.command_forcebuild {
-	width: 320px;
-	clear:both;
-}
-
-form.command_forcebuild .force-textarea > .label {
-    display: block;
->>>>>>> e2813972
 }
 
 .auth-user {
@@ -381,28 +301,10 @@
     	font-weight: bold;
 	}
 }
-
-<<<<<<< HEAD
+ 
 @include breakpoint($bkpt-small) {
 	.auth-user {display:none;}
 	
-=======
-.auth-user {
-	float:right;
-	@include text-shadow(0 1px 0 #fff);
-	font-size: 10px;
-    margin-top: 16px;
-	span, a {
-		font-weight: bold;
-	}
-}
-
-@include breakpoint($bkpt-small) {
-	.auth-user {display:none;}
-	form.command_forcebuild {
-		width: auto;
-	}
->>>>>>> e2813972
 	.ellipsis {
 		max-width:100px;
 	}	
