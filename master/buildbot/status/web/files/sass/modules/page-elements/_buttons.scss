--- conflicted
+++ resolved
@@ -187,15 +187,7 @@
     cursor: pointer;    
     &:hover:after {
         color:#1f5184;
-<<<<<<< HEAD
-    }
-    &:focus {
-        outline: none;           
-        &:after {color:#1f5184;}
-    }
-=======
     }    
->>>>>>> 4a480fe8
 }
 
 .close-btn:after {
