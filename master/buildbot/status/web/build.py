# This file is part of Buildbot.  Buildbot is free software: you can
# redistribute it and/or modify it under the terms of the GNU General Public
# License as published by the Free Software Foundation, version 2.
#
# This program is distributed in the hope that it will be useful, but WITHOUT
# ANY WARRANTY; without even the implied warranty of MERCHANTABILITY or FITNESS
# FOR A PARTICULAR PURPOSE.  See the GNU General Public License for more
# details.
#
# You should have received a copy of the GNU General Public License along with
# this program; if not, write to the Free Software Foundation, Inc., 51
# Franklin Street, Fifth Floor, Boston, MA 02110-1301 USA.
#
# Copyright Buildbot Team Members
import json

from twisted.internet import defer
from twisted.internet import reactor
from twisted.web import html
<<<<<<< HEAD
from twisted.internet import defer, reactor
from twisted.web.util import Redirect, DeferredResource

import urllib, time
from twisted.python import log
from buildbot.status.web.base import HtmlResource, \
     css_classes, path_to_build, path_to_builder, path_to_slave, \
    path_to_codebases, path_to_builders, path_to_step, getCodebasesArg, \
     getAndCheckProperties, ActionResource, path_to_authzfail, \
     getRequestCharset, path_to_json_build
from buildbot.schedulers.forcesched import ForceScheduler, TextParameter
from buildbot.status.web.status_json import BuildJsonResource
=======
from twisted.web.util import DeferredResource
from twisted.web.util import Redirect

import time
import urllib

from buildbot import interfaces
from buildbot import util
from buildbot.schedulers.forcesched import ForceScheduler
from buildbot.schedulers.forcesched import TextParameter
from buildbot.status.web.base import ActionResource
from buildbot.status.web.base import HtmlResource
from buildbot.status.web.base import css_classes
from buildbot.status.web.base import getAndCheckProperties
from buildbot.status.web.base import getRequestCharset
from buildbot.status.web.base import path_to_authzfail
from buildbot.status.web.base import path_to_build
from buildbot.status.web.base import path_to_builder
from buildbot.status.web.base import path_to_slave
>>>>>>> 2d996c5f
from buildbot.status.web.step import StepsResource
from buildbot.status.web.tests import TestsResource
from twisted.python import log


def _get_comments_from_request(req):
    comments = req.args.get("comments", ["<no reason specified>"])[0]
    return comments.decode(getRequestCharset(req))


class ForceBuildActionResource(ActionResource):

    rebuildString = "The web-page 'rebuild' button was pressed by '%(rebuild_owner)s': %(rebuild_comments)s"

    def __init__(self, build_status, builder):
        self.build_status = build_status
        self.builder = builder
        self.action = "forceBuild"

    @defer.inlineCallbacks
    def performAction(self, req):
        url = None
        authz = self.getAuthz(req)
        res = yield authz.actionAllowed(self.action, req, self.builder)

        if not res:
            url = path_to_authzfail(req)
        else:
            # get a control object
            c = interfaces.IControl(self.getBuildmaster(req))
            bc = c.getBuilder(self.builder.getName())

            b = self.build_status
            builder_name = urllib.quote(self.builder.getName(), safe='')
            builder_name_link = urllib.quote(self.builder.getName(), safe='')
            log.msg("web rebuild of build %s:%s" % (builder_name, b.getNumber()))
<<<<<<< HEAD
            name =authz.getUsernameFull(req)
            comments = req.args.get("comments", ["<no reason specified>"])[0]
            comments.decode(getRequestCharset(req))
            reason = ("The web-page 'rebuild' button was pressed by "
                      "'%s':\n" % (comments))
=======
            name = authz.getUsernameFull(req)
            comments = _get_comments_from_request(req)

            reason = self.rebuildString % {
                'build_number': b.getNumber(),
                'owner': b.getInterestedUsers(),
                'rebuild_owner': name,
                'rebuild_comments': comments
            }

            useSourcestamp = req.args.get("useSourcestamp", None)
            if useSourcestamp and useSourcestamp == ['updated']:
                absolute = False
            else:
                absolute = True

>>>>>>> 2d996c5f
            msg = ""
            extraProperties = getAndCheckProperties(req)
            if not bc or not b.isFinished() or extraProperties is None:
                msg = "could not rebuild: "
                if not b.isFinished():
                    msg += "build still not finished "
                if not bc:
                    msg += "could not get builder control"
            else:
                tup = yield bc.rebuildBuild(b,
                                            reason=reason,
                                            extraProperties=extraProperties,
                                            absolute=absolute)
                # rebuildBuild returns None on error (?!)
                if not tup:
                    msg = "rebuilding a build failed " + str(tup)
            # we're at
            # http://localhost:8080/builders/NAME/builds/5/rebuild?[args]
            # Where should we send them?
            #
            # Ideally it would be to the per-build page that they just started,
            # but we don't know the build number for it yet (besides, it might
            # have to wait for a current build to finish). The next-most
            # preferred place is somewhere that the user can see tangible
            # evidence of their build starting (or to see the reason that it
            # didn't start). This should be the Builder page.

            url = path_to_builder(req, self.builder), msg
        defer.returnValue(url)


class StopBuildActionResource(ActionResource):

    def __init__(self, build_status):
        self.build_status = build_status
        self.action = "stopBuild"

    @defer.inlineCallbacks
    def performAction(self, req):
        authz = self.getAuthz(req)
        res = yield authz.actionAllowed(self.action, req, self.build_status)

        if not res:
            defer.returnValue(path_to_authzfail(req))
            return

        b = self.build_status
        log.msg("web stopBuild of build %s:%s" %
                (b.getBuilder().getName(), b.getNumber()))
        name = authz.getUsernameFull(req)
        comments = _get_comments_from_request(req)
        # html-quote both the username and comments, just to be safe
        reason = ("The web-page 'stop build' button was pressed by "
                  "'%s': %s\n" % (html.escape(name), html.escape(comments)))

        c = interfaces.IControl(self.getBuildmaster(req))
        bldrc = c.getBuilder(self.build_status.getBuilder().getName())
        if bldrc:
            bldc = bldrc.getBuild(self.build_status.getNumber())
            if bldc:
                bldc.stopBuild(reason)

        defer.returnValue(path_to_builder(req, self.build_status.getBuilder()))

# /builders/$builder/builds/$buildnum


class StatusResourceBuild(HtmlResource):
    addSlash = True

    def __init__(self, build_status):
        HtmlResource.__init__(self)
        self.build_status = build_status

    def getPageTitle(self, request):
        return ("Katana - %s Build #%d" %
                (self.build_status.getBuilder().getFriendlyName(),
                 self.build_status.getNumber()))

    @defer.inlineCallbacks
    def content(self, req, cxt):
        b = self.build_status
        status = self.getStatus(req)
        req.setHeader('Cache-Control', 'no-cache')

        builder = self.build_status.getBuilder()
        cxt['builder_name'] = builder.getFriendlyName()
        cxt['build_number'] = b.getNumber()
        cxt['builder_name_link'] = urllib.quote(self.build_status.getBuilder().getName(), safe='')
        cxt['b'] = b
        project = cxt['selectedproject'] = builder.getProject()
        cxt['path_to_builder'] = path_to_builder(req, b.getBuilder())
        cxt['path_to_builders'] = path_to_builders(req, project)
        cxt['path_to_codebases'] = path_to_codebases(req, project)
        cxt['build_url'] = path_to_build(req, b, False)
        codebases_arg = cxt['codebases_arg'] = getCodebasesArg(request=req)

        if not b.isFinished():
            step = b.getCurrentStep()
            if not step:
                cxt['current_step'] = "[waiting for build slave]"
            else:
                if step.isWaitingForLocks():
                    cxt['current_step'] = "%s [waiting for build slave]" % step.getName()
                else:
                    cxt['current_step'] = step.getName()
            when = b.getETA()
            if when is not None:
                cxt['when'] = util.formatInterval(when)
                cxt['when_time'] = time.strftime("%H:%M:%S",
                                                 time.localtime(time.time() + when))

        else:
            cxt['result_css'] = css_classes[b.getResults()]
            if b.getTestResults():
                cxt['tests_link'] = req.childLink("tests")

        ssList = b.getSourceStamps()
        sourcestamps = cxt['sourcestamps'] = ssList

        all_got_revisions = b.getAllGotRevisions()
        cxt['got_revisions'] = all_got_revisions

        try:
            slave_obj = status.getSlave(b.getSlavename())

            if slave_obj is not None:
                cxt['slave_friendly_name'] = slave_obj.getFriendlyName()
                cxt['slave_url'] = path_to_slave(req, slave_obj)
            else:
                cxt['slave_friendly_name'] = b.getSlavename()
                cxt['slave_url'] = ""

        except KeyError:
            pass

        cxt['steps'] = []

        for s in b.getSteps():
            step = {'name': s.getName()}

            if s.isFinished():
                if s.isHidden():
                    continue

                step['css_class'] = css_classes[s.getResults()[0]]
                (start, end) = s.getTimes()
                step['time_to_run'] = util.formatInterval(end - start)
            elif s.isStarted():
                if s.isWaitingForLocks():
                    step['css_class'] = "waiting"
                    step['time_to_run'] = "waiting for locks"
                else:
                    step['css_class'] = "running"
                    step['time_to_run'] = "running"
            else:
                step['css_class'] = "not_started"
                step['time_to_run'] = ""

            cxt['steps'].append(step)

<<<<<<< HEAD
            step['link'] = path_to_step(req, s)
            step['text'] = " ".join(s.getText())
            urls = []
            getUrls = s.getURLs().items()
            for k,v in s.getURLs().items():
                if isinstance(v, dict):
                    if 'results' in v.keys():
                        url_dict = dict(logname=k, url=v['url'] + codebases_arg, results=css_classes[v['results']])
                    else:
                        url_dict = dict(logname=k, url=v['url'] + codebases_arg)
                else:
                    url_dict = dict(logname=k, url=v + codebases_arg)
                urls.append(url_dict)

            step['urls'] = urls
=======
            step['link'] = req.childLink("steps/%s" %
                                         urllib.quote(s.getName(), safe=''))
            step['text'] = " ".join([str(txt) for txt in s.getText()])
            step['urls'] = map(lambda x: dict(url=x[1], logname=x[0]), s.getURLs().items())
>>>>>>> 2d996c5f

            step['logs'] = []
            for l in s.getLogs():
                logname = l.getName()
<<<<<<< HEAD
                step['logs'].append({ 'link': req.childLink("steps/%s/logs/%s%s" %
                                           (urllib.quote(s.getName(), safe=''),
                                            urllib.quote(logname, safe=''), codebases_arg)),
                                      'name': logname })
=======
                step['logs'].append({'link': req.childLink("steps/%s/logs/%s" %
                                                           (urllib.quote(s.getName(), safe=''),
                                                            urllib.quote(logname, safe=''))),
                                     'name': logname})
>>>>>>> 2d996c5f

        scheduler = b.getProperty("scheduler", None)
        parameters = {}
        master = self.getBuildmaster(req)
        for sch in master.allSchedulers():
            if isinstance(sch, ForceScheduler) and scheduler == sch.name:
                for p in sch.all_fields:
                    parameters[p.name] = p

        ps = cxt['properties'] = []
        for name, value, source in b.getProperties().asList():
            if not isinstance(value, dict):
                cxt_value = unicode(value)
            else:
                cxt_value = value
            p = {'name': name, 'value': cxt_value, 'source': source}
            if len(cxt_value) > 500:
                p['short_value'] = cxt_value[:500]
            if name in parameters:
                param = parameters[name]
                if isinstance(param, TextParameter):
                    p['text'] = param.value_to_text(value)
                    p['cols'] = param.cols
                    p['rows'] = param.rows
                p['label'] = param.label
            ps.append(p)

<<<<<<< HEAD
=======
        cxt['responsible_users'] = list(b.getResponsibleUsers())
>>>>>>> 2d996c5f

        (start, end, raw_end_time) = b.getTimes(include_raw_build_time=True)
        cxt['start'] = time.ctime(start)
        if end:
            cxt['end'] = time.ctime(end)
            cxt['elapsed'] = util.formatInterval(end - start)
            cxt['raw_elapsed'] = util.formatInterval(raw_end_time - start)
        else:
            now = util.now()
            cxt['elapsed'] = util.formatInterval(now - start)

        has_changes = False
        for ss in sourcestamps:
            has_changes = has_changes or ss.changes
        cxt['has_changes'] = has_changes
        cxt['authz'] = self.getAuthz(req)

        build_json = BuildJsonResource(status, b)
        build_dict = yield build_json.asDict(req)
        cxt['instant_json']['build'] = {"url": path_to_json_build(status, req, builder.name, b.getNumber()),
                                        "data": json.dumps(build_dict)}

        template = req.site.buildbot_service.templates.get_template("build.html")
        defer.returnValue(template.render(**cxt))

    def stop(self, req, auth_ok=False):
        # check if this is allowed
        if not auth_ok:
            return StopBuildActionResource(self.build_status)

        b = self.build_status
        log.msg("web stopBuild of build %s:%s" %
                (b.getBuilder().getName(), b.getNumber()))

        name = self.getAuthz(req).getUsernameFull(req)
        comments = _get_comments_from_request(req)
        # html-quote both the username and comments, just to be safe
        reason = ("The web-page 'stop build' button was pressed by "
                  "'%s': %s\n" % (html.escape(name), html.escape(comments)))

        c = interfaces.IControl(self.getBuildmaster(req))
        bldrc = c.getBuilder(self.build_status.getBuilder().getName())
        if bldrc:
            bldc = bldrc.getBuild(self.build_status.getNumber())
            if bldc:
                bldc.stopBuild(reason)

        # we're at http://localhost:8080/svn-hello/builds/5/stop?[args] and
        # we want to go to: http://localhost:8080/svn-hello
        r = Redirect(path_to_builder(req, self.build_status.getBuilder()))
        d = defer.Deferred()
        reactor.callLater(1, d.callback, r)
        return DeferredResource(d)

    def rebuild(self, req):
        return ForceBuildActionResource(self.build_status,
                                        self.build_status.getBuilder())

    def getChild(self, path, req):
        if path == "stop":
            return self.stop(req)
        if path == "rebuild":
            return self.rebuild(req)
        if path == "steps":
            return StepsResource(self.build_status)
        if path == "tests":
            return TestsResource(self.build_status)

        return HtmlResource.getChild(self, path, req)

# /builders/$builder/builds


class BuildsResource(HtmlResource):
    addSlash = True

    def __init__(self, builder_status):
        HtmlResource.__init__(self)
        self.builder_status = builder_status

    def content(self, req, cxt):
        return "subpages shows data for each build"

    def getChild(self, path, req):
        try:
            num = int(path)
        except ValueError:
            num = None
        if num is not None:
            build_status = self.builder_status.getBuild(num)
            if build_status:
                return StatusResourceBuild(build_status)

        return HtmlResource.getChild(self, path, req)<|MERGE_RESOLUTION|>--- conflicted
+++ resolved
@@ -17,7 +17,6 @@
 from twisted.internet import defer
 from twisted.internet import reactor
 from twisted.web import html
-<<<<<<< HEAD
 from twisted.internet import defer, reactor
 from twisted.web.util import Redirect, DeferredResource
 
@@ -25,32 +24,14 @@
 from twisted.python import log
 from buildbot.status.web.base import HtmlResource, \
      css_classes, path_to_build, path_to_builder, path_to_slave, \
-    path_to_codebases, path_to_builders, path_to_step, getCodebasesArg, \
+     path_to_codebases, path_to_builders, path_to_step, getCodebasesArg, \
      getAndCheckProperties, ActionResource, path_to_authzfail, \
      getRequestCharset, path_to_json_build
 from buildbot.schedulers.forcesched import ForceScheduler, TextParameter
 from buildbot.status.web.status_json import BuildJsonResource
-=======
-from twisted.web.util import DeferredResource
-from twisted.web.util import Redirect
-
-import time
-import urllib
 
 from buildbot import interfaces
 from buildbot import util
-from buildbot.schedulers.forcesched import ForceScheduler
-from buildbot.schedulers.forcesched import TextParameter
-from buildbot.status.web.base import ActionResource
-from buildbot.status.web.base import HtmlResource
-from buildbot.status.web.base import css_classes
-from buildbot.status.web.base import getAndCheckProperties
-from buildbot.status.web.base import getRequestCharset
-from buildbot.status.web.base import path_to_authzfail
-from buildbot.status.web.base import path_to_build
-from buildbot.status.web.base import path_to_builder
-from buildbot.status.web.base import path_to_slave
->>>>>>> 2d996c5f
 from buildbot.status.web.step import StepsResource
 from buildbot.status.web.tests import TestsResource
 from twisted.python import log
@@ -87,13 +68,6 @@
             builder_name = urllib.quote(self.builder.getName(), safe='')
             builder_name_link = urllib.quote(self.builder.getName(), safe='')
             log.msg("web rebuild of build %s:%s" % (builder_name, b.getNumber()))
-<<<<<<< HEAD
-            name =authz.getUsernameFull(req)
-            comments = req.args.get("comments", ["<no reason specified>"])[0]
-            comments.decode(getRequestCharset(req))
-            reason = ("The web-page 'rebuild' button was pressed by "
-                      "'%s':\n" % (comments))
-=======
             name = authz.getUsernameFull(req)
             comments = _get_comments_from_request(req)
 
@@ -110,7 +84,6 @@
             else:
                 absolute = True
 
->>>>>>> 2d996c5f
             msg = ""
             extraProperties = getAndCheckProperties(req)
             if not bc or not b.isFinished() or extraProperties is None:
@@ -272,7 +245,6 @@
 
             cxt['steps'].append(step)
 
-<<<<<<< HEAD
             step['link'] = path_to_step(req, s)
             step['text'] = " ".join(s.getText())
             urls = []
@@ -288,27 +260,14 @@
                 urls.append(url_dict)
 
             step['urls'] = urls
-=======
-            step['link'] = req.childLink("steps/%s" %
-                                         urllib.quote(s.getName(), safe=''))
-            step['text'] = " ".join([str(txt) for txt in s.getText()])
-            step['urls'] = map(lambda x: dict(url=x[1], logname=x[0]), s.getURLs().items())
->>>>>>> 2d996c5f
 
             step['logs'] = []
             for l in s.getLogs():
                 logname = l.getName()
-<<<<<<< HEAD
-                step['logs'].append({ 'link': req.childLink("steps/%s/logs/%s%s" %
-                                           (urllib.quote(s.getName(), safe=''),
-                                            urllib.quote(logname, safe=''), codebases_arg)),
-                                      'name': logname })
-=======
-                step['logs'].append({'link': req.childLink("steps/%s/logs/%s" %
+                step['logs'].append({'link': req.childLink("steps/%s/logs/%s%s" %
                                                            (urllib.quote(s.getName(), safe=''),
-                                                            urllib.quote(logname, safe=''))),
-                                     'name': logname})
->>>>>>> 2d996c5f
+                                                           urllib.quote(logname, safe=''), codebases_arg)),
+                                     'name': logname })
 
         scheduler = b.getProperty("scheduler", None)
         parameters = {}
@@ -336,11 +295,6 @@
                 p['label'] = param.label
             ps.append(p)
 
-<<<<<<< HEAD
-=======
-        cxt['responsible_users'] = list(b.getResponsibleUsers())
->>>>>>> 2d996c5f
-
         (start, end, raw_end_time) = b.getTimes(include_raw_build_time=True)
         cxt['start'] = time.ctime(start)
         if end:
