--- conflicted
+++ resolved
@@ -162,12 +162,9 @@
         sources = yield self.getSourceStamps()
         result['brid'] = self.brid
         result['source'] = ss.asDict()
-<<<<<<< HEAD
         result['sources'] = [s.asDict() for s in sources.values()]
-=======
         props = yield self.getBuildProperties()
         result['properties'] = props.asList()
->>>>>>> a78cfc88
         result['builderName'] = self.getBuilderName()
         result['reason'] = yield self.getReason()
         result['slaves'] =  self.getSlaves()
