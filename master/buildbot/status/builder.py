--- conflicted
+++ resolved
@@ -583,8 +583,8 @@
                                max_buildnum=None,
                                finished_before=None,
                                results=None,
-<<<<<<< HEAD
                                max_search=2000,
+                               filter_fn=None,
                                useCache=False):
 
         key = self.getLatestBuildKey(codebases)
@@ -595,10 +595,6 @@
             # Warning: if there is a problem saving the build in the cache the build wont be loaded
             return
 
-=======
-                               max_search=200,
-                               filter_fn=None):
->>>>>>> e6fd9ac2
         got = 0
         branches = set(branches)
         codebases = codebases
