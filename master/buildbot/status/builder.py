--- conflicted
+++ resolved
@@ -16,15 +16,9 @@
 from __future__ import with_statement
 
 
-<<<<<<< HEAD
 import os, re, itertools
 from cPickle import load, dump
 from twisted.internet import defer
-=======
-import itertools
-import os
-import re
->>>>>>> 2d996c5f
 
 from cPickle import dump
 from cPickle import load
@@ -79,18 +73,11 @@
     persistenceForgets = ('wasUpgraded', )
 
     category = None
-<<<<<<< HEAD
-    currentBigState = "offline" # or idle/waiting/interlocked/building
-    basedir = None # filled in by our parent
-    unavailable_build_numbers = set()
-
-    def __init__(self, buildername, category, master, friendly_name=None):
-=======
     currentBigState = "offline"  # or idle/waiting/interlocked/building
     basedir = None  # filled in by our parent
-
-    def __init__(self, buildername, category, master, description):
->>>>>>> 2d996c5f
+    unavailable_build_numbers = set()
+
+    def __init__(self, buildername, category, master, friendly_name=None, description):
         self.name = buildername
         self.category = category
         self.description = description
@@ -160,7 +147,6 @@
         highest-numbered build we discover. This is called by the top-level
         Status object shortly after we are created or loaded from disk.
         """
-<<<<<<< HEAD
         existing_builds = []
         for f in os.listdir(self.basedir):
             r = re.search("^(\d+).*$", f)
@@ -169,12 +155,6 @@
                 existing_builds.append(int(r.groups()[0]))
 
         if len(existing_builds):
-=======
-        existing_builds = [int(f)
-                           for f in os.listdir(self.basedir)
-                           if re.match(r"^\d+$", f)]
-        if existing_builds:
->>>>>>> 2d996c5f
             self.nextBuildNumber = max(existing_builds) + 1
         else:
             self.nextBuildNumber = 0
@@ -216,17 +196,13 @@
 
         filename = self.makeBuildFilename(number)
         try:
-<<<<<<< HEAD
             if not os.path.exists(filename):
                 if number < self.nextBuildNumber:
                     self.unavailable_build_numbers.add(number)
                 return None
 
-            log.msg("Loading builder %s's build %d from on-disk pickle" % (self.name, number))
-=======
             log.msg("Loading builder %s's build %d from on-disk pickle"
                     % (self.name, number))
->>>>>>> 2d996c5f
             with open(filename, "rb") as f:
                 build = load(f)
             build.setProcessObjects(self, self.master)
@@ -329,7 +305,6 @@
         # str(self.name) may be a workaround
         return self.name
 
-<<<<<<< HEAD
     def getFriendlyName(self):
         if self.friendly_name is None:
             return self.name
@@ -338,14 +313,13 @@
 
     def setFriendlyName(self, name):
         self.friendly_name = name
-=======
+
     def setDescription(self, description):
         # used during reconfig
         self.description = description
 
     def getDescription(self):
         return self.description
->>>>>>> 2d996c5f
 
     def getState(self):
         return (self.currentBigState, self.currentBuilds)
@@ -416,15 +390,12 @@
     def getCategory(self):
         return self.category
 
-<<<<<<< HEAD
     def setProject(self, project):
         self.project = project
 
     def getProject(self):
         return self.project
 
-    def getBuild(self, number):
-=======
     def getBuildByRevision(self, rev):
         number = self.nextBuildNumber - 1
         while number > 0:
@@ -440,7 +411,6 @@
         if revision is not None:
             return self.getBuildByRevision(revision)
 
->>>>>>> 2d996c5f
         if number < 0:
             number = self.nextBuildNumber + number
         if number < 0 or number >= self.nextBuildNumber:
@@ -466,12 +436,8 @@
                                max_buildnum=None,
                                finished_before=None,
                                results=None,
-<<<<<<< HEAD
-                               max_search=2000):
-=======
-                               max_search=200,
+                               max_search=2000,
                                filter_fn=None):
->>>>>>> 2d996c5f
         got = 0
         branches = set(branches)
         codebases = codebases
@@ -694,20 +660,6 @@
         result['friendly_name'] = self.getFriendlyName()
         result['project'] = self.project
         result['slaves'] = self.slavenames
-<<<<<<< HEAD
-
-        # TODO(maruel): Add cache settings? Do we care?
-
-        # Transient
-        def build_dict(b):
-            if base_build_dict is True:
-                return b.asBaseDict(request, include_current_step=True)
-            else:
-                return b.asDict(request)
-
-        current_builds_dict = [build_dict(b) for b in self.getCurrentBuilds(codebases)]
-        result['currentBuilds'] = current_builds_dict
-=======
         result['schedulers'] = [s.name
                                 for s in self.status.master.allSchedulers()
                                 if self.name in s.builderNames]
@@ -721,7 +673,6 @@
         cached_builds = sorted(set(self.buildCache.keys() + current_builds))
         result['cachedBuilds'] = cached_builds
         result['currentBuilds'] = current_builds
->>>>>>> 2d996c5f
         result['state'] = self.getState()[0]
         # lies, but we don't have synchronous access to this info; use
         # asDict_async instead
@@ -731,7 +682,6 @@
     @defer.inlineCallbacks
     def asDict_async(self, codebases={}, request=None, base_build_dict=False):
         """Just like L{asDict}, but with a nonzero pendingBuilds."""
-<<<<<<< HEAD
         result = self.asDict(codebases, request, base_build_dict)
         builds =  yield self.getPendingBuildRequestStatuses()
 
@@ -745,18 +695,11 @@
         else:
             count = len(builds)
 
-        result['pendingBuilds'] = count
-        defer.returnValue(result)
-=======
-        result = self.asDict()
-        d = self.getPendingBuildRequestStatuses()
-
         def combine(statuses):
             result['pendingBuilds'] = len(statuses)
             return result
         d.addCallback(combine)
         return d
->>>>>>> 2d996c5f
 
     def getMetrics(self):
         return self.botmaster.parent.metrics
