# This file is part of Buildbot.  Buildbot is free software: you can
# redistribute it and/or modify it under the terms of the GNU General Public
# License as published by the Free Software Foundation, version 2.
#
# This program is distributed in the hope that it will be useful, but WITHOUT
# ANY WARRANTY; without even the implied warranty of MERCHANTABILITY or FITNESS
# FOR A PARTICULAR PURPOSE.  See the GNU General Public License for more
# details.
#
# You should have received a copy of the GNU General Public License along with
# this program; if not, write to the Free Software Foundation, Inc., 51
# Franklin Street, Fifth Floor, Boston, MA 02110-1301 USA.
#
# Copyright Buildbot Team Members

import os
import time

from twisted.internet import defer
from twisted.internet import utils
from twisted.python import log

from buildbot import config
from buildbot.changes import base
from buildbot.util import deferredLocked
from buildbot.util import epoch2datetime


class HgPoller(base.PollingChangeSource):

    """This source will poll a remote hg repo for changes and submit
    them to the change master."""

    compare_attrs = ["repourl", "branch", "workdir",
                     "pollInterval", "hgpoller", "usetimestamps",
                     "category", "project", "pollAtLaunch"]

    db_class_name = 'HgPoller'

    def __init__(self, repourl, branch='default',
                 workdir=None, pollInterval=10 * 60,
                 hgbin='hg', usetimestamps=True,
                 category=None, project='', pollinterval=-2,
                 encoding='utf-8', pollAtLaunch=False):

        # for backward compatibility; the parameter used to be spelled with 'i'
        if pollinterval != -2:
            pollInterval = pollinterval

        self.repourl = repourl
        self.branch = branch
        base.PollingChangeSource.__init__(
            self, name=repourl, pollInterval=pollInterval, pollAtLaunch=pollAtLaunch)
        self.encoding = encoding
        self.lastChange = time.time()
        self.lastPoll = time.time()
        self.hgbin = hgbin
        self.workdir = workdir
        self.usetimestamps = usetimestamps
        self.category = category
        self.project = project
        self.commitInfo = {}
        self.initLock = defer.DeferredLock()

        if self.workdir is None:
            config.error("workdir is mandatory for now in HgPoller")

    def describe(self):
        status = ""
        if not self.master:
            status = "[STOPPED - check log]"
        return ("HgPoller watching the remote Mercurial repository %r, "
                "branch: %r, in workdir %r %s") % (self.repourl, self.branch,
                                                   self.workdir, status)

    @deferredLocked('initLock')
    def poll(self):
        d = self._getChanges()
        d.addCallback(self._processChanges)
        d.addErrback(self._processChangesFailure)
        return d

    def _absWorkdir(self):
        workdir = self.workdir
        if os.path.isabs(workdir):
            return workdir
        return os.path.join(self.master.basedir, workdir)

    def _getRevDetails(self, rev):
        """Return a deferred for (date, author, files, comments) of given rev.

        Deferred will be in error if rev is unknown.
        """
        args = ['log', '-r', rev, os.linesep.join((
            '--template={date|hgdate}',
            '{author}',
            "{files % '{file}" + os.pathsep + "'}",
            '{desc|strip}'))]
        # Mercurial fails with status 255 if rev is unknown
        d = utils.getProcessOutput(self.hgbin, args, path=self._absWorkdir(),
                                   env=os.environ, errortoo=False)

        def process(output):
            # all file names are on one line
            date, author, files, comments = output.decode(self.encoding, "replace").split(
                os.linesep, 3)

            if not self.usetimestamps:
                stamp = None
            else:
                try:
                    stamp = float(date.split()[0])
                except:
                    log.msg('hgpoller: caught exception converting output %r '
                            'to timestamp' % date)
                    raise
            return stamp, author.strip(), files.split(os.pathsep)[:-1], comments.strip()

        d.addCallback(process)
        return d

    def _isRepositoryReady(self):
        """Easy to patch in tests."""
        return os.path.exists(os.path.join(self._absWorkdir(), '.hg'))

    def _initRepository(self):
        """Have mercurial init the workdir as a repository (hg init) if needed.

        hg init will also create all needed intermediate directories.
        """
        if self._isRepositoryReady():
            return defer.succeed(None)
        log.msg('hgpoller: initializing working dir from %s' % self.repourl)
        d = utils.getProcessOutputAndValue(self.hgbin,
                                           ['init', self._absWorkdir()],
                                           env=os.environ)
        d.addCallback(self._convertNonZeroToFailure)
        d.addErrback(self._stopOnFailure)
        d.addCallback(lambda _: log.msg(
            "hgpoller: finished initializing working dir %r" % self.workdir))
        return d

    def _getChanges(self):
        self.lastPoll = time.time()

        d = self._initRepository()
        d.addCallback(lambda _: log.msg(
            "hgpoller: polling hg repo at %s" % self.repourl))

        # get a deferred object that performs the fetch
        args = ['pull', '-b', self.branch, self.repourl]

        # This command always produces data on stderr, but we actually do not
        # care about the stderr or stdout from this command.
        # We set errortoo=True to avoid an errback from the deferred.
        # The callback which will be added to this
        # deferred will not use the response.
        d.addCallback(lambda _: utils.getProcessOutput(
            self.hgbin, args, path=self._absWorkdir(),
            env=os.environ, errortoo=True))

        return d

    def _getStateObjectId(self):
        """Return a deferred for object id in state db.

        Being unique among pollers, workdir is used with branch as instance
        name for db.
        """
        return self.master.db.state.getObjectId(
            '#'.join((self.workdir, self.branch)), self.db_class_name)

    def _getCurrentRev(self):
        """Return a deferred for object id in state db and current numeric rev.

        If never has been set, current rev is None.
        """
        d = self._getStateObjectId()

        def oid_cb(oid):
            d = self.master.db.state.getState(oid, 'current_rev', None)
<<<<<<< HEAD
            def addOid(cur):
                if cur is not None:
                    return  oid, int(cur)
=======

            def addOid(cur):
                if cur is not None:
                    return oid, int(cur)
>>>>>>> 2d996c5f
                return oid, cur
            d.addCallback(addOid)
            return d
        d.addCallback(oid_cb)
        return d

    def _setCurrentRev(self, rev, oid=None):
        """Return a deferred to set current revision in persistent state.

        oid is self's id for state db. It can be passed to avoid a db lookup."""
        if oid is None:
            d = self._getStateObjectId()
        else:
            d = defer.succeed(oid)

        def set_in_state(obj_id):
            return self.master.db.state.setState(obj_id, 'current_rev', rev)
        d.addCallback(set_in_state)

        return d

    def _getHead(self):
        """Return a deferred for branch head revision or None.

        We'll get an error if there is no head for this branch, which is
        proabably a good thing, since it's probably a mispelling
        (if really buildbotting a branch that does not have any changeset
        yet, one shouldn't be surprised to get errors)
        """
        d = utils.getProcessOutput(self.hgbin,
                                   ['heads', self.branch, '--template={rev}' + os.linesep],
                                   path=self._absWorkdir(), env=os.environ, errortoo=False)

        def no_head_err(exc):
            log.err("hgpoller: could not find branch %r in repository %r" % (
                self.branch, self.repourl))
        d.addErrback(no_head_err)

        def results(heads):
            if not heads:
                return

            if len(heads.split()) > 1:
                log.err(("hgpoller: caught several heads in branch %r "
                         "from repository %r. Staying at previous revision"
                         "You should wait until the situation is normal again "
                         "due to a merge or directly strip if remote repo "
                         "gets stripped later.") % (self.branch, self.repourl))
                return

            # in case of whole reconstruction, are we sure that we'll get the
            # same node -> rev assignations ?
            return int(heads.strip())

        d.addCallback(results)
        return d

    @defer.inlineCallbacks
    def _processChanges(self, unused_output):
        """Send info about pulled changes to the master and record current.

        GitPoller does the recording by moving the working dir to the head
        of the branch.
        We don't update the tree (unnecessary treatment and waste of space)
        instead, we simply store the current rev number in a file.
        Recall that hg rev numbers are local and incremental.
        """
        oid, current = yield self._getCurrentRev()
        # hg log on a range of revisions is never empty
        # also, if a numeric revision does not exist, a node may match.
        # Therefore, we have to check explicitely that branch head > current.
        head = yield self._getHead()
        if head <= current:
            return
        if current is None:
            # we could have used current = -1 convention as well (as hg does)
            revrange = '%d:%d' % (head, head)
        else:
            revrange = '%d:%s' % (current + 1, head)

        # two passes for hg log makes parsing simpler (comments is multi-lines)
        revListArgs = ['log', '-b', self.branch, '-r', revrange,
                       r'--template={rev}:{node}\n']
        results = yield utils.getProcessOutput(self.hgbin, revListArgs,
                                               path=self._absWorkdir(), env=os.environ, errortoo=False)

        revNodeList = [rn.split(':', 1) for rn in results.strip().split()]

        log.msg('hgpoller: processing %d changes: %r in %r'
                % (len(revNodeList), revNodeList, self._absWorkdir()))
        for rev, node in revNodeList:
            timestamp, author, files, comments = yield self._getRevDetails(
                node)
            yield self.master.addChange(
                author=author,
                revision=node,
                files=files,
                comments=comments,
                when_timestamp=epoch2datetime(timestamp),
                branch=self.branch,
                category=self.category,
                project=self.project,
                repository=self.repourl,
                src='hg')
            # writing after addChange so that a rev is never missed,
            # but at once to avoid impact from later errors
            yield self._setCurrentRev(rev, oid=oid)

    def _processChangesFailure(self, f):
        log.msg('hgpoller: repo poll failed')
        log.err(f)
        # eat the failure to continue along the deferred chain - we still want to catch up
        return None

    def _convertNonZeroToFailure(self, res):
        "utility method to handle the result of getProcessOutputAndValue"
        (stdout, stderr, code) = res
        if code != 0:
            raise EnvironmentError('command failed with exit code %d: %s' % (code, stderr))
        return (stdout, stderr, code)

    def _stopOnFailure(self, f):
        "utility method to stop the service when a failure occurs"
        if self.running:
            d = defer.maybeDeferred(lambda: self.stopService())
            d.addErrback(log.err, 'while stopping broken HgPoller service')
        return f<|MERGE_RESOLUTION|>--- conflicted
+++ resolved
@@ -179,16 +179,9 @@
 
         def oid_cb(oid):
             d = self.master.db.state.getState(oid, 'current_rev', None)
-<<<<<<< HEAD
-            def addOid(cur):
-                if cur is not None:
-                    return  oid, int(cur)
-=======
-
             def addOid(cur):
                 if cur is not None:
                     return oid, int(cur)
->>>>>>> 2d996c5f
                 return oid, cur
             d.addCallback(addOid)
             return d
