--- conflicted
+++ resolved
@@ -85,20 +85,15 @@
 
         if not files:
             log.msg("No files listed in change... bit strange, but not fatal.")
-<<<<<<< HEAD
-        d = self.master.data.updates.addChange(**changedict)
-        # set the return value to None, so we don't get users depending on
-        # getting a changeid
-=======
 
         if changedict.has_key('links'):
             log.msg("Found links: "+repr(changedict['links']))
             del changedict['links']
 
-        d = self.master.addChange(**changedict)
-        # since this is a remote method, we can't return a Change instance, so
-        # this just sets the return value to None:
->>>>>>> 7aac669b
+        d = self.master.data.updates.addChange(**changedict)
+
+        # set the return value to None, so we don't get users depending on
+        # getting a changeid
         d.addCallback(lambda _ : None)
         return d
 
