# This file is part of Buildbot.  Buildbot is free software: you can
# redistribute it and/or modify it under the terms of the GNU General Public
# License as published by the Free Software Foundation, version 2.
#
# This program is distributed in the hope that it will be useful, but WITHOUT
# ANY WARRANTY; without even the implied warranty of MERCHANTABILITY or FITNESS
# FOR A PARTICULAR PURPOSE.  See the GNU General Public License for more
# details.
#
# You should have received a copy of the GNU General Public License along with
# this program; if not, write to the Free Software Foundation, Inc., 51
# Franklin Street, Fifth Floor, Boston, MA 02110-1301 USA.
#
# Copyright Buildbot Team Members

"""
A wrapper around `sqlalchemy.create_engine` that handles all of the
special cases that Buildbot needs.  Those include:

 - pool_recycle for MySQL
 - %(basedir) substitution
 - optimal thread pool size calculation

"""

import os
import re
import sqlalchemy as sa

from buildbot.util import sautils
from sqlalchemy.engine import strategies
from sqlalchemy.engine import url
from sqlalchemy.pool import NullPool
from twisted.python import log

# from http://www.mail-archive.com/sqlalchemy@googlegroups.com/msg15079.html


class ReconnectingListener(object):

    def __init__(self):
        self.retried = False


class BuildbotEngineStrategy(strategies.ThreadLocalEngineStrategy):
    # A subclass of the ThreadLocalEngineStrategy that can effectively interact
    # with Buildbot.
    #
    # This adjusts the passed-in parameters to ensure that we get the behaviors
    # Buildbot wants from particular drivers, and wraps the outgoing Engine
    # object so that its methods run in threads and return deferreds.

    name = 'buildbot'

    def special_case_sqlite(self, u, kwargs):
        """For sqlite, percent-substitute %(basedir)s and use a full
        path to the basedir.  If using a memory database, force the
        pool size to be 1."""
        max_conns = None

        # when given a database path, stick the basedir in there
        if u.database:

            # Use NullPool instead of the sqlalchemy-0.6.8-default
            # SingletonThreadpool for sqlite to suppress the error in
            # http://groups.google.com/group/sqlalchemy/msg/f8482e4721a89589,
            # which also explains that NullPool is the new default in
            # sqlalchemy 0.7 for non-memory SQLite databases.
            kwargs.setdefault('poolclass', NullPool)

            u.database = u.database % dict(basedir=kwargs['basedir'])
            if not os.path.isabs(u.database[0]):
                u.database = os.path.join(kwargs['basedir'], u.database)

        # in-memory databases need exactly one connection
        if not u.database:
            kwargs['pool_size'] = 1
            max_conns = 1

        # allow serializing access to the db
        if 'serialize_access' in u.query:
            u.query.pop('serialize_access')
            max_conns = 1

        return u, kwargs, max_conns

    def set_up_sqlite_engine(self, u, engine):
        """Special setup for sqlite engines"""
        # try to enable WAL logging
        if u.database:
            def connect_listener(connection, record):
                connection.execute("pragma checkpoint_fullfsync = off")

            if sautils.sa_version() < (0, 7, 0):
                class CheckpointFullfsyncDisabler(object):
                    pass
                disabler = CheckpointFullfsyncDisabler()
                disabler.connect = connect_listener
                engine.pool.add_listener(disabler)
            else:
                sa.event.listen(engine.pool, 'connect', connect_listener)

            log.msg("setting database journal mode to 'wal'")
            try:
                engine.execute("pragma journal_mode = wal")
            except:
                log.msg("failed to set journal mode - database may fail")

    def special_case_mysql(self, u, kwargs):
        """For mysql, take max_idle out of the query arguments, and
        use its value for pool_recycle.  Also, force use_unicode and
        charset to be True and 'utf8', failing if they were set to
        anything else."""

        kwargs['pool_recycle'] = int(u.query.pop('max_idle', 3600))

<<<<<<< HEAD
        # default to the InnoDB storage engine
        storage_engine = u.query.pop('storage_engine', 'InnoDB')
=======
        # default to the MyISAM storage engine; InnoDB is not supported
        storage_engine = u.query.pop('storage_engine', 'MyISAM')
>>>>>>> 2d996c5f
        kwargs['connect_args'] = {
            'init_command': 'SET storage_engine=%s' % storage_engine,
        }

        if 'use_unicode' in u.query:
            if u.query['use_unicode'] != "True":
                raise TypeError("Buildbot requires use_unicode=True " +
                                "(and adds it automatically)")
        else:
            u.query['use_unicode'] = True

        if 'charset' in u.query:
            if u.query['charset'] != "utf8":
                raise TypeError("Buildbot requires charset=utf8 " +
                                "(and adds it automatically)")
        else:
            u.query['charset'] = 'utf8'

        return u, kwargs, None

    def set_up_mysql_engine(self, u, engine):
        """Special setup for mysql engines"""
        # add the reconnecting PoolListener that will detect a
        # disconnected connection and automatically start a new
        # one.  This provides a measure of additional safety over
        # the pool_recycle parameter, and is useful when e.g., the
        # mysql server goes away
        def checkout_listener(dbapi_con, con_record, con_proxy):
            try:
                cursor = dbapi_con.cursor()
                cursor.execute("SELECT 1")
            except dbapi_con.OperationalError, ex:
                if ex.args[0] in (2006, 2013, 2014, 2045, 2055):
                    # sqlalchemy will re-create the connection
                    raise sa.exc.DisconnectionError()
                raise

        # older versions of sqlalchemy require the listener to be specified
        # in the kwargs, in a class instance
        if sautils.sa_version() < (0, 7, 0):
            class ReconnectingListener(object):
                pass
            rcl = ReconnectingListener()
            rcl.checkout = checkout_listener
            engine.pool.add_listener(rcl)
        else:
            sa.event.listen(engine.pool, 'checkout', checkout_listener)

    def check_sqlalchemy_version(self):
        version = getattr(sa, '__version__', '0')
        try:
            version_digits = re.sub('[^0-9.]', '', version)
            version_tup = tuple(map(int, version_digits.split('.')))
        except TypeError:
            pass

        if version_tup < (0, 6):
            raise RuntimeError("SQLAlchemy version %s is too old" % (version,))
        if version_tup > (0, 7, 10):
            raise RuntimeError("SQLAlchemy version %s is not supported by "
                               "SQLAlchemy-Migrate" % (version,))

    def create(self, name_or_url, **kwargs):
        if 'basedir' not in kwargs:
            raise TypeError('no basedir supplied to create_engine')
        self.check_sqlalchemy_version()

        max_conns = None

        # apply special cases
        u = url.make_url(name_or_url)
        if u.drivername.startswith('sqlite'):
            u, kwargs, max_conns = self.special_case_sqlite(u, kwargs)
        elif u.drivername.startswith('mysql'):
            u, kwargs, max_conns = self.special_case_mysql(u, kwargs)

        # remove the basedir as it may confuse sqlalchemy
        basedir = kwargs.pop('basedir')

        # calculate the maximum number of connections from the pool parameters,
        # if it hasn't already been specified
        if max_conns is None:
            max_conns = kwargs.get('pool_size', 5) + kwargs.get('max_overflow', 10)

        engine = strategies.ThreadLocalEngineStrategy.create(self,
                                                             u, **kwargs)

        # annotate the engine with the optimal thread pool size; this is used
        # by DBConnector to configure the surrounding thread pool
        engine.optimal_thread_pool_size = max_conns

        # keep the basedir
        engine.buildbot_basedir = basedir

        if u.drivername.startswith('sqlite'):
            self.set_up_sqlite_engine(u, engine)
        elif u.drivername.startswith('mysql'):
            self.set_up_mysql_engine(u, engine)

        return engine

BuildbotEngineStrategy()

# this module is really imported for the side-effects, but pyflakes will like
# us to use something from the module -- so offer a copy of create_engine,
# which explicitly adds the strategy argument


def create_engine(*args, **kwargs):
    kwargs['strategy'] = 'buildbot'

    return sa.create_engine(*args, **kwargs)<|MERGE_RESOLUTION|>--- conflicted
+++ resolved
@@ -114,13 +114,9 @@
 
         kwargs['pool_recycle'] = int(u.query.pop('max_idle', 3600))
 
-<<<<<<< HEAD
         # default to the InnoDB storage engine
         storage_engine = u.query.pop('storage_engine', 'InnoDB')
-=======
-        # default to the MyISAM storage engine; InnoDB is not supported
-        storage_engine = u.query.pop('storage_engine', 'MyISAM')
->>>>>>> 2d996c5f
+
         kwargs['connect_args'] = {
             'init_command': 'SET storage_engine=%s' % storage_engine,
         }
