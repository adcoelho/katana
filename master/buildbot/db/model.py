# This file is part of Buildbot.  Buildbot is free software: you can
# redistribute it and/or modify it under the terms of the GNU General Public
# License as published by the Free Software Foundation, version 2.
#
# This program is distributed in the hope that it will be useful, but WITHOUT
# ANY WARRANTY; without even the implied warranty of MERCHANTABILITY or FITNESS
# FOR A PARTICULAR PURPOSE.  See the GNU General Public License for more
# details.
#
# You should have received a copy of the GNU General Public License along with
# this program; if not, write to the Free Software Foundation, Inc., 51
# Franklin Street, Fifth Floor, Boston, MA 02110-1301 USA.
#
# Copyright Buildbot Team Members

import migrate
import migrate.versioning.repository
import sqlalchemy as sa

from migrate import exceptions

from buildbot.db import base
from buildbot.db.types.json import JsonObject
from twisted.python import log
from twisted.python import util

try:
    from migrate.versioning.schema import ControlledSchema
    assert ControlledSchema  # hush pyflakes
except ImportError:
    ControlledSchema = None


class Model(base.DBConnectorComponent):
    #
    # schema
    #

    metadata = sa.MetaData()

    # NOTES

    # * server_defaults here are included to match those added by the migration
    #   scripts, but they should not be depended on - all code accessing these
    #   tables should supply default values as necessary.  The defaults are
    #   required during migration when adding non-nullable columns to existing
    #   tables.
    #
    # * dates are stored as unix timestamps (UTC-ish epoch time)
    #
    # * sqlalchemy does not handle sa.Boolean very well on MySQL or Postgres;
    #   use sa.Integer instead

    # build requests

    # A BuildRequest is a request for a particular build to be performed.  Each
    # BuildRequest is a part of a Buildset.  BuildRequests are claimed by
    # masters, to avoid multiple masters running the same build.
    buildrequests = sa.Table('buildrequests', metadata,
<<<<<<< HEAD
        sa.Column('id', sa.Integer,  primary_key=True),
        sa.Column('buildsetid', sa.Integer, sa.ForeignKey("buildsets.id"),
            nullable=False),
        sa.Column('buildername', sa.String(length=255), nullable=False),
        sa.Column('priority', sa.Integer, nullable=False,
            server_default=sa.DefaultClause("0")),
=======
                             sa.Column('id', sa.Integer, primary_key=True),
                             sa.Column('buildsetid', sa.Integer, sa.ForeignKey("buildsets.id"),
                                       nullable=False),
                             sa.Column('buildername', sa.String(length=256), nullable=False),
                             sa.Column('priority', sa.Integer, nullable=False,
                                       server_default=sa.DefaultClause("0")),
>>>>>>> 2d996c5f

                             # if this is zero, then the build is still pending
                             sa.Column('complete', sa.Integer,
                                       server_default=sa.DefaultClause("0")),

                             # results is only valid when complete == 1; 0 = SUCCESS, 1 = WARNINGS,
                             # etc - see master/buildbot/status/builder.py
                             sa.Column('results', sa.SmallInteger),

                             # time the buildrequest was created
                             sa.Column('submitted_at', sa.Integer, nullable=False),

<<<<<<< HEAD
        # time the buildrequest was completed, or NULL
        sa.Column('complete_at', sa.Integer),
        sa.Column('artifactbrid', sa.Integer, sa.ForeignKey('buildrequests.id'), nullable=True),
        sa.Column('triggeredbybrid', sa.Integer, sa.ForeignKey('buildrequests.id'), nullable=True),
        sa.Column('mergebrid', sa.Integer, sa.ForeignKey('buildrequests.id'), nullable=True),
        sa.Column('startbrid', sa.Integer, sa.ForeignKey('buildrequests.id'), nullable=True)
    )
=======
                             # time the buildrequest was completed, or NULL
                             sa.Column('complete_at', sa.Integer),
                             )
>>>>>>> 2d996c5f

    # Each row in this table represents a claimed build request, where the
    # claim is made by the object referenced by objectid.
    buildrequest_claims = sa.Table('buildrequest_claims', metadata,
                                   sa.Column('brid', sa.Integer, sa.ForeignKey('buildrequests.id'),
                                             index=True, unique=True),
                                   sa.Column('objectid', sa.Integer, sa.ForeignKey('objects.id'),
                                             index=True, nullable=True),
                                   sa.Column('claimed_at', sa.Integer, nullable=False),
                                   )

    # builds

    # This table contains basic information about each build.  Note that most
    # data about a build is still stored in on-disk pickles.
    builds = sa.Table('builds', metadata,
                      sa.Column('id', sa.Integer, primary_key=True),
                      sa.Column('number', sa.Integer, nullable=False),
                      sa.Column('brid', sa.Integer, sa.ForeignKey('buildrequests.id'),
                                nullable=False),
                      sa.Column('start_time', sa.Integer, nullable=False),
                      sa.Column('finish_time', sa.Integer),
                      )

    # buildsets

    # This table contains input properties for buildsets
    buildset_properties = sa.Table('buildset_properties', metadata,
                                   sa.Column('buildsetid', sa.Integer, sa.ForeignKey('buildsets.id'),
                                             nullable=False),
                                   sa.Column('property_name', sa.String(256), nullable=False),
                                   # JSON-encoded tuple of (value, source)
                                   sa.Column('property_value', sa.Text, nullable=False),
                                   )

    # This table represents Buildsets - sets of BuildRequests that share the
    # same original cause and source information.
    buildsets = sa.Table('buildsets', metadata,
                         sa.Column('id', sa.Integer, primary_key=True),

                         # a simple external identifier to track down this buildset later, e.g.,
                         # for try requests
                         sa.Column('external_idstring', sa.String(256)),

                         # a short string giving the reason the buildset was created
                         sa.Column('reason', sa.String(256)),
                         sa.Column('submitted_at', sa.Integer, nullable=False),

                         # if this is zero, then the build set is still pending
                         sa.Column('complete', sa.SmallInteger, nullable=False,
                                   server_default=sa.DefaultClause("0")),
                         sa.Column('complete_at', sa.Integer),

                         # results is only valid when complete == 1; 0 = SUCCESS, 1 = WARNINGS,
                         # etc - see master/buildbot/status/builder.py
                         sa.Column('results', sa.SmallInteger),

                         # buildset belongs to all sourcestamps with setid
                         sa.Column('sourcestampsetid', sa.Integer,
                                   sa.ForeignKey('sourcestampsets.id')),
                         )

<<<<<<< HEAD
        # buildset belongs to all sourcestamps with setid
        sa.Column('sourcestampsetid', sa.Integer,
            sa.ForeignKey('sourcestampsets.id'))
    )
=======
    # buildslaves
    buildslaves = sa.Table("buildslaves", metadata,
                           sa.Column("id", sa.Integer, primary_key=True),
                           sa.Column("name", sa.String(256), nullable=False),
                           sa.Column("info", JsonObject, nullable=False),
                           )
>>>>>>> 2d996c5f

    # changes

    # Files touched in changes
    change_files = sa.Table('change_files', metadata,
                            sa.Column('changeid', sa.Integer, sa.ForeignKey('changes.changeid'),
                                      nullable=False),
                            sa.Column('filename', sa.String(1024), nullable=False),
                            )

    # Properties for changes
    change_properties = sa.Table('change_properties', metadata,
                                 sa.Column('changeid', sa.Integer, sa.ForeignKey('changes.changeid'),
                                           nullable=False),
                                 sa.Column('property_name', sa.String(256), nullable=False),
                                 # JSON-encoded tuple of (value, source)
                                 sa.Column('property_value', sa.String(1024), nullable=False),
                                 )

    # users associated with this change; this allows multiple users for
    # situations where a version-control system can represent both an author
    # and committer, for example.
    change_users = sa.Table("change_users", metadata,
                            sa.Column("changeid", sa.Integer, sa.ForeignKey('changes.changeid'),
                                      nullable=False),
                            # uid for the author of the change with the given changeid
                            sa.Column("uid", sa.Integer, sa.ForeignKey('users.uid'),
                                      nullable=False)
                            )

    # Changes to the source code, produced by ChangeSources
    changes = sa.Table('changes', metadata,
                       # changeid also serves as 'change number'
                       sa.Column('changeid', sa.Integer, primary_key=True),

<<<<<<< HEAD
        # author's name (usually an email address)
        sa.Column('author', sa.String(255), nullable=False),
=======
                       # author's name (usually an email address)
                       sa.Column('author', sa.String(256), nullable=False),
>>>>>>> 2d996c5f

                       # commit comment
                       sa.Column('comments', sa.Text, nullable=False),

                       # old, CVS-related boolean
                       sa.Column('is_dir', sa.SmallInteger, nullable=False),  # old, for CVS

<<<<<<< HEAD
        # The branch where this change occurred.  When branch is NULL, that
        # means the main branch (trunk, master, etc.)
        sa.Column('branch', sa.String(255)),

        # revision identifier for this change
        sa.Column('revision', sa.String(255)), # CVS uses NULL
=======
                       # The branch where this change occurred.  When branch is NULL, that
                       # means the main branch (trunk, master, etc.)
                       sa.Column('branch', sa.String(256)),

                       # revision identifier for this change
                       sa.Column('revision', sa.String(256)),  # CVS uses NULL
>>>>>>> 2d996c5f

                       sa.Column('revlink', sa.String(256)),

                       # this is the timestamp of the change - it is usually copied from the
                       # version-control system, and may be long in the past or even in the
                       # future!
                       sa.Column('when_timestamp', sa.Integer, nullable=False),

<<<<<<< HEAD
        # an arbitrary string used for filtering changes
        sa.Column('category', sa.String(255)),
=======
                       # an arbitrary string used for filtering changes
                       sa.Column('category', sa.String(256)),
>>>>>>> 2d996c5f

                       # repository specifies, along with revision and branch, the
                       # source tree in which this change was detected.
                       sa.Column('repository', sa.String(length=512), nullable=False,
                                 server_default=''),

                       # codebase is a logical name to specify what is in the repository
                       sa.Column('codebase', sa.String(256), nullable=False,
                                 server_default=sa.DefaultClause("")),

                       # project names the project this source code represents.  It is used
                       # later to filter changes
                       sa.Column('project', sa.String(length=512), nullable=False,
                                 server_default=''),
                       )

    # sourcestamps

    # Patches for SourceStamps that were generated through the try mechanism
    patches = sa.Table('patches', metadata,
                       sa.Column('id', sa.Integer, primary_key=True),

                       # number of directory levels to strip off (patch -pN)
                       sa.Column('patchlevel', sa.Integer, nullable=False),

                       # base64-encoded version of the patch file
                       sa.Column('patch_base64', sa.Text, nullable=False),

                       # patch author, if known
                       sa.Column('patch_author', sa.Text, nullable=False),

                       # patch comment
                       sa.Column('patch_comment', sa.Text, nullable=False),

                       # subdirectory in which the patch should be applied; NULL for top-level
                       sa.Column('subdir', sa.Text),
                       )

    # The changes that led up to a particular source stamp.
    sourcestamp_changes = sa.Table('sourcestamp_changes', metadata,
                                   sa.Column('sourcestampid', sa.Integer,
                                             sa.ForeignKey('sourcestamps.id'), nullable=False),
                                   sa.Column('changeid', sa.Integer, sa.ForeignKey('changes.changeid'),
                                             nullable=False),
                                   )

    # A sourcestampset identifies a set of sourcestamps. A sourcestamp belongs
    # to a particular set if the sourcestamp has the same setid
    sourcestampsets = sa.Table('sourcestampsets', metadata,
                               sa.Column('id', sa.Integer, primary_key=True),
                               )

    # A sourcestamp identifies a particular instance of the source code.
    # Ideally, this would always be absolute, but in practice source stamps can
    # also mean "latest" (when revision is NULL), which is of course a
    # time-dependent definition.
    sourcestamps = sa.Table('sourcestamps', metadata,
                            sa.Column('id', sa.Integer, primary_key=True),

                            # the branch to check out.  When branch is NULL, that means
                            # the main branch (trunk, master, etc.)
                            sa.Column('branch', sa.String(256)),

                            # the revision to check out, or the latest if NULL
                            sa.Column('revision', sa.String(256)),

                            # the patch to apply to generate this source code
                            sa.Column('patchid', sa.Integer, sa.ForeignKey('patches.id')),

                            # the repository from which this source should be checked out
                            sa.Column('repository', sa.String(length=512), nullable=False,
                                      server_default=''),

                            # codebase is a logical name to specify what is in the repository
                            sa.Column('codebase', sa.String(256), nullable=False,
                                      server_default=sa.DefaultClause("")),

                            # the project this source code represents
                            sa.Column('project', sa.String(length=512), nullable=False,
                                      server_default=''),

                            # each sourcestamp belongs to a set of sourcestamps
                            sa.Column('sourcestampsetid', sa.Integer,
                                      sa.ForeignKey('sourcestampsets.id')),
                            )

    # schedulers

    # This table references "classified" changes that have not yet been
    # "processed".  That is, the scheduler has looked at these changes and
    # determined that something should be done, but that hasn't happened yet.
    # Rows are deleted from this table as soon as the scheduler is done with
    # the change.
    scheduler_changes = sa.Table('scheduler_changes', metadata,
                                 sa.Column('objectid', sa.Integer, sa.ForeignKey('objects.id')),
                                 sa.Column('changeid', sa.Integer, sa.ForeignKey('changes.changeid')),
                                 # true (nonzero) if this change is important to this scheduler
                                 sa.Column('important', sa.Integer),
                                 )

    # objects

    # This table uniquely identifies objects that need to maintain state across
    # invocations.
    objects = sa.Table("objects", metadata,
                       # unique ID for this object
                       sa.Column("id", sa.Integer, primary_key=True),
                       # object's user-given name
                       sa.Column('name', sa.String(128), nullable=False),
                       # object's class name, basically representing a "type" for the state
                       sa.Column('class_name', sa.String(128), nullable=False),
                       )

    # This table stores key/value pairs for objects, where the key is a string
    # and the value is a JSON string.
    object_state = sa.Table("object_state", metadata,
<<<<<<< HEAD
        # object for which this value is set
        sa.Column("objectid", sa.Integer, sa.ForeignKey('objects.id'),
            nullable=False),
        # name for this value (local to the object)
        sa.Column("name", sa.String(length=255), nullable=False),
        # value, as a JSON string
        sa.Column("value_json", sa.Text, nullable=False),
    )

    # mastersconfig
    mastersconfig = sa.Table("mastersconfig", metadata,
        # unique id per master
        sa.Column('id', sa.Integer, primary_key=True),

        # master's URL (generally in the form hostname:basedir)
        sa.Column('buildbotURL', sa.Text, nullable=False),

        # objectid where the mastersconfig is stored
        sa.Column('objectid', sa.Integer, sa.ForeignKey('objects.id'), index=True,  unique=True, nullable=False),
    )

    #users
=======
                            # object for which this value is set
                            sa.Column("objectid", sa.Integer, sa.ForeignKey('objects.id'),
                                      nullable=False),
                            # name for this value (local to the object)
                            sa.Column("name", sa.String(length=256), nullable=False),
                            # value, as a JSON string
                            sa.Column("value_json", sa.Text, nullable=False),
                            )

    # users
>>>>>>> 2d996c5f

    # This table identifies individual users, and contains buildbot-specific
    # information about those users.
    users = sa.Table("users", metadata,
                     # unique user id number
                     sa.Column("uid", sa.Integer, primary_key=True),

<<<<<<< HEAD
        # identifier (nickname) for this user; used for display
        sa.Column("identifier", sa.String(255), nullable=False),
=======
                     # identifier (nickname) for this user; used for display
                     sa.Column("identifier", sa.String(256), nullable=False),
>>>>>>> 2d996c5f

                     # username portion of user credentials for authentication
                     sa.Column("bb_username", sa.String(128)),

                     # password portion of user credentials for authentication
                     sa.Column("bb_password", sa.String(128)),
                     )

    # This table stores information identifying a user that's related to a
    # particular interface - a version-control system, status plugin, etc.
    users_info = sa.Table("users_info", metadata,
                          # unique user id number
                          sa.Column("uid", sa.Integer, sa.ForeignKey('users.uid'),
                                    nullable=False),

                          # type of user attribute, such as 'git'
                          sa.Column("attr_type", sa.String(128), nullable=False),

<<<<<<< HEAD
    # This table stores information about the user and their properties
    user_props = sa.Table("user_properties", metadata,
        #Unique user id number
        sa.Column("uid", sa.Integer, nullable=False),

        # type of user property
        sa.Column('prop_type', sa.String(128), nullable=False),

        #type of user data
        sa.Column('prop_data', sa.String(128), nullable=False),
    )

=======
                          # data for given user attribute, such as a commit string or password
                          sa.Column("attr_data", sa.String(128), nullable=False),
                          )
>>>>>>> 2d996c5f

    # indexes
    sa.Index('buildrequests_buildsetid', buildrequests.c.buildsetid)
    sa.Index('buildrequests_buildername', buildrequests.c.buildername)
    sa.Index('buildrequests_complete', buildrequests.c.complete)
    sa.Index('builds_number', builds.c.number)
    sa.Index('builds_brid', builds.c.brid)
    sa.Index('buildsets_complete', buildsets.c.complete)
    sa.Index('buildsets_submitted_at', buildsets.c.submitted_at)
    sa.Index('buildset_properties_buildsetid',
             buildset_properties.c.buildsetid)
    sa.Index('buildslaves_name', buildslaves.c.name, unique=True)
    sa.Index('changes_branch', changes.c.branch)
    sa.Index('changes_revision', changes.c.revision)
    sa.Index('changes_author', changes.c.author)
    sa.Index('changes_category', changes.c.category)
    sa.Index('changes_when_timestamp', changes.c.when_timestamp)
    sa.Index('change_files_changeid', change_files.c.changeid)
    sa.Index('change_properties_changeid', change_properties.c.changeid)
    sa.Index('scheduler_changes_objectid', scheduler_changes.c.objectid)
    sa.Index('scheduler_changes_changeid', scheduler_changes.c.changeid)
    sa.Index('scheduler_changes_unique', scheduler_changes.c.objectid,
             scheduler_changes.c.changeid, unique=True)
    sa.Index('sourcestamp_changes_sourcestampid',
             sourcestamp_changes.c.sourcestampid)
    sa.Index('sourcestamps_sourcestampsetid', sourcestamps.c.sourcestampsetid,
             unique=False)
    sa.Index('users_identifier', users.c.identifier, unique=True)
    sa.Index('users_info_uid', users_info.c.uid)
    sa.Index('users_info_uid_attr_type', users_info.c.uid,
             users_info.c.attr_type, unique=True)
    sa.Index('users_info_attrs', users_info.c.attr_type,
             users_info.c.attr_data, unique=True)
    sa.Index('change_users_changeid', change_users.c.changeid)
    sa.Index('users_bb_user', users.c.bb_username, unique=True)
    sa.Index('object_identity', objects.c.name, objects.c.class_name,
             unique=True)
    sa.Index('name_per_object', object_state.c.objectid, object_state.c.name,
<<<<<<< HEAD
            unique=True)
    sa.Index('buildrequests_artifactbrid', buildrequests.c.artifactbrid, unique=False)
    sa.Index('buildrequests_triggeredbybrid', buildrequests.c.triggeredbybrid, unique=False)
    sa.Index('buildrequests_mergebrid', buildrequests.c.mergebrid, unique=False)
    sa.Index('buildrequests_startbrid', buildrequests.c.startbrid, unique=False)
    sa.Index('users_uid_prop_type', user_props.c.uid, unique=True)
    sa.Index('user_props_attrs', user_props.c.prop_type, user_props.c.prop_data)
=======
             unique=True)
>>>>>>> 2d996c5f

    # MySQl creates indexes for foreign keys, and these appear in the
    # reflection.  This is a list of (table, index) names that should be
    # expected on this platform

    implied_indexes = [
        ('change_users',
            dict(unique=False, column_names=['uid'], name='uid')),
        ('sourcestamps',
            dict(unique=False, column_names=['patchid'], name='patchid')),
        ('sourcestamp_changes',
            dict(unique=False, column_names=['changeid'], name='changeid')),
        ('buildsets',
            dict(unique=False, column_names=['sourcestampsetid'],
<<<<<<< HEAD
                               name='buildsets_sourcestampsetid_fkey')),
        ('user_user_props',
            dict(unique=False, column_names=['uid'], name='uid')),
=======
                 name='buildsets_sourcestampsetid_fkey')),
>>>>>>> 2d996c5f
    ]

    #
    # migration support
    #

    # this is a bit more complicated than might be expected because the first
    # seven database versions were once implemented using a homespun migration
    # system, and we need to support upgrading masters from that system.  The
    # old system used a 'version' table, where SQLAlchemy-Migrate uses
    # 'migrate_version'

    repo_path = util.sibpath(__file__, "migrate")

    def is_current(self):
        if ControlledSchema is None:
            # this should have been caught earlier by enginestrategy.py with a
            # nicer error message
            raise ImportError("SQLAlchemy/SQLAlchemy-Migrate version conflict")

        def thd(engine):
            # we don't even have to look at the old version table - if there's
            # no migrate_version, then we're not up to date.
            repo = migrate.versioning.repository.Repository(self.repo_path)
            repo_version = repo.latest
            try:
                # migrate.api doesn't let us hand in an engine
                schema = ControlledSchema(engine, self.repo_path)
                db_version = schema.version
            except exceptions.DatabaseNotControlledError:
                return False

            return db_version == repo_version
        return self.db.pool.do_with_engine(thd)

    def create(self):
        # this is nice and simple, but used only for tests
        def thd(engine):
            self.metadata.create_all(bind=engine)
        return self.db.pool.do_with_engine(thd)

    def upgrade(self):

        # here, things are a little tricky.  If we have a 'version' table, then
        # we need to version_control the database with the proper version
        # number, drop 'version', and then upgrade.  If we have no 'version'
        # table and no 'migrate_version' table, then we need to version_control
        # the database.  Otherwise, we just need to upgrade it.

        def table_exists(engine, tbl):
            try:
                r = engine.execute("select * from %s limit 1" % tbl)
                r.close()
                return True
            except:
                return False

        # http://code.google.com/p/sqlalchemy-migrate/issues/detail?id=100
        # means  we cannot use the migrate.versioning.api module.  So these
        # methods perform similar wrapping functions to what is done by the API
        # functions, but without disposing of the engine.
        def upgrade(engine):
            schema = ControlledSchema(engine, self.repo_path)
            changeset = schema.changeset(None)
            for version, change in changeset:
                log.msg('migrating schema version %s -> %d'
                        % (version, version + 1))
                schema.runchange(version, change, 1)

        def check_sqlalchemy_migrate_version():
            # sqlalchemy-migrate started including a version number in 0.7; we
            # support back to 0.6.1, but not 0.6.  We'll use some discovered
            # differences between 0.6.1 and 0.6 to get that resolution.
            version = getattr(migrate, '__version__', 'old')
            if version == 'old':
                try:
                    from migrate.versioning import schemadiff
                    if hasattr(schemadiff, 'ColDiff'):
                        version = "0.6.1"
                    else:
                        version = "0.6"
                except:
                    version = "0.0"
            version_tup = tuple(map(int, version.split('.')))
            log.msg("using SQLAlchemy-Migrate version %s" % (version,))
            if version_tup < (0, 6, 1):
                raise RuntimeError("You are using SQLAlchemy-Migrate %s. "
                                   "The minimum version is 0.6.1." % (version,))

        def version_control(engine, version=None):
            ControlledSchema.create(engine, self.repo_path, version)

        # the upgrade process must run in a db thread
        def thd(engine):
            # if the migrate_version table exists, we can just let migrate
            # take care of this process.
            if table_exists(engine, 'migrate_version'):
                upgrade(engine)

            # if the version table exists, then we can version_control things
            # at that version, drop the version table, and let migrate take
            # care of the rest.
            elif table_exists(engine, 'version'):
                # get the existing version
                r = engine.execute("select version from version limit 1")
                old_version = r.scalar()

                # set up migrate at the same version
                version_control(engine, old_version)

                # drop the no-longer-required version table, using a dummy
                # metadata entry
                table = sa.Table('version', self.metadata,
                                 sa.Column('x', sa.Integer))
                table.drop(bind=engine)

                # clear the dummy metadata entry
                self.metadata.remove(table)

                # and, finally, upgrade using migrate
                upgrade(engine)

            # otherwise, this db is uncontrolled, so we just version control it
            # and update it.
            else:
                version_control(engine)
                upgrade(engine)

        check_sqlalchemy_migrate_version()
        return self.db.pool.do_with_engine(thd)<|MERGE_RESOLUTION|>--- conflicted
+++ resolved
@@ -57,21 +57,12 @@
     # BuildRequest is a part of a Buildset.  BuildRequests are claimed by
     # masters, to avoid multiple masters running the same build.
     buildrequests = sa.Table('buildrequests', metadata,
-<<<<<<< HEAD
-        sa.Column('id', sa.Integer,  primary_key=True),
-        sa.Column('buildsetid', sa.Integer, sa.ForeignKey("buildsets.id"),
-            nullable=False),
-        sa.Column('buildername', sa.String(length=255), nullable=False),
-        sa.Column('priority', sa.Integer, nullable=False,
-            server_default=sa.DefaultClause("0")),
-=======
                              sa.Column('id', sa.Integer, primary_key=True),
                              sa.Column('buildsetid', sa.Integer, sa.ForeignKey("buildsets.id"),
                                        nullable=False),
                              sa.Column('buildername', sa.String(length=256), nullable=False),
                              sa.Column('priority', sa.Integer, nullable=False,
                                        server_default=sa.DefaultClause("0")),
->>>>>>> 2d996c5f
 
                              # if this is zero, then the build is still pending
                              sa.Column('complete', sa.Integer,
@@ -84,19 +75,13 @@
                              # time the buildrequest was created
                              sa.Column('submitted_at', sa.Integer, nullable=False),
 
-<<<<<<< HEAD
-        # time the buildrequest was completed, or NULL
-        sa.Column('complete_at', sa.Integer),
-        sa.Column('artifactbrid', sa.Integer, sa.ForeignKey('buildrequests.id'), nullable=True),
-        sa.Column('triggeredbybrid', sa.Integer, sa.ForeignKey('buildrequests.id'), nullable=True),
-        sa.Column('mergebrid', sa.Integer, sa.ForeignKey('buildrequests.id'), nullable=True),
-        sa.Column('startbrid', sa.Integer, sa.ForeignKey('buildrequests.id'), nullable=True)
-    )
-=======
                              # time the buildrequest was completed, or NULL
                              sa.Column('complete_at', sa.Integer),
-                             )
->>>>>>> 2d996c5f
+                             sa.Column('artifactbrid', sa.Integer, sa.ForeignKey('buildrequests.id'), nullable=True),
+                             sa.Column('triggeredbybrid', sa.Integer, sa.ForeignKey('buildrequests.id'), nullable=True),
+                             sa.Column('mergebrid', sa.Integer, sa.ForeignKey('buildrequests.id'), nullable=True),
+                             sa.Column('startbrid', sa.Integer, sa.ForeignKey('buildrequests.id'), nullable=True)
+    )
 
     # Each row in this table represents a claimed build request, where the
     # claim is made by the object referenced by objectid.
@@ -159,19 +144,17 @@
                                    sa.ForeignKey('sourcestampsets.id')),
                          )
 
-<<<<<<< HEAD
-        # buildset belongs to all sourcestamps with setid
-        sa.Column('sourcestampsetid', sa.Integer,
-            sa.ForeignKey('sourcestampsets.id'))
-    )
-=======
+                         # buildset belongs to all sourcestamps with setid
+                         sa.Column('sourcestampsetid', sa.Integer,
+                             sa.ForeignKey('sourcestampsets.id'))
+                         )
+
     # buildslaves
     buildslaves = sa.Table("buildslaves", metadata,
                            sa.Column("id", sa.Integer, primary_key=True),
                            sa.Column("name", sa.String(256), nullable=False),
                            sa.Column("info", JsonObject, nullable=False),
                            )
->>>>>>> 2d996c5f
 
     # changes
 
@@ -207,13 +190,8 @@
                        # changeid also serves as 'change number'
                        sa.Column('changeid', sa.Integer, primary_key=True),
 
-<<<<<<< HEAD
-        # author's name (usually an email address)
-        sa.Column('author', sa.String(255), nullable=False),
-=======
                        # author's name (usually an email address)
                        sa.Column('author', sa.String(256), nullable=False),
->>>>>>> 2d996c5f
 
                        # commit comment
                        sa.Column('comments', sa.Text, nullable=False),
@@ -221,21 +199,12 @@
                        # old, CVS-related boolean
                        sa.Column('is_dir', sa.SmallInteger, nullable=False),  # old, for CVS
 
-<<<<<<< HEAD
-        # The branch where this change occurred.  When branch is NULL, that
-        # means the main branch (trunk, master, etc.)
-        sa.Column('branch', sa.String(255)),
-
-        # revision identifier for this change
-        sa.Column('revision', sa.String(255)), # CVS uses NULL
-=======
                        # The branch where this change occurred.  When branch is NULL, that
                        # means the main branch (trunk, master, etc.)
                        sa.Column('branch', sa.String(256)),
 
                        # revision identifier for this change
                        sa.Column('revision', sa.String(256)),  # CVS uses NULL
->>>>>>> 2d996c5f
 
                        sa.Column('revlink', sa.String(256)),
 
@@ -244,13 +213,8 @@
                        # future!
                        sa.Column('when_timestamp', sa.Integer, nullable=False),
 
-<<<<<<< HEAD
-        # an arbitrary string used for filtering changes
-        sa.Column('category', sa.String(255)),
-=======
                        # an arbitrary string used for filtering changes
                        sa.Column('category', sa.String(256)),
->>>>>>> 2d996c5f
 
                        # repository specifies, along with revision and branch, the
                        # source tree in which this change was detected.
@@ -367,30 +331,6 @@
     # This table stores key/value pairs for objects, where the key is a string
     # and the value is a JSON string.
     object_state = sa.Table("object_state", metadata,
-<<<<<<< HEAD
-        # object for which this value is set
-        sa.Column("objectid", sa.Integer, sa.ForeignKey('objects.id'),
-            nullable=False),
-        # name for this value (local to the object)
-        sa.Column("name", sa.String(length=255), nullable=False),
-        # value, as a JSON string
-        sa.Column("value_json", sa.Text, nullable=False),
-    )
-
-    # mastersconfig
-    mastersconfig = sa.Table("mastersconfig", metadata,
-        # unique id per master
-        sa.Column('id', sa.Integer, primary_key=True),
-
-        # master's URL (generally in the form hostname:basedir)
-        sa.Column('buildbotURL', sa.Text, nullable=False),
-
-        # objectid where the mastersconfig is stored
-        sa.Column('objectid', sa.Integer, sa.ForeignKey('objects.id'), index=True,  unique=True, nullable=False),
-    )
-
-    #users
-=======
                             # object for which this value is set
                             sa.Column("objectid", sa.Integer, sa.ForeignKey('objects.id'),
                                       nullable=False),
@@ -399,23 +339,29 @@
                             # value, as a JSON string
                             sa.Column("value_json", sa.Text, nullable=False),
                             )
+    )
+
+    # mastersconfig
+    mastersconfig = sa.Table("mastersconfig", metadata,
+                             # unique id per master
+                             sa.Column('id', sa.Integer, primary_key=True),
+                     
+                             # master's URL (generally in the form hostname:basedir)
+                             sa.Column('buildbotURL', sa.Text, nullable=False),
+                     
+                             # objectid where the mastersconfig is stored
+                             sa.Column('objectid', sa.Integer, sa.ForeignKey('objects.id'), index=True,  unique=True, nullable=False),
+                             )
 
     # users
->>>>>>> 2d996c5f
-
     # This table identifies individual users, and contains buildbot-specific
     # information about those users.
     users = sa.Table("users", metadata,
                      # unique user id number
                      sa.Column("uid", sa.Integer, primary_key=True),
 
-<<<<<<< HEAD
-        # identifier (nickname) for this user; used for display
-        sa.Column("identifier", sa.String(255), nullable=False),
-=======
                      # identifier (nickname) for this user; used for display
                      sa.Column("identifier", sa.String(256), nullable=False),
->>>>>>> 2d996c5f
 
                      # username portion of user credentials for authentication
                      sa.Column("bb_username", sa.String(128)),
@@ -434,24 +380,18 @@
                           # type of user attribute, such as 'git'
                           sa.Column("attr_type", sa.String(128), nullable=False),
 
-<<<<<<< HEAD
     # This table stores information about the user and their properties
     user_props = sa.Table("user_properties", metadata,
-        #Unique user id number
-        sa.Column("uid", sa.Integer, nullable=False),
-
-        # type of user property
-        sa.Column('prop_type', sa.String(128), nullable=False),
-
-        #type of user data
-        sa.Column('prop_data', sa.String(128), nullable=False),
-    )
-
-=======
-                          # data for given user attribute, such as a commit string or password
-                          sa.Column("attr_data", sa.String(128), nullable=False),
+                          #Unique user id number
+                          sa.Column("uid", sa.Integer, nullable=False),
+                  
+                          # type of user property
+                          sa.Column('prop_type', sa.String(128), nullable=False),
+                  
+                          #type of user data
+                          sa.Column('prop_data', sa.String(128), nullable=False),
                           )
->>>>>>> 2d996c5f
+
 
     # indexes
     sa.Index('buildrequests_buildsetid', buildrequests.c.buildsetid)
@@ -490,7 +430,6 @@
     sa.Index('object_identity', objects.c.name, objects.c.class_name,
              unique=True)
     sa.Index('name_per_object', object_state.c.objectid, object_state.c.name,
-<<<<<<< HEAD
             unique=True)
     sa.Index('buildrequests_artifactbrid', buildrequests.c.artifactbrid, unique=False)
     sa.Index('buildrequests_triggeredbybrid', buildrequests.c.triggeredbybrid, unique=False)
@@ -498,9 +437,6 @@
     sa.Index('buildrequests_startbrid', buildrequests.c.startbrid, unique=False)
     sa.Index('users_uid_prop_type', user_props.c.uid, unique=True)
     sa.Index('user_props_attrs', user_props.c.prop_type, user_props.c.prop_data)
-=======
-             unique=True)
->>>>>>> 2d996c5f
 
     # MySQl creates indexes for foreign keys, and these appear in the
     # reflection.  This is a list of (table, index) names that should be
@@ -515,13 +451,9 @@
             dict(unique=False, column_names=['changeid'], name='changeid')),
         ('buildsets',
             dict(unique=False, column_names=['sourcestampsetid'],
-<<<<<<< HEAD
-                               name='buildsets_sourcestampsetid_fkey')),
+                 name='buildsets_sourcestampsetid_fkey')),
         ('user_user_props',
             dict(unique=False, column_names=['uid'], name='uid')),
-=======
-                 name='buildsets_sourcestampsetid_fkey')),
->>>>>>> 2d996c5f
     ]
 
     #
