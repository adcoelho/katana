# This file is part of Buildbot.  Buildbot is free software: you can
# redistribute it and/or modify it under the terms of the GNU General Public
# License as published by the Free Software Foundation, version 2.
#
# This program is distributed in the hope that it will be useful, but WITHOUT
# ANY WARRANTY; without even the implied warranty of MERCHANTABILITY or FITNESS
# FOR A PARTICULAR PURPOSE.  See the GNU General Public License for more
# details.
#
# You should have received a copy of the GNU General Public License along with
# this program; if not, write to the Free Software Foundation, Inc., 51
# Franklin Street, Fifth Floor, Boston, MA 02110-1301 USA.
#
# Copyright Buildbot Team Members

"""
Support for buildsets in the database
"""

import sqlalchemy as sa
from twisted.internet import reactor, defer
from buildbot.util import json
from buildbot.db import base
from buildbot.util import epoch2datetime, datetime2epoch

class BsDict(dict):
    pass

class BuildsetsConnectorComponent(base.DBConnectorComponent):
    # Documentation is in developer/db.rst

    @defer.inlineCallbacks
    def addBuildset(self, sourcestamps, reason, properties, builderNames,
                   external_idstring=None, submitted_at=None,
                   _reactor=reactor):
        if submitted_at:
            submitted_at = datetime2epoch(submitted_at)
        else:
            submitted_at = _reactor.seconds()

        # convert to sourcestamp IDs first, as necessary
        def toSsid(sourcestamp):
            if type(sourcestamp) == type(1):
                return defer.succeed(sourcestamp)
            else:
                ssConnector = self.master.db.sourcestamps
                return ssConnector.findSourceStampId(**sourcestamp)
        sourcestamps = yield defer.DeferredList(
                [ toSsid(ss) for ss in sourcestamps ],
                fireOnOneErrback=True, consumeErrors=True)
        sourcestampids = [ r[1] for r in sourcestamps ]

        def thd(conn):
            buildsets_tbl = self.db.model.buildsets

            self.checkLength(buildsets_tbl.c.reason, reason)
            self.checkLength(buildsets_tbl.c.external_idstring,
                    external_idstring)

            transaction = conn.begin()

            # insert the buildset itself
            r = conn.execute(buildsets_tbl.insert(), dict(
                submitted_at=submitted_at, reason=reason, complete=0,
                complete_at=None, results=-1,
                external_idstring=external_idstring))
            bsid = r.inserted_primary_key[0]

            # add any properties
            if properties:
                bs_props_tbl = self.db.model.buildset_properties

                inserts = [
                    dict(buildsetid=bsid, property_name=k,
                         property_value=json.dumps([v,s]))
                    for k,(v,s) in properties.iteritems() ]
                for i in inserts:
                    self.checkLength(bs_props_tbl.c.property_name,
                                      i['property_name'])
<<<<<<< HEAD
                    self.checkLength(bs_props_tbl.c.property_value,
                                      i['property_value'])
=======
>>>>>>> 049fec24

                conn.execute(bs_props_tbl.insert(), inserts)

            # add sourcestamp ids
            r = conn.execute(self.db.model.buildset_sourcestamps.insert(),
                [ dict(buildsetid=bsid, sourcestampid=ssid)
                  for ssid in sourcestampids ])

            # and finish with a build request for each builder.  Note that
            # sqlalchemy and the Python DBAPI do not provide a way to recover
            # inserted IDs from a multi-row insert, so this is done one row at
            # a time.
            brids = {}
            br_tbl = self.db.model.buildrequests
            ins = br_tbl.insert()
            for buildername in builderNames:
                self.checkLength(br_tbl.c.buildername, buildername)
                r = conn.execute(ins,
                    dict(buildsetid=bsid, buildername=buildername, priority=0,
                        claimed_at=0, claimed_by_name=None,
                        claimed_by_incarnation=None, complete=0, results=-1,
                        submitted_at=submitted_at, complete_at=None))

                brids[buildername] = r.inserted_primary_key[0]

            transaction.commit()

            return (bsid, brids)
        defer.returnValue((yield self.db.pool.do(thd)))

    def completeBuildset(self, bsid, results, complete_at=None,
                                _reactor=reactor):
        if complete_at is not None:
            complete_at = datetime2epoch(complete_at)
        else:
            complete_at = _reactor.seconds()

        def thd(conn):
            tbl = self.db.model.buildsets

            q = tbl.update(whereclause=(
                (tbl.c.id == bsid) &
                ((tbl.c.complete == None) | (tbl.c.complete != 1))))
            res = conn.execute(q,
                complete=1,
                results=results,
                complete_at=complete_at)

            if res.rowcount != 1:
                raise KeyError
        return self.db.pool.do(thd)

    def getBuildset(self, bsid):
        def thd(conn):
            bs_tbl = self.db.model.buildsets
            q = bs_tbl.select(whereclause=(bs_tbl.c.id == bsid))
            res = conn.execute(q)
            row = res.fetchone()
            if not row:
                return None
            return self._thd_row2dict(conn, row)
        return self.db.pool.do(thd)

    def getBuildsets(self, complete=None):
        def thd(conn):
            bs_tbl = self.db.model.buildsets
            q = bs_tbl.select()
            if complete is not None:
                if complete:
                    q = q.where(bs_tbl.c.complete != 0)
                else:
                    q = q.where((bs_tbl.c.complete == 0) |
                                (bs_tbl.c.complete == None))
            res = conn.execute(q)
            return [ self._thd_row2dict(conn, row) for row in res.fetchall() ]
        return self.db.pool.do(thd)

    def getRecentBuildsets(self, count=None, branch=None, repository=None,
                           complete=None):
        def thd(conn):
            bs_tbl = self.db.model.buildsets
            ss_tbl = self.db.model.sourcestamps
            j = self.db.model.buildsets
            j = j.join(self.db.model.buildset_sourcestamps)
            j = j.join(self.db.model.sourcestamps)
            q = sa.select(columns=[bs_tbl], from_obj=[j],
                                         distinct=True)
            q = q.order_by(sa.desc(bs_tbl.c.submitted_at))
            q = q.limit(count)

            if complete is not None:
                if complete:
                    q = q.where(bs_tbl.c.complete != 0)
                else:
                    q = q.where((bs_tbl.c.complete == 0) |
                                (bs_tbl.c.complete == None))
            if branch:
              q = q.where(ss_tbl.c.branch == branch)
            if repository:
              q = q.where(ss_tbl.c.repository == repository)
            res = conn.execute(q)
            return list(reversed([ self._thd_row2dict(conn, row)
                                  for row in res.fetchall() ]))
        return self.db.pool.do(thd)

    def getBuildsetProperties(self, bsid):
        def thd(conn):
            bsp_tbl = self.db.model.buildset_properties
            q = sa.select(
                [ bsp_tbl.c.property_name, bsp_tbl.c.property_value ],
                whereclause=(bsp_tbl.c.buildsetid == bsid))
            l = []
            for row in conn.execute(q):
                try:
                    properties = json.loads(row.property_value)
                    l.append((row.property_name,
                           tuple(properties)))
                except ValueError:
                    pass
            return dict(l)
        return self.db.pool.do(thd)

    def _thd_row2dict(self, conn, row):
        # get sourcestamps
        tbl = self.db.model.buildset_sourcestamps
        sourcestamps = [ r.sourcestampid for r in
                conn.execute(sa.select([tbl.c.sourcestampid],
                    (tbl.c.buildsetid == row.id))).fetchall() ]
        def mkdt(epoch):
            if epoch:
                return epoch2datetime(epoch)
        return BsDict(external_idstring=row.external_idstring,
                reason=row.reason, submitted_at=mkdt(row.submitted_at),
                complete=bool(row.complete),
                complete_at=mkdt(row.complete_at), results=row.results,
                bsid=row.id, sourcestamps=sourcestamps)<|MERGE_RESOLUTION|>--- conflicted
+++ resolved
@@ -77,11 +77,6 @@
                 for i in inserts:
                     self.checkLength(bs_props_tbl.c.property_name,
                                       i['property_name'])
-<<<<<<< HEAD
-                    self.checkLength(bs_props_tbl.c.property_value,
-                                      i['property_value'])
-=======
->>>>>>> 049fec24
 
                 conn.execute(bs_props_tbl.insert(), inserts)
 
