--- conflicted
+++ resolved
@@ -83,8 +83,8 @@
 
         return self.db.pool.do(thd)
 
-<<<<<<< HEAD
-    class Thunk: pass
+    class Thunk:
+        pass
 
     def getObjectState(self, objects):
         def thd(conn):
@@ -110,10 +110,6 @@
                 raise TypeError("JSON error loading state value '%s'" %
                                 (objects))
         return self.db.pool.do(thd)
-=======
-    class Thunk:
-        pass
->>>>>>> 2d996c5f
 
     def getState(self, objectid, name, default=Thunk):
         def thd(conn):
