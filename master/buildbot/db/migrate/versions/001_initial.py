# This file is part of Buildbot.  Buildbot is free software: you can
# redistribute it and/or modify it under the terms of the GNU General Public
# License as published by the Free Software Foundation, version 2.
#
# This program is distributed in the hope that it will be useful, but WITHOUT
# ANY WARRANTY; without even the implied warranty of MERCHANTABILITY or FITNESS
# FOR A PARTICULAR PURPOSE.  See the GNU General Public License for more
# details.
#
# You should have received a copy of the GNU General Public License along with
# this program; if not, write to the Free Software Foundation, Inc., 51
# Franklin Street, Fifth Floor, Boston, MA 02110-1301 USA.
#
# Copyright Buildbot Team Members

from __future__ import with_statement

import cPickle
import os
import sqlalchemy as sa
from migrate.changeset import constraint

from buildbot.util import json
from twisted.persisted import styles

metadata = sa.MetaData()

last_access = sa.Table('last_access', metadata,
                       sa.Column('who', sa.String(256), nullable=False),
                       sa.Column('writing', sa.Integer, nullable=False),
                       sa.Column('last_access', sa.Integer, nullable=False),
                       )

changes_nextid = sa.Table('changes_nextid', metadata,
                          sa.Column('next_changeid', sa.Integer),
                          )

changes = sa.Table('changes', metadata,
<<<<<<< HEAD
    sa.Column('changeid', sa.Integer, autoincrement=False, primary_key=True),
    sa.Column('author', sa.String(255), nullable=False),
    sa.Column('comments', sa.String(1024), nullable=False),
    sa.Column('is_dir', sa.SmallInteger, nullable=False),
    sa.Column('branch', sa.String(255)),
    sa.Column('revision', sa.String(255)),
    sa.Column('revlink', sa.String(256)),
    sa.Column('when_timestamp', sa.Integer, nullable=False),
    sa.Column('category', sa.String(255)),
)

change_links = sa.Table('change_links', metadata,
    sa.Column('changeid', sa.Integer, nullable=False),
    sa.Column('link', sa.String(1024), nullable=False),
)

change_files = sa.Table('change_files', metadata,
    sa.Column('changeid', sa.Integer, nullable=False),
    sa.Column('filename', sa.String(1024), nullable=False),
)

change_properties = sa.Table('change_properties', metadata,
    sa.Column('changeid', sa.Integer, nullable=False),
    sa.Column('property_name', sa.String(256), nullable=False),
    sa.Column('property_value', sa.String(1024), nullable=False),
)
=======
                   sa.Column('changeid', sa.Integer, autoincrement=False, primary_key=True),
                   sa.Column('author', sa.String(256), nullable=False),
                   sa.Column('comments', sa.String(1024), nullable=False),
                   sa.Column('is_dir', sa.SmallInteger, nullable=False),
                   sa.Column('branch', sa.String(256)),
                   sa.Column('revision', sa.String(256)),
                   sa.Column('revlink', sa.String(256)),
                   sa.Column('when_timestamp', sa.Integer, nullable=False),
                   sa.Column('category', sa.String(256)),
                   )

change_links = sa.Table('change_links', metadata,
                        sa.Column('changeid', sa.Integer, sa.ForeignKey('changes.changeid'), nullable=False),
                        sa.Column('link', sa.String(1024), nullable=False),
                        )

change_files = sa.Table('change_files', metadata,
                        sa.Column('changeid', sa.Integer, sa.ForeignKey('changes.changeid'), nullable=False),
                        sa.Column('filename', sa.String(1024), nullable=False),
                        )

change_properties = sa.Table('change_properties', metadata,
                             sa.Column('changeid', sa.Integer, sa.ForeignKey('changes.changeid'), nullable=False),
                             sa.Column('property_name', sa.String(256), nullable=False),
                             sa.Column('property_value', sa.String(1024), nullable=False),
                             )
>>>>>>> 2d996c5f

schedulers = sa.Table("schedulers", metadata,
                      sa.Column('schedulerid', sa.Integer, autoincrement=False, primary_key=True),
                      sa.Column('name', sa.String(128), nullable=False),
                      sa.Column('state', sa.String(1024), nullable=False),
                      )

scheduler_changes = sa.Table('scheduler_changes', metadata,
<<<<<<< HEAD
    sa.Column('schedulerid', sa.Integer),
    sa.Column('changeid', sa.Integer),
    sa.Column('important', sa.SmallInteger),
)

scheduler_upstream_buildsets = sa.Table('scheduler_upstream_buildsets', metadata,
    sa.Column('buildsetid', sa.Integer),
    sa.Column('schedulerid', sa.Integer),
    sa.Column('active', sa.SmallInteger),
)

sourcestamps = sa.Table('sourcestamps', metadata,
    sa.Column('id', sa.Integer, autoincrement=False, primary_key=True),
    sa.Column('branch', sa.String(256)),
    sa.Column('revision', sa.String(256)),
    sa.Column('patchid', sa.Integer),
)
=======
                             sa.Column('schedulerid', sa.Integer, sa.ForeignKey('schedulers.schedulerid')),
                             sa.Column('changeid', sa.Integer, sa.ForeignKey('changes.changeid')),
                             sa.Column('important', sa.SmallInteger),
                             )

scheduler_upstream_buildsets = sa.Table('scheduler_upstream_buildsets', metadata,
                                        sa.Column('buildsetid', sa.Integer, sa.ForeignKey('buildsets.id')),
                                        sa.Column('schedulerid', sa.Integer, sa.ForeignKey('schedulers.schedulerid')),
                                        sa.Column('active', sa.SmallInteger),
                                        )

sourcestamps = sa.Table('sourcestamps', metadata,
                        sa.Column('id', sa.Integer, autoincrement=False, primary_key=True),
                        sa.Column('branch', sa.String(256)),
                        sa.Column('revision', sa.String(256)),
                        sa.Column('patchid', sa.Integer, sa.ForeignKey('patches.id')),
                        )
>>>>>>> 2d996c5f

patches = sa.Table('patches', metadata,
                   sa.Column('id', sa.Integer, autoincrement=False, primary_key=True),
                   sa.Column('patchlevel', sa.Integer, nullable=False),
                   sa.Column('patch_base64', sa.Text, nullable=False),
                   sa.Column('subdir', sa.Text),
                   )

sourcestamp_changes = sa.Table('sourcestamp_changes', metadata,
<<<<<<< HEAD
    sa.Column('sourcestampid', sa.Integer, nullable=False),
    sa.Column('changeid', sa.Integer, nullable=False),
)

buildsets = sa.Table('buildsets', metadata,
    sa.Column('id', sa.Integer, autoincrement=False, primary_key=True),
    sa.Column('external_idstring', sa.String(256)),
    sa.Column('reason', sa.String(256)),
    sa.Column('sourcestampid', sa.Integer, nullable=False),
    sa.Column('submitted_at', sa.Integer, nullable=False),
    sa.Column('complete', sa.SmallInteger, nullable=False, server_default=sa.DefaultClause("0")),
    sa.Column('complete_at', sa.Integer),
    sa.Column('results', sa.SmallInteger),
)

buildset_properties = sa.Table('buildset_properties', metadata,
    sa.Column('buildsetid', sa.Integer, nullable=False),
    sa.Column('property_name', sa.String(256), nullable=False),
    sa.Column('property_value', sa.String(1024), nullable=False),
)

buildrequests = sa.Table('buildrequests', metadata,
    sa.Column('id', sa.Integer, autoincrement=False, primary_key=True),
    sa.Column('buildsetid', sa.Integer, nullable=False),
    sa.Column('buildername', sa.String(length=255), nullable=False),
    sa.Column('priority', sa.Integer, nullable=False, server_default=sa.DefaultClause("0")),
    sa.Column('claimed_at', sa.Integer, server_default=sa.DefaultClause("0")),
    sa.Column('claimed_by_name', sa.String(length=255)),
    sa.Column('claimed_by_incarnation', sa.String(length=256)),
    sa.Column('complete', sa.Integer, server_default=sa.DefaultClause("0")),
    sa.Column('results', sa.SmallInteger),
    sa.Column('submitted_at', sa.Integer, nullable=False),
    sa.Column('complete_at', sa.Integer),
)

builds = sa.Table('builds', metadata,
    sa.Column('id', sa.Integer, autoincrement=False, primary_key=True),
    sa.Column('number', sa.Integer, nullable=False),
    sa.Column('brid', sa.Integer, nullable=False),
    sa.Column('start_time', sa.Integer, nullable=False),
    sa.Column('finish_time', sa.Integer),
)
=======
                               sa.Column('sourcestampid', sa.Integer, sa.ForeignKey('sourcestamps.id'), nullable=False),
                               sa.Column('changeid', sa.Integer, sa.ForeignKey('changes.changeid'), nullable=False),
                               )

buildsets = sa.Table('buildsets', metadata,
                     sa.Column('id', sa.Integer, autoincrement=False, primary_key=True),
                     sa.Column('external_idstring', sa.String(256)),
                     sa.Column('reason', sa.String(256)),
                     sa.Column('sourcestampid', sa.Integer, sa.ForeignKey('sourcestamps.id'), nullable=False),
                     sa.Column('submitted_at', sa.Integer, nullable=False),
                     sa.Column('complete', sa.SmallInteger, nullable=False, server_default=sa.DefaultClause("0")),
                     sa.Column('complete_at', sa.Integer),
                     sa.Column('results', sa.SmallInteger),
                     )

buildset_properties = sa.Table('buildset_properties', metadata,
                               sa.Column('buildsetid', sa.Integer, sa.ForeignKey('buildsets.id'), nullable=False),
                               sa.Column('property_name', sa.String(256), nullable=False),
                               sa.Column('property_value', sa.String(1024), nullable=False),
                               )

buildrequests = sa.Table('buildrequests', metadata,
                         sa.Column('id', sa.Integer, autoincrement=False, primary_key=True),
                         sa.Column('buildsetid', sa.Integer, sa.ForeignKey("buildsets.id"), nullable=False),
                         sa.Column('buildername', sa.String(length=256), nullable=False),
                         sa.Column('priority', sa.Integer, nullable=False, server_default=sa.DefaultClause("0")),
                         sa.Column('claimed_at', sa.Integer, server_default=sa.DefaultClause("0")),
                         sa.Column('claimed_by_name', sa.String(length=256)),
                         sa.Column('claimed_by_incarnation', sa.String(length=256)),
                         sa.Column('complete', sa.Integer, server_default=sa.DefaultClause("0")),
                         sa.Column('results', sa.SmallInteger),
                         sa.Column('submitted_at', sa.Integer, nullable=False),
                         sa.Column('complete_at', sa.Integer),
                         )

builds = sa.Table('builds', metadata,
                  sa.Column('id', sa.Integer, autoincrement=False, primary_key=True),
                  sa.Column('number', sa.Integer, nullable=False),
                  sa.Column('brid', sa.Integer, sa.ForeignKey('buildrequests.id'), nullable=False),
                  sa.Column('start_time', sa.Integer, nullable=False),
                  sa.Column('finish_time', sa.Integer),
                  )

>>>>>>> 2d996c5f

def test_unicode(migrate_engine):
    """Test that the database can handle inserting and selecting Unicode"""
    # set up a subsidiary MetaData object to hold this temporary table
    submeta = sa.MetaData()
    submeta.bind = migrate_engine

    test_unicode = sa.Table('test_unicode', submeta,
                            sa.Column('u', sa.Unicode(length=100)),
                            sa.Column('b', sa.LargeBinary),
                            )
    test_unicode.create()

    # insert a unicode value in there
    u = u"Frosty the \N{SNOWMAN}"
    b = '\xff\xff\x00'
    ins = test_unicode.insert().values(u=u, b=b)
    migrate_engine.execute(ins)

    # see if the data is intact
    row = migrate_engine.execute(sa.select([test_unicode])).fetchall()[0]
    assert isinstance(row['u'], unicode)
    assert row['u'] == u
    assert isinstance(row['b'], str)
    assert row['b'] == b

    # drop the test table
    test_unicode.drop()


def import_changes(migrate_engine):
    # get the basedir from the engine - see model.py if you're wondering
    # how it got there
    basedir = migrate_engine.buildbot_basedir

    # strip None from any of these values, just in case
    def remove_none(x):
        if x is None:
            return u""
        elif isinstance(x, str):
            return x.decode("utf8")
        else:
            return x

    # if we still have a changes.pck, then we need to migrate it
    changes_pickle = os.path.join(basedir, "changes.pck")
    if not os.path.exists(changes_pickle):
        migrate_engine.execute(changes_nextid.insert(),
                               next_changeid=1)
        return

    # if not quiet: print "migrating changes.pck to database"

    # 'source' will be an old b.c.changes.ChangeMaster instance, with a
    # .changes attribute.  Note that we use 'r', and not 'rb', because these
    # pickles were written using the old text pickle format, which requires
    # newline translation
    with open(changes_pickle, "r") as f:
        source = cPickle.load(f)
    styles.doUpgrade()

    # if not quiet: print " (%d Change objects)" % len(source.changes)

    # first, scan for changes without a number.  If we find any, then we'll
    # renumber the changes sequentially
    have_unnumbered = False
    for c in source.changes:
        if c.revision and c.number is None:
            have_unnumbered = True
            break
    if have_unnumbered:
        n = 1
        for c in source.changes:
            if c.revision:
                c.number = n
                n = n + 1

    # insert the changes
    for c in source.changes:
        if not c.revision:
            continue
        try:
            values = dict(
                changeid=c.number,
                author=c.who,
                comments=c.comments,
                is_dir=c.isdir,
                branch=c.branch,
                revision=c.revision,
                revlink=c.revlink,
                when_timestamp=c.when,
                category=c.category)
            values = dict([(k, remove_none(v)) for k, v in values.iteritems()])
        except UnicodeDecodeError, e:
            raise UnicodeError("Trying to import change data as UTF-8 failed.  Please look at contrib/fix_changes_pickle_encoding.py: %s" % str(e))

        migrate_engine.execute(changes.insert(), **values)

        # NOTE: change_links is not populated, since it is deleted in db
        # version 20.  The table is still created, though.

        # sometimes c.files contains nested lists -- why, I do not know!  But we deal with
        # it all the same - see bug #915. We'll assume for now that c.files contains *either*
        # lists of filenames or plain filenames, not both.
        def flatten(l):
            if l and isinstance(l[0], list):
                rv = []
                for e in l:
                    if isinstance(e, list):
                        rv.extend(e)
                    else:
                        rv.append(e)
                return rv
            else:
                return l
        for filename in flatten(c.files):
            migrate_engine.execute(change_files.insert(),
                                   changeid=c.number,
                                   filename=filename)

        for propname, propvalue in c.properties.properties.items():
            encoded_value = json.dumps(propvalue)
            migrate_engine.execute(change_properties.insert(),
                                   changeid=c.number,
                                   property_name=propname,
                                   property_value=encoded_value)

    # update next_changeid
    max_changeid = max([c.number for c in source.changes if c.revision] + [0])
    migrate_engine.execute(changes_nextid.insert(),
                           next_changeid=max_changeid + 1)

    # if not quiet:
    #    print "moving changes.pck to changes.pck.old; delete it or keep it as a backup"
    os.rename(changes_pickle, changes_pickle + ".old")


def add_constraints(migrate_engine):
    metadata = sa.MetaData()
    metadata.bind = migrate_engine

    schedulers_tbl = sa.Table('schedulers', metadata, autoload=True)
    changes_tbl = sa.Table('changes', metadata, autoload=True)
    buildrequests_tbl = sa.Table('buildrequests', metadata, autoload=True)
    buildsets_tbl = sa.Table('buildsets', metadata, autoload=True)
    scheduler_changes_tbl = sa.Table('scheduler_changes', metadata, autoload=True)
    scheduler_upstream_buildsets_tbl = sa.Table('scheduler_upstream_buildsets', metadata, autoload=True)
    change_files_tbl = sa.Table('change_files', metadata, autoload=True)
    change_links_tbl = sa.Table('change_links', metadata, autoload=True)
    change_properties_tbl = sa.Table('change_properties', metadata, autoload=True)
    sourcestamp_changes_tbl = sa.Table('sourcestamp_changes', metadata, autoload=True)
    builds_tbl = sa.Table('builds', metadata, autoload=True)
    buildset_properties_tbl = sa.Table('buildset_properties', metadata, autoload=True)
    sourcestamps_tbl = sa.Table('sourcestamps', metadata, autoload=True)
    patches_tbl = sa.Table('patches', metadata, autoload=True)

    cons = constraint.ForeignKeyConstraint([scheduler_changes_tbl.c.schedulerid], [schedulers_tbl.c.schedulerid])
    cons.create()
    cons = constraint.ForeignKeyConstraint([scheduler_upstream_buildsets_tbl.c.schedulerid], [schedulers_tbl.c.schedulerid])
    cons.create()
    cons = constraint.ForeignKeyConstraint([change_files_tbl.c.changeid], [changes_tbl.c.changeid])
    cons.create()
    cons = constraint.ForeignKeyConstraint([change_links_tbl.c.changeid], [changes_tbl.c.changeid])
    cons.create()
    cons = constraint.ForeignKeyConstraint([change_properties_tbl.c.changeid], [changes_tbl.c.changeid])
    cons.create()
    cons = constraint.ForeignKeyConstraint([sourcestamp_changes_tbl.c.changeid], [changes_tbl.c.changeid])
    cons.create()
    cons = constraint.ForeignKeyConstraint([builds_tbl.c.brid], [buildrequests_tbl.c.id])
    cons.create()
    cons = constraint.ForeignKeyConstraint([buildset_properties_tbl.c.buildsetid], [buildsets_tbl.c.id])
    cons.create()
    cons = constraint.ForeignKeyConstraint([buildrequests_tbl.c.buildsetid], [buildsets_tbl.c.id])
    cons.create()
    cons = constraint.ForeignKeyConstraint([sourcestamps_tbl.c.patchid], [patches_tbl.c.id])
    cons.create()
    cons = constraint.ForeignKeyConstraint([sourcestamp_changes_tbl.c.sourcestampid], [sourcestamps_tbl.c.id])
    cons.create()
    cons = constraint.ForeignKeyConstraint([buildsets_tbl.c.sourcestampid], [sourcestamps_tbl.c.id])
    cons.create()

def upgrade(migrate_engine):
    metadata.bind = migrate_engine

    # do some tests before getting started
    test_unicode(migrate_engine)

    # create the initial schema
    metadata.create_all()

    # and import some changes
    import_changes(migrate_engine)

    add_constraints(migrate_engine)<|MERGE_RESOLUTION|>--- conflicted
+++ resolved
@@ -36,34 +36,6 @@
                           )
 
 changes = sa.Table('changes', metadata,
-<<<<<<< HEAD
-    sa.Column('changeid', sa.Integer, autoincrement=False, primary_key=True),
-    sa.Column('author', sa.String(255), nullable=False),
-    sa.Column('comments', sa.String(1024), nullable=False),
-    sa.Column('is_dir', sa.SmallInteger, nullable=False),
-    sa.Column('branch', sa.String(255)),
-    sa.Column('revision', sa.String(255)),
-    sa.Column('revlink', sa.String(256)),
-    sa.Column('when_timestamp', sa.Integer, nullable=False),
-    sa.Column('category', sa.String(255)),
-)
-
-change_links = sa.Table('change_links', metadata,
-    sa.Column('changeid', sa.Integer, nullable=False),
-    sa.Column('link', sa.String(1024), nullable=False),
-)
-
-change_files = sa.Table('change_files', metadata,
-    sa.Column('changeid', sa.Integer, nullable=False),
-    sa.Column('filename', sa.String(1024), nullable=False),
-)
-
-change_properties = sa.Table('change_properties', metadata,
-    sa.Column('changeid', sa.Integer, nullable=False),
-    sa.Column('property_name', sa.String(256), nullable=False),
-    sa.Column('property_value', sa.String(1024), nullable=False),
-)
-=======
                    sa.Column('changeid', sa.Integer, autoincrement=False, primary_key=True),
                    sa.Column('author', sa.String(256), nullable=False),
                    sa.Column('comments', sa.String(1024), nullable=False),
@@ -90,7 +62,6 @@
                              sa.Column('property_name', sa.String(256), nullable=False),
                              sa.Column('property_value', sa.String(1024), nullable=False),
                              )
->>>>>>> 2d996c5f
 
 schedulers = sa.Table("schedulers", metadata,
                       sa.Column('schedulerid', sa.Integer, autoincrement=False, primary_key=True),
@@ -99,25 +70,6 @@
                       )
 
 scheduler_changes = sa.Table('scheduler_changes', metadata,
-<<<<<<< HEAD
-    sa.Column('schedulerid', sa.Integer),
-    sa.Column('changeid', sa.Integer),
-    sa.Column('important', sa.SmallInteger),
-)
-
-scheduler_upstream_buildsets = sa.Table('scheduler_upstream_buildsets', metadata,
-    sa.Column('buildsetid', sa.Integer),
-    sa.Column('schedulerid', sa.Integer),
-    sa.Column('active', sa.SmallInteger),
-)
-
-sourcestamps = sa.Table('sourcestamps', metadata,
-    sa.Column('id', sa.Integer, autoincrement=False, primary_key=True),
-    sa.Column('branch', sa.String(256)),
-    sa.Column('revision', sa.String(256)),
-    sa.Column('patchid', sa.Integer),
-)
-=======
                              sa.Column('schedulerid', sa.Integer, sa.ForeignKey('schedulers.schedulerid')),
                              sa.Column('changeid', sa.Integer, sa.ForeignKey('changes.changeid')),
                              sa.Column('important', sa.SmallInteger),
@@ -135,7 +87,6 @@
                         sa.Column('revision', sa.String(256)),
                         sa.Column('patchid', sa.Integer, sa.ForeignKey('patches.id')),
                         )
->>>>>>> 2d996c5f
 
 patches = sa.Table('patches', metadata,
                    sa.Column('id', sa.Integer, autoincrement=False, primary_key=True),
@@ -145,50 +96,6 @@
                    )
 
 sourcestamp_changes = sa.Table('sourcestamp_changes', metadata,
-<<<<<<< HEAD
-    sa.Column('sourcestampid', sa.Integer, nullable=False),
-    sa.Column('changeid', sa.Integer, nullable=False),
-)
-
-buildsets = sa.Table('buildsets', metadata,
-    sa.Column('id', sa.Integer, autoincrement=False, primary_key=True),
-    sa.Column('external_idstring', sa.String(256)),
-    sa.Column('reason', sa.String(256)),
-    sa.Column('sourcestampid', sa.Integer, nullable=False),
-    sa.Column('submitted_at', sa.Integer, nullable=False),
-    sa.Column('complete', sa.SmallInteger, nullable=False, server_default=sa.DefaultClause("0")),
-    sa.Column('complete_at', sa.Integer),
-    sa.Column('results', sa.SmallInteger),
-)
-
-buildset_properties = sa.Table('buildset_properties', metadata,
-    sa.Column('buildsetid', sa.Integer, nullable=False),
-    sa.Column('property_name', sa.String(256), nullable=False),
-    sa.Column('property_value', sa.String(1024), nullable=False),
-)
-
-buildrequests = sa.Table('buildrequests', metadata,
-    sa.Column('id', sa.Integer, autoincrement=False, primary_key=True),
-    sa.Column('buildsetid', sa.Integer, nullable=False),
-    sa.Column('buildername', sa.String(length=255), nullable=False),
-    sa.Column('priority', sa.Integer, nullable=False, server_default=sa.DefaultClause("0")),
-    sa.Column('claimed_at', sa.Integer, server_default=sa.DefaultClause("0")),
-    sa.Column('claimed_by_name', sa.String(length=255)),
-    sa.Column('claimed_by_incarnation', sa.String(length=256)),
-    sa.Column('complete', sa.Integer, server_default=sa.DefaultClause("0")),
-    sa.Column('results', sa.SmallInteger),
-    sa.Column('submitted_at', sa.Integer, nullable=False),
-    sa.Column('complete_at', sa.Integer),
-)
-
-builds = sa.Table('builds', metadata,
-    sa.Column('id', sa.Integer, autoincrement=False, primary_key=True),
-    sa.Column('number', sa.Integer, nullable=False),
-    sa.Column('brid', sa.Integer, nullable=False),
-    sa.Column('start_time', sa.Integer, nullable=False),
-    sa.Column('finish_time', sa.Integer),
-)
-=======
                                sa.Column('sourcestampid', sa.Integer, sa.ForeignKey('sourcestamps.id'), nullable=False),
                                sa.Column('changeid', sa.Integer, sa.ForeignKey('changes.changeid'), nullable=False),
                                )
@@ -232,7 +139,6 @@
                   sa.Column('finish_time', sa.Integer),
                   )
 
->>>>>>> 2d996c5f
 
 def test_unicode(migrate_engine):
     """Test that the database can handle inserting and selecting Unicode"""
