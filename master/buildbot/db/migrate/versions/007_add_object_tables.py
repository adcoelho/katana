# This file is part of Buildbot.  Buildbot is free software: you can
# redistribute it and/or modify it under the terms of the GNU General Public
# License as published by the Free Software Foundation, version 2.
#
# This program is distributed in the hope that it will be useful, but WITHOUT
# ANY WARRANTY; without even the implied warranty of MERCHANTABILITY or FITNESS
# FOR A PARTICULAR PURPOSE.  See the GNU General Public License for more
# details.
#
# You should have received a copy of the GNU General Public License along with
# this program; if not, write to the Free Software Foundation, Inc., 51
# Franklin Street, Fifth Floor, Boston, MA 02110-1301 USA.
#
# Copyright Buildbot Team Members

import sqlalchemy as sa
from migrate.changeset import constraint


def upgrade(migrate_engine):
    metadata = sa.MetaData()
    metadata.bind = migrate_engine

    objects = sa.Table("objects", metadata,
                       sa.Column("id", sa.Integer, primary_key=True),
                       sa.Column('name', sa.String(128), nullable=False),
                       sa.Column('class_name', sa.String(128), nullable=False),
                       sa.UniqueConstraint('name', 'class_name', name='object_identity'),
                       )
    objects.create()

    object_state = sa.Table("object_state", metadata,
<<<<<<< HEAD
        sa.Column("objectid", sa.Integer,
                              nullable=False),
        sa.Column("name", sa.String(length=255), nullable=False),
        sa.Column("value_json", sa.Text, nullable=False),
        sa.UniqueConstraint('objectid', 'name', name='name_per_object'),
    )
    object_state.create()

    cons = constraint.ForeignKeyConstraint([object_state.c.objectid], [objects.c.id])
    cons.create()
=======
                            sa.Column("objectid", sa.Integer, sa.ForeignKey('objects.id'),
                                      nullable=False),
                            sa.Column("name", sa.String(length=256), nullable=False),
                            sa.Column("value_json", sa.Text, nullable=False),
                            sa.UniqueConstraint('objectid', 'name', name='name_per_object'),
                            )
    object_state.create()
>>>>>>> 2d996c5f
<|MERGE_RESOLUTION|>--- conflicted
+++ resolved
@@ -30,18 +30,6 @@
     objects.create()
 
     object_state = sa.Table("object_state", metadata,
-<<<<<<< HEAD
-        sa.Column("objectid", sa.Integer,
-                              nullable=False),
-        sa.Column("name", sa.String(length=255), nullable=False),
-        sa.Column("value_json", sa.Text, nullable=False),
-        sa.UniqueConstraint('objectid', 'name', name='name_per_object'),
-    )
-    object_state.create()
-
-    cons = constraint.ForeignKeyConstraint([object_state.c.objectid], [objects.c.id])
-    cons.create()
-=======
                             sa.Column("objectid", sa.Integer, sa.ForeignKey('objects.id'),
                                       nullable=False),
                             sa.Column("name", sa.String(length=256), nullable=False),
@@ -49,4 +37,6 @@
                             sa.UniqueConstraint('objectid', 'name', name='name_per_object'),
                             )
     object_state.create()
->>>>>>> 2d996c5f
+
+    cons = constraint.ForeignKeyConstraint([object_state.c.objectid], [objects.c.id])
+    cons.create()