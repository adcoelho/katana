# This file is part of Buildbot.  Buildbot is free software: you can
# redistribute it and/or modify it under the terms of the GNU General Public
# License as published by the Free Software Foundation, version 2.
#
# This program is distributed in the hope that it will be useful, but WITHOUT
# ANY WARRANTY; without even the implied warranty of MERCHANTABILITY or FITNESS
# FOR A PARTICULAR PURPOSE.  See the GNU General Public License for more
# details.
#
# You should have received a copy of the GNU General Public License along with
# this program; if not, write to the Free Software Foundation, Inc., 51
# Franklin Street, Fifth Floor, Boston, MA 02110-1301 USA.
#
# Copyright Buildbot Team Members

from zope.interface import implements

from twisted.python import failure
from twisted.internet import defer
from buildbot.interfaces import ITriggerableScheduler
from buildbot.schedulers import base
from buildbot.process.properties import Properties

class Triggerable(base.BaseScheduler):
    implements(ITriggerableScheduler)

    compare_attrs = base.BaseScheduler.compare_attrs

    def __init__(self, name, builderNames, properties={}, **kwargs):
        base.BaseScheduler.__init__(self, name, builderNames, properties,
                                    **kwargs)
        self._waiters = {}
<<<<<<< HEAD
        self._buildset_complete_consumer = None
        self.reason = u"Triggerable(%s)" % name
=======
        self._bsc_subscription = None
        self.reason = "The Triggerable scheduler named '%s' triggered this build" % name
>>>>>>> 873dfb08

    def trigger(self, waited_for, sourcestamps = None, set_props=None):
        """Trigger this scheduler with the optional given list of sourcestamps
        Returns two deferreds:
            idsDeferred -- yields the ids of the buildset and buildrequest, as soon as they are available.
            resultsDeferred -- yields the build result(s), when they finish."""
        # properties for this buildset are composed of our own properties,
        # potentially overridden by anything from the triggering build
        props = Properties()
        props.updateFromProperties(self.properties)
        if set_props:
            props.updateFromProperties(set_props)

        # note that this does not use the buildset subscriptions mechanism, as
        # the duration of interest to the caller is bounded by the lifetime of
        # this process.
        idsDeferred = self.addBuildsetForSourceStampsWithDefaults(self.reason,
                sourcestamps, waited_for, properties=props)
        resultsDeferred = defer.Deferred()
        def setup_waiter(ids):
            bsid, brids = ids
            self._waiters[bsid] = (resultsDeferred, brids)
            self._updateWaiters()
            return ids

        idsDeferred.addCallback(setup_waiter)
        return idsDeferred, resultsDeferred

    def stopService(self):
        # cancel any outstanding subscription
        if self._buildset_complete_consumer:
            self._buildset_complete_consumer.stopConsuming()
            self._buildset_complete_consumer = None

        # and errback any outstanding deferreds
        if self._waiters:
            msg = 'Triggerable scheduler stopped before build was complete'
            for d, brids in self._waiters.values():
                d.errback(failure.Failure(RuntimeError(msg)))
            self._waiters = {}

        return base.BaseScheduler.stopService(self)


    def _updateWaiters(self):
        if self._waiters and not self._buildset_complete_consumer:
            self._buildset_complete_consumer = self.master.mq.startConsuming(
                    self._buildset_complete_cb,
                    ('buildset', None, 'complete'))
        elif not self._waiters and self._buildset_complete_consumer:
            self._buildset_complete_consumer.stopConsuming()
            self._buildset_complete_consumer = None

    def _buildset_complete_cb(self, key, msg):
        if msg['bsid'] not in self._waiters:
            return

        # pop this bsid from the waiters list, and potentially stop consuming
        # buildset completion notifications
        d, brids = self._waiters.pop(msg['bsid'])
        self._updateWaiters()

        # fire the callback to indicate that the triggered build is complete
        d.callback((msg['results'], brids))<|MERGE_RESOLUTION|>--- conflicted
+++ resolved
@@ -30,13 +30,8 @@
         base.BaseScheduler.__init__(self, name, builderNames, properties,
                                     **kwargs)
         self._waiters = {}
-<<<<<<< HEAD
         self._buildset_complete_consumer = None
-        self.reason = u"Triggerable(%s)" % name
-=======
-        self._bsc_subscription = None
-        self.reason = "The Triggerable scheduler named '%s' triggered this build" % name
->>>>>>> 873dfb08
+        self.reason = u"The Triggerable scheduler named '%s' triggered this build" % name
 
     def trigger(self, waited_for, sourcestamps = None, set_props=None):
         """Trigger this scheduler with the optional given list of sourcestamps
