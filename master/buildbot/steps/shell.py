--- conflicted
+++ resolved
@@ -178,7 +178,12 @@
             words = self.command
             if isinstance(words, (str, unicode)):
                 words = words.split()
-<<<<<<< HEAD
+
+            try:
+                len(words)
+            except AttributeError:
+                # WithProperties and Property don't have __len__
+                return ["???"]
 
             tmp = []
             for x in words:
@@ -188,14 +193,6 @@
                    self._flattenList(tmp, x)
 
             if len(tmp) < 1:
-=======
-            try:
-                len(words)
-            except AttributeError:
-                # WithProperties and Property don't have __len__
-                return ["???"]
-            if len(words) < 1:
->>>>>>> e92aec4d
                 return ["???"]
             if len(tmp) == 1:
                 return ["'%s'" % tmp[0]]
