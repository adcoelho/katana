# This file is part of Buildbot.  Buildbot is free software: you can
# redistribute it and/or modify it under the terms of the GNU General Public
# License as published by the Free Software Foundation, version 2.
#
# This program is distributed in the hope that it will be useful, but WITHOUT
# ANY WARRANTY; without even the implied warranty of MERCHANTABILITY or FITNESS
# FOR A PARTICULAR PURPOSE.  See the GNU General Public License for more
# details.
#
# You should have received a copy of the GNU General Public License along with
# this program; if not, write to the Free Software Foundation, Inc., 51
# Franklin Street, Fifth Floor, Boston, MA 02110-1301 USA.
#
# Copyright Buildbot Team Members
from future.utils import iteritems

from distutils.version import LooseVersion
from twisted.internet import defer
from twisted.internet import reactor
from twisted.python import log

from buildbot import config as bbconfig
from buildbot.interfaces import BuildSlaveTooOldError
from buildbot.process import buildstep
from buildbot.process import remotecommand
from buildbot.steps.source.base import Source

RC_SUCCESS = 0
GIT_HASH_LENGTH = 40


def isTrueOrIsExactlyZero(v):
    # nonzero values are true...
    if v:
        return True

    # ... and True for the number zero, but we have to
    # explicitly guard against v==False, since
    # isinstance(False, int) is surprisingly True
    if isinstance(v, int) and v is not False:
        return True

    # all other false-ish values are false
    return False

git_describe_flags = [
    # on or off
    ('all', lambda v: ['--all'] if v else None),
    ('always', lambda v: ['--always'] if v else None),
    ('contains', lambda v: ['--contains'] if v else None),
    ('debug', lambda v: ['--debug'] if v else None),
    ('long', lambda v: ['--long'] if v else None),
    ('exact-match', lambda v: ['--exact-match'] if v else None),
    ('tags', lambda v: ['--tags'] if v else None),
    # string parameter
    ('match', lambda v: ['--match', v] if v else None),
    # numeric parameter
    ('abbrev', lambda v: ['--abbrev=%s' % v] if isTrueOrIsExactlyZero(v) else None),
    ('candidates', lambda v: ['--candidates=%s' % v] if isTrueOrIsExactlyZero(v) else None),
    # optional string parameter
    ('dirty', lambda v: ['--dirty'] if (v is True or v == '') else None),
    ('dirty', lambda v: ['--dirty=%s' % v] if (v and v is not True) else None),
]


class Git(Source):

    """ Class for Git with all the smarts """
    name = 'git'
    renderables = ["repourl", "reference", "branch", "codebase", "mode", "method", "origin"]

    def __init__(self, repourl=None, branch='HEAD', mode='incremental', method=None,
                 reference=None, submodules=False, shallow=False, progress=False, retryFetch=False,
                 clobberOnFailure=False, getDescription=False, config=None, origin=None, **kwargs):
        """
        @type  repourl: string
        @param repourl: the URL which points at the git repository

        @type  branch: string
        @param branch: The branch or tag to check out by default. If
                       a build specifies a different branch, it will
                       be used instead of this.

        @type  submodules: boolean
        @param submodules: Whether or not to update (and initialize)
                       git submodules.

        @type  mode: string
        @param mode: Type of checkout. Described in docs.

        @type  method: string
        @param method: Full builds can be done is different ways. This parameter
                       specifies which method to use.

        @type reference: string
        @param reference: If available use a reference repo.
                          Uses `--reference` in git command. Refer `git clone --help`
        @type  progress: boolean
        @param progress: Pass the --progress option when fetching. This
                         can solve long fetches getting killed due to
                         lack of output, but requires Git 1.7.2+.

        @type  shallow: boolean
        @param shallow: Use a shallow or clone, if possible

        @type  retryFetch: boolean
        @param retryFetch: Retry fetching before failing source checkout.

        @type  getDescription: boolean or dict
        @param getDescription: Use 'git describe' to describe the fetched revision

        @type origin: string
        @param origin: The name to give the remote when cloning (default None)

        @type  config: dict
        @param config: Git configuration options to enable when running git
        """
        if not getDescription and not isinstance(getDescription, dict):
            getDescription = False

        self.branch = branch
        self.method = method
        self.prog = progress
        self.repourl = repourl
        self.reference = reference
        self.retryFetch = retryFetch
        self.submodules = submodules
        self.shallow = shallow
        self.clobberOnFailure = clobberOnFailure
        self.mode = mode
        self.getDescription = getDescription
        self.config = config
        self.supportsBranch = True
        self.supportsSubmoduleCheckout = True
        self.srcdir = 'source'
        self.origin = origin
        Source.__init__(self, **kwargs)

        if not self.repourl:
            bbconfig.error("Git: must provide repourl.")
        if isinstance(self.mode, basestring):
            if not self._hasAttrGroupMember('mode', self.mode):
                bbconfig.error("Git: mode must be %s" %
                               (' or '.join(self._listAttrGroupMembers('mode'))))
            if isinstance(self.method, basestring):
                if (self.mode == 'full' and self.method not in ['clean', 'fresh', 'clobber', 'copy', None]):
                    bbconfig.error("Git: invalid method for mode 'full'.")
                if self.shallow and (self.mode != 'full' or self.method != 'clobber'):
                    bbconfig.error("Git: shallow only possible with mode 'full' and method 'clobber'.")
        if not isinstance(self.getDescription, (bool, dict)):
            bbconfig.error("Git: getDescription must be a boolean or a dict.")

    @defer.inlineCallbacks
    def startVC(self, branch, revision, patch):
        self.branch = branch or 'HEAD'
        self.revision = revision
        self.method = self._getMethod()
        self.stdio_log = self.addLogForRemoteCommands("stdio")

        try:
            gitInstalled = yield self.checkBranchSupport()

            if not gitInstalled:
                raise BuildSlaveTooOldError("git is not installed on slave")

            patched = yield self.sourcedirIsPatched()

            if patched:
                yield self._dovccmd(['clean', '-f', '-f', '-d', '-x'])

            yield self._getAttrGroupMember('mode', self.mode)()
            if patch:
                yield self.patch(patch=patch)
            yield self.parseGotRevision()
            res = yield self.parseCommitDescription()
            yield self.finish(res)
        except Exception as e:
            yield self.failed(e)

    @defer.inlineCallbacks
    def mode_full(self):
        if self.method == 'clobber':
            yield self.clobber()
            return
        elif self.method == 'copy':
            yield self.copy()
            return

        action = yield self._sourcedirIsUpdatable()
        if action == "clobber":
            yield self.clobber()
            return
        elif action == "clone":
            log.msg("No git repo present, making full clone")
            yield self._fullCloneOrFallback()
        elif self.method == 'clean':
            yield self.clean()
        elif self.method == 'fresh':
            yield self.fresh()
        else:
            raise ValueError("Unknown method, check your configuration")

    @defer.inlineCallbacks
    def mode_incremental(self):
        action = yield self._sourcedirIsUpdatable()
        # if not updateable, do a full checkout
        if action == "clobber":
            yield self.clobber()
            return
        elif action == "clone":
            log.msg("No git repo present, making full clone")
            yield self._fullCloneOrFallback()
            return

        yield self._fetchOrFallback()

        yield self._syncSubmodule(None)
        yield self._updateSubmodule(None)

    @defer.inlineCallbacks
    def clean(self):
        command = ['clean', '-f', '-f', '-d']
        rc = yield self._dovccmd(command)
        if rc != RC_SUCCESS:
            raise buildstep.BuildStepFailed

        rc = yield self._fetchOrFallback()
        if rc != RC_SUCCESS:
            raise buildstep.BuildStepFailed
        rc = yield self._syncSubmodule()
        if rc != RC_SUCCESS:
            raise buildstep.BuildStepFailed
        rc = self._updateSubmodule()
        if rc != RC_SUCCESS:
            raise buildstep.BuildStepFailed
        rc = self._cleanSubmodule()
        if rc != RC_SUCCESS:
            raise buildstep.BuildStepFailed
        defer.returnValue(RC_SUCCESS)

    @defer.inlineCallbacks
    def clobber(self):
        yield self._doClobber()
        res = yield self._fullClone(shallowClone=self.shallow)
        if res != RC_SUCCESS:
            raise buildstep.BuildStepFailed

    @defer.inlineCallbacks
    def fresh(self):
        res = yield self._dovccmd(['clean', '-f', '-f', '-d', '-x'],
                                  abandonOnFailure=False)
        if res == RC_SUCCESS:
            yield self._fetchOrFallback()
        else:
            yield self._doClobber()
            yield self._fullCloneOrFallback()
        yield self._syncSubmodule()
        yield self._updateSubmodule()
        yield self._cleanSubmodule()

    @defer.inlineCallbacks
    def copy(self):
        yield self.runRmdir(self.workdir, abandonOnFailure=False)

        old_workdir = self.workdir
        self.workdir = self.srcdir

        try:
            rc = yield self.mode_incremental()
            if rc != RC_SUCCESS:
                raise buildstep.BuildStepFailed()

            cmd = buildstep.RemoteCommand('cpdir',
                                          {'fromdir': self.srcdir,
                                           'todir': old_workdir,
                                           'logEnviron': self.logEnviron,
                                           'timeout': self.timeout, })
            cmd.useLog(self.stdio_log, False)
            yield self.runCommand(cmd)
            if cmd.didFail():
                raise buildstep.BuildStepFailed()
            defer.returnValue(RC_SUCCESS)
        finally:
            self.workdir = old_workdir

    @defer.inlineCallbacks
    def finish(self, res):
        self.setStatus(self.cmd, res)
        log.msg("Closing log, sending result of the command %s " %
                (self.cmd))
        yield self.finished(res)

    @defer.inlineCallbacks
    def parseGotRevision(self, _=None):
        stdout = yield self._dovccmd(['rev-parse', 'HEAD'], collectStdout=True)
        revision = stdout.strip()
        if len(revision) != GIT_HASH_LENGTH:
            raise buildstep.BuildStepFailed()
        log.msg("Got Git revision %s" % (revision, ))
        self.updateSourceProperty('got_revision', revision)

        defer.returnValue(RC_SUCCESS)

    @defer.inlineCallbacks
    def parseCommitDescription(self, _=None):
        if self.getDescription == False:  # dict() should not return here
            defer.returnValue(RC_SUCCESS)
            return

        cmd = ['describe']
        if isinstance(self.getDescription, dict):
            for opt, arg in git_describe_flags:
                opt = self.getDescription.get(opt, None)
                arg = arg(opt)
                if arg:
                    cmd.extend(arg)
        # 'git describe' takes a commitish as an argument for all options
        # *except* --dirty
        if not any(arg.startswith('--dirty') for arg in cmd):
            cmd.append('HEAD')

        try:
            stdout = yield self._dovccmd(cmd, collectStdout=True)
            desc = stdout.strip()
            self.updateSourceProperty('commit-description', desc)
        except Exception:
            pass

        defer.returnValue(RC_SUCCESS)

    @defer.inlineCallbacks
    def _dovccmd(self, command, abandonOnFailure=True, collectStdout=False, initialStdin=None):
        full_command = ['git']
        if self.config is not None:
            for name, value in iteritems(self.config):
                full_command.append('-c')
                full_command.append('%s=%s' % (name, value))
        full_command.extend(command)

        # check for the interruptSignal flag
        sigtermTime = None
        interruptSignal = None

        # If possible prefer to send a SIGTERM to git before we send a SIGKILL.
        # If we send a SIGKILL, git is prone to leaving around stale lockfiles.
        # By priming it with a SIGTERM first we can ensure that it has a chance to shut-down gracefully
        # before getting terminated
        if not self.slaveVersionIsOlderThan("shell", "2.16"):
            # git should shut-down quickly on SIGTERM.  If it doesn't don't let it
            # stick around for too long because this is on top of any timeout
            # we have hit.
            sigtermTime = 1
        else:
            # Since sigtermTime is unavailable try to just use SIGTERM by itself instead of
            # killing.  This should be safe.
            if self.slaveVersionIsOlderThan("shell", "2.15"):
                log.msg("NOTE: slave does not allow master to specify interruptSignal. This may leave a stale lockfile around if the command is interrupted/times out\n")
            else:
                interruptSignal = 'TERM'

        cmd = remotecommand.RemoteShellCommand(self.workdir,
<<<<<<< HEAD
                                               full_command,
                                               env=self.env,
                                               logEnviron=self.logEnviron,
                                               timeout=self.timeout,
                                               sigtermTime=sigtermTime,
                                               interruptSignal=interruptSignal,
                                               collectStdout=collectStdout,
                                               initialStdin=initialStdin)
=======
                                           full_command,
                                           env=self.env,
                                           logEnviron=self.logEnviron,
                                           timeout=self.timeout,
                                           collectStdout=collectStdout,
                                           initialStdin=initialStdin)
>>>>>>> 0ad1e097
        cmd.useLog(self.stdio_log, False)
        yield self.runCommand(cmd)

        if abandonOnFailure and cmd.didFail():
            log.msg("Source step failed while running command %s" % cmd)
            raise buildstep.BuildStepFailed()
        if collectStdout:
            defer.returnValue(cmd.stdout)
            return
        defer.returnValue(cmd.rc)

    @defer.inlineCallbacks
    def _fetch(self, _):
        fetch_required = True

        # If the revision already exists in the repo, we dont need to fetch.
        if self.revision:
            rc = yield self._dovccmd(['cat-file', '-e', self.revision],
                                     abandonOnFailure=False)
            if rc == RC_SUCCESS:
                fetch_required = False

        if fetch_required:
            command = ['fetch', '-t', self.repourl, self.branch]
            # If the 'progress' option is set, tell git fetch to output
            # progress information to the log. This can solve issues with
            # long fetches killed due to lack of output, but only works
            # with Git 1.7.2 or later.
            if self.prog:
                command.append('--progress')

            yield self._dovccmd(command)

        if self.revision:
            rev = self.revision
        else:
            rev = 'FETCH_HEAD'
        command = ['reset', '--hard', rev, '--']
        abandonOnFailure = not self.retryFetch and not self.clobberOnFailure
        res = yield self._dovccmd(command, abandonOnFailure)

        # Rename the branch if needed.
        if res == RC_SUCCESS and self.branch != 'HEAD':
            # Ignore errors
            yield self._dovccmd(['branch', '-M', self.branch], abandonOnFailure=False)

        defer.returnValue(res)

    @defer.inlineCallbacks
    def _fetchOrFallback(self, _=None):
        """
        Handles fallbacks for failure of fetch,
        wrapper for self._fetch
        """
        res = yield self._fetch(None)
        if res == RC_SUCCESS:
            defer.returnValue(res)
            return
        elif self.retryFetch:
            yield self._fetch(None)
        elif self.clobberOnFailure:
            yield self.clobber()
        else:
            raise buildstep.BuildStepFailed()

    @defer.inlineCallbacks
    def _clone(self, shallowClone):
        """Retry if clone failed"""

        command = ['clone']
        switchToBranch = False
        if self.supportsBranch and self.branch != 'HEAD':
            if self.branch.startswith('refs/'):
                # we can't choose this branch from 'git clone' directly; we
                # must do so after the clone
                switchToBranch = True
                command += ['--no-checkout']
            else:
                command += ['--branch', self.branch]
        if shallowClone:
            command += ['--depth', '1']
        if self.reference:
            command += ['--reference', self.reference]
        if self.origin:
            command += ['--origin', self.origin]
        command += [self.repourl, '.']

        if self.prog:
            command.append('--progress')
        if self.retry:
            abandonOnFailure = (self.retry[1] <= 0)
        else:
            abandonOnFailure = True
        # If it's a shallow clone abort build step
        res = yield self._dovccmd(command, abandonOnFailure=(abandonOnFailure and shallowClone))

        if switchToBranch:
            res = yield self._fetch(None)

        done = self.stopped or res == RC_SUCCESS  # or shallow clone??
        if self.retry and not done:
            delay, repeats = self.retry
            if repeats > 0:
                log.msg("Checkout failed, trying %d more times after %d seconds"
                        % (repeats, delay))
                self.retry = (delay, repeats - 1)

                df = defer.Deferred()
                df.addCallback(lambda _: self._doClobber())
                df.addCallback(lambda _: self._clone(shallowClone))
                reactor.callLater(delay, df.callback, None)
                res = yield df

        defer.returnValue(res)

    @defer.inlineCallbacks
    def _fullClone(self, shallowClone=False):
        """Perform full clone and checkout to the revision if specified
           In the case of shallow clones if any of the step fail abort whole build step.
        """
        res = yield self._clone(shallowClone)
        if res != RC_SUCCESS:
            defer.returnValue(res)
            return

        # If revision specified checkout that revision
        if self.revision:
            res = yield self._dovccmd(['reset', '--hard',
                                       self.revision, '--'],
                                      shallowClone)
        # init and update submodules, recurisively. If there's not recursion
        # it will not do it.
        if self.submodules:
            res = yield self._dovccmd(['submodule', 'update',
                                       '--init', '--recursive'],
                                      shallowClone)

        defer.returnValue(res)

    @defer.inlineCallbacks
    def _fullCloneOrFallback(self):
        """Wrapper for _fullClone(). In the case of failure, if clobberOnFailure
           is set to True remove the build directory and try a full clone again.
        """

        res = yield self._fullClone()
        if res != RC_SUCCESS:
            if not self.clobberOnFailure:
                raise buildstep.BuildStepFailed()
            res = yield self.clobber()
        defer.returnValue(res)

    @defer.inlineCallbacks
    def _doClobber(self):
        """Remove the work directory"""
        rc = yield self.runRmdir(self.workdir)
        if rc != RC_SUCCESS:
            raise RuntimeError("Failed to delete directory")
        defer.returnValue(rc)

    def computeSourceRevision(self, changes):
        if not changes:
            return None
        return changes[-1].revision

    @defer.inlineCallbacks
    def _syncSubmodule(self, _=None):
        rc = RC_SUCCESS
        if self.submodules:
            rc = yield self._dovccmd(['submodule', 'sync'])
        defer.returnValue(rc)

    @defer.inlineCallbacks
    def _updateSubmodule(self, _=None):
        rc = RC_SUCCESS
        if self.submodules:
            vccmd = ['submodule', 'update', '--init', '--recursive', '--force']
            if self.supportsSubmoduleCheckout:
                vccmd.extend(['--checkout'])
            rc = yield self._dovccmd(vccmd)
        defer.returnValue(rc)

    @defer.inlineCallbacks
    def _cleanSubmodule(self, _=None):
        rc = RC_SUCCESS
        if self.submodules:
            command = ['submodule', 'foreach', '--recursive', 'git', 'clean', '-f', '-f', '-d']
            if self.mode == 'full' and self.method == 'fresh':
                command.append('-x')
            rc = yield self._dovccmd(command)
        defer.returnValue(rc)

    def _getMethod(self):
        if self.method is not None and self.mode != 'incremental':
            return self.method
        elif self.mode == 'incremental':
            return None
        elif self.method is None and self.mode == 'full':
            return 'fresh'

    @defer.inlineCallbacks
    def checkBranchSupport(self):
        stdout = yield self._dovccmd(['--version'], collectStdout=True)

        gitInstalled = False
        if 'git' in stdout:
            gitInstalled = True
        version = stdout.strip().split(' ')[2]
        if LooseVersion(version) < LooseVersion("1.6.5"):
            self.supportsBranch = False
        if LooseVersion(version) < LooseVersion("1.7.8"):
            self.supportsSubmoduleCheckout = False
        defer.returnValue(gitInstalled)

    @defer.inlineCallbacks
    def applyPatch(self, patch):
        yield self._dovccmd(['update-index', '--refresh'])

        res = yield self._dovccmd(['apply', '--index', '-p', str(patch[0])], initialStdin=patch[1])
        defer.returnValue(res)

    @defer.inlineCallbacks
    def _sourcedirIsUpdatable(self):
        if self.slaveVersionIsOlderThan('listdir', '2.16'):
            git_path = self.build.path_module.join(self.workdir, '.git')
            exists = yield self.pathExists(git_path)

            if exists:
                defer.returnValue("update")

            defer.returnValue("clone")

        cmd = buildstep.RemoteCommand('listdir',
                                      {'dir': self.workdir,
                                       'logEnviron': self.logEnviron,
                                       'timeout': self.timeout, })
        cmd.useLog(self.stdio_log, False)
        yield self.runCommand(cmd)

        if 'files' not in cmd.updates:
            # no files - directory doesn't exist
            defer.returnValue("clone")
        files = cmd.updates['files'][0]
        if '.git' in files:
            defer.returnValue("update")
        elif files:
            defer.returnValue("clobber")
        else:
            defer.returnValue("clone")<|MERGE_RESOLUTION|>--- conflicted
+++ resolved
@@ -170,7 +170,7 @@
 
             yield self._getAttrGroupMember('mode', self.mode)()
             if patch:
-                yield self.patch(patch=patch)
+                yield self.patch(None, patch=patch)
             yield self.parseGotRevision()
             res = yield self.parseCommitDescription()
             yield self.finish(res)
@@ -230,10 +230,10 @@
         rc = yield self._syncSubmodule()
         if rc != RC_SUCCESS:
             raise buildstep.BuildStepFailed
-        rc = self._updateSubmodule()
+        rc = yield self._updateSubmodule()
         if rc != RC_SUCCESS:
             raise buildstep.BuildStepFailed
-        rc = self._cleanSubmodule()
+        rc = yield self._cleanSubmodule()
         if rc != RC_SUCCESS:
             raise buildstep.BuildStepFailed
         defer.returnValue(RC_SUCCESS)
@@ -260,16 +260,14 @@
 
     @defer.inlineCallbacks
     def copy(self):
-        yield self.runRmdir(self.workdir, abandonOnFailure=False)
+        yield self.runRmdir(self.workdir, abandonOnFailure=False,
+                            timeout=self.timeout)
 
         old_workdir = self.workdir
         self.workdir = self.srcdir
 
         try:
-            rc = yield self.mode_incremental()
-            if rc != RC_SUCCESS:
-                raise buildstep.BuildStepFailed()
-
+            yield self.mode_incremental()
             cmd = buildstep.RemoteCommand('cpdir',
                                           {'fromdir': self.srcdir,
                                            'todir': old_workdir,
@@ -359,7 +357,6 @@
                 interruptSignal = 'TERM'
 
         cmd = remotecommand.RemoteShellCommand(self.workdir,
-<<<<<<< HEAD
                                                full_command,
                                                env=self.env,
                                                logEnviron=self.logEnviron,
@@ -368,14 +365,6 @@
                                                interruptSignal=interruptSignal,
                                                collectStdout=collectStdout,
                                                initialStdin=initialStdin)
-=======
-                                           full_command,
-                                           env=self.env,
-                                           logEnviron=self.logEnviron,
-                                           timeout=self.timeout,
-                                           collectStdout=collectStdout,
-                                           initialStdin=initialStdin)
->>>>>>> 0ad1e097
         cmd.useLog(self.stdio_log, False)
         yield self.runCommand(cmd)
 
@@ -531,7 +520,7 @@
     @defer.inlineCallbacks
     def _doClobber(self):
         """Remove the work directory"""
-        rc = yield self.runRmdir(self.workdir)
+        rc = yield self.runRmdir(self.workdir, timeout=self.timeout)
         if rc != RC_SUCCESS:
             raise RuntimeError("Failed to delete directory")
         defer.returnValue(rc)
