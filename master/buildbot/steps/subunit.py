# This file is part of Buildbot.  Buildbot is free software: you can
# redistribute it and/or modify it under the terms of the GNU General Public
# License as published by the Free Software Foundation, version 2.
#
# This program is distributed in the hope that it will be useful, but WITHOUT
# ANY WARRANTY; without even the implied warranty of MERCHANTABILITY or FITNESS
# FOR A PARTICULAR PURPOSE.  See the GNU General Public License for more
# details.
#
# You should have received a copy of the GNU General Public License along with
# this program; if not, write to the Free Software Foundation, Inc., 51
# Franklin Street, Fifth Floor, Boston, MA 02110-1301 USA.
#
# Copyright Buildbot Team Members


from buildbot.steps.shell import ShellCommand
from buildbot.status.builder import SUCCESS, FAILURE

class SubunitShellCommand(ShellCommand):
    """A ShellCommand that sniffs subunit output.
    """

    def __init__(self, failureOnNoTests=False, *args, **kwargs):
        ShellCommand.__init__(self, *args, **kwargs)
        self.failureOnNoTests = failureOnNoTests
        # importing here gets around an import loop
        from buildbot.process import subunitlogobserver
        self.ioObverser = subunitlogobserver.SubunitLogObserver()
        self.addLogObserver('stdio', self.ioObverser)
        self.progressMetrics = self.progressMetrics + ('tests', 'tests failed')
    def commandComplete(self, cmd):
        # figure out all statistics about the run
        ob = self.ioObverser
        failures = len(ob.failures)
        errors = len(ob.errors)
        skips = len(ob.skips)
        total = ob.testsRun

        count = failures + errors

        text = [self.name]
        text2 = ""

        if not count:
            results = SUCCESS
            if total:
                text += ["%d %s" % \
                          (total,
                          total == 1 and "test" or "tests"),
                          "passed"]
            elif self.failureOnNoTests:
                results = FAILURE
                text += ["no test is found"]
            else:
                text += ["no tests", "run"]
        else:
            results = FAILURE
<<<<<<< HEAD
            text.append("Total % test(s)" % total)
=======
            text.append("Total %d test(s)" % total)
>>>>>>> 0113968b
            if failures:
                text.append("%d %s" % \
                            (failures,
                             failures == 1 and "failure" or "failures"))
            if errors:
                text.append("%d %s" % \
                            (errors,
                             errors == 1 and "error" or "errors"))
            text2 = "%d tes%s" % (count, (count == 1 and 't' or 'ts'))


        if skips:
            text.append("%d %s" %  (skips,
                         skips == 1 and "skip" or "skips"))

        #TODO: expectedFailures/unexpectedSuccesses

        self.results = results
        self.text = text
        self.text2 = [text2]
        
    def evaluateCommand(self, cmd):
        return self.results

    def createSummary(self, loog):
        ob = self.ioObverser
        problems = ""
        for test, err in ob.errors + ob.failures:
            problems += "%s\n%s" % (test.id(), err)
        if problems:
            self.addCompleteLog("problems", problems)
        warnings = ob.warningio.getvalue()
        if warnings:
            self.addCompleteLog("warnings", warnings)

    def getText(self, cmd, results):
        return self.text
    def getText2(self, cmd, results):
        return self.text2<|MERGE_RESOLUTION|>--- conflicted
+++ resolved
@@ -56,11 +56,7 @@
                 text += ["no tests", "run"]
         else:
             results = FAILURE
-<<<<<<< HEAD
-            text.append("Total % test(s)" % total)
-=======
             text.append("Total %d test(s)" % total)
->>>>>>> 0113968b
             if failures:
                 text.append("%d %s" % \
                             (failures,
