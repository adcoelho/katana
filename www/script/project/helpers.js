--- conflicted
+++ resolved
@@ -516,7 +516,6 @@
 
             return result;
         },
-<<<<<<< HEAD
         debounce: function debounce(func, wait, immediate) {
             var timeout;
             return function () {
@@ -529,8 +528,8 @@
                 clearTimeout(timeout);
                 timeout = setTimeout(later, wait);
                 if (callNow) func.apply(context, args);
-            };
-=======
+            }
+        },
         initSettings: function () {
             var script = $('#user-settings-json');
             if (script.length && window.userSettings !== undefined) {
@@ -543,7 +542,6 @@
             var old_build_date = new Date();
             old_build_date.setDate(old_build_date.getDate() - helpers.settings().oldBuildDays);
             return (old_build_date.getTime() / 1000.0) > build.times[0];
->>>>>>> d4743dd4
         },
         /**
          * Clear all events and binding on the child elements,
