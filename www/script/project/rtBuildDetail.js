--- conflicted
+++ resolved
@@ -154,7 +154,6 @@
                 html,
                 artifacts = _.flattenDeep(data.steps.map(function(step) {  return step.artifacts || [] }));
 
-<<<<<<< HEAD
             /*jslint unparam: true*/
             $.each(data.steps, function (i, obj) {
                 if (obj.artifacts !== undefined) {
@@ -176,8 +175,6 @@
             $.each(reportSource.concat(htmlReport), function(i, obj){ testLogsDict[obj[0]] = obj[1] ;} );
 
             /*jslint unparam: false*/
-=======
->>>>>>> e4a781c0
 
             if (!artifacts.length) {
                 $artifactsJSElem.html("No artifacts");
